--- conflicted
+++ resolved
@@ -69,11 +69,8 @@
    topi.nn.conv2d_hwcn
    topi.nn.depthwise_conv2d_nchw
    topi.nn.depthwise_conv2d_nhwc
-<<<<<<< HEAD
    topi.nn.dilation2d
-=======
    topi.nn.fifo_buffer
->>>>>>> cfde295f
    topi.max
    topi.sum
    topi.min
