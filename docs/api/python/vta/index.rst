--- conflicted
+++ resolved
@@ -15,13 +15,8 @@
     specific language governing permissions and limitations
     under the License.
 
-<<<<<<< HEAD
-VTA API
-=======
-=======
 vta
 ===
->>>>>>> c4c61cb7
 
 This document contains the python API to VTA compiler toolchain.
 
