/*
 * Licensed to the Apache Software Foundation (ASF) under one
 * or more contributor license agreements.  See the NOTICE file
 * distributed with this work for additional information
 * regarding copyright ownership.  The ASF licenses this file
 * to you under the Apache License, Version 2.0 (the
 * "License"); you may not use this file except in compliance
 * with the License.  You may obtain a copy of the License at
 *
 *   http://www.apache.org/licenses/LICENSE-2.0
 *
 * Unless required by applicable law or agreed to in writing,
 * software distributed under the License is distributed on an
 * "AS IS" BASIS, WITHOUT WARRANTIES OR CONDITIONS OF ANY
 * KIND, either express or implied.  See the License for the
 * specific language governing permissions and limitations
 * under the License.
 */

/*!
 * \brief Registration of transform operators
 * \file transform.cc
 */
#include <topi/transform.h>
#include <topi/util.h>
#include <tvm/runtime/packed_func.h>
#include <tvm/runtime/registry.h>

namespace topi {

using namespace tvm;
using namespace tvm::runtime;

TVM_REGISTER_GLOBAL("topi.expand_dims").set_body([](TVMArgs args, TVMRetValue* rv) {
  *rv = expand_dims(args[0], args[1], args[2]);
});

TVM_REGISTER_GLOBAL("topi.transpose").set_body([](TVMArgs args, TVMRetValue* rv) {
  *rv = transpose(args[0], args[1]);
});

<<<<<<< HEAD
TVM_REGISTER_GLOBAL("topi.flip")
.set_body([](TVMArgs args, TVMRetValue *rv) {
  // pass empty seq_lengths tensor to reverse_sequence
  *rv = reverse_sequence(args[0], Tensor(), args[1]);
  });

TVM_REGISTER_GLOBAL("topi.reverse_sequence")
.set_body([](TVMArgs args, TVMRetValue *rv) {
  *rv = reverse_sequence(args[0], args[1], args[2], args[3]);
  });


TVM_REGISTER_GLOBAL("topi.reshape")
.set_body([](TVMArgs args, TVMRetValue *rv) {
=======
TVM_REGISTER_GLOBAL("topi.flip").set_body([](TVMArgs args, TVMRetValue* rv) {
  *rv = flip(args[0], args[1]);
});

TVM_REGISTER_GLOBAL("topi.reshape").set_body([](TVMArgs args, TVMRetValue* rv) {
>>>>>>> d8b185c6
  *rv = reshape(args[0], args[1]);
});

TVM_REGISTER_GLOBAL("topi.squeeze").set_body([](TVMArgs args, TVMRetValue* rv) {
  *rv = squeeze(args[0], ArrayOrInt(args[1]));
});

TVM_REGISTER_GLOBAL("topi.concatenate").set_body([](TVMArgs args, TVMRetValue* rv) {
  *rv = concatenate(args[0], args[1]);
});

TVM_REGISTER_GLOBAL("topi.stack").set_body([](TVMArgs args, TVMRetValue* rv) {
  *rv = stack(args[0], args[1]);
});

TVM_REGISTER_GLOBAL("topi.shape").set_body([](TVMArgs args, TVMRetValue* rv) {
  *rv = shape(args[0], args[1]);
});

TVM_REGISTER_GLOBAL("topi.ndarray_size").set_body([](TVMArgs args, TVMRetValue* rv) {
  *rv = ndarray_size(args[0], args[1]);
});

TVM_REGISTER_GLOBAL("topi.split").set_body([](TVMArgs args, TVMRetValue* rv) {
  if (args[1].type_code() == kDLInt || args[1].type_code() == kDLUInt) {
    *rv = split_sections(args[0], args[1], args[2]);
  } else {
    *rv = split(args[0], args[1], args[2]);
  }
});

TVM_REGISTER_GLOBAL("topi.layout_transform").set_body([](TVMArgs args, TVMRetValue* rv) {
  *rv = layout_transform(args[0], args[1], args[2]);
});

TVM_REGISTER_GLOBAL("topi.take").set_body([](TVMArgs args, TVMRetValue* rv) {
  if (args.size() == 3) {
    std::string mode = args[2];
    *rv = take(args[0], args[1], mode);
  } else {
    int axis = args[2];
    std::string mode = args[3];
    *rv = take(args[0], args[1], axis, mode);
  }
});

TVM_REGISTER_GLOBAL("topi.sequence_mask").set_body([](TVMArgs args, TVMRetValue* rv) {
  double pad_val = args[2];
  int axis = args[3];
  *rv = sequence_mask(args[0], args[1], pad_val, axis);
});

TVM_REGISTER_GLOBAL("topi.where").set_body([](TVMArgs args, TVMRetValue* rv) {
  *rv = where(args[0], args[1], args[2]);
});

TVM_REGISTER_GLOBAL("topi.arange").set_body([](TVMArgs args, TVMRetValue* rv) {
  *rv = arange(args[0], args[1], args[2], args[3]);
});

TVM_REGISTER_GLOBAL("topi.repeat").set_body([](TVMArgs args, TVMRetValue* rv) {
  *rv = repeat(args[0], args[1], args[2]);
});

TVM_REGISTER_GLOBAL("topi.tile").set_body([](TVMArgs args, TVMRetValue* rv) {
  *rv = tile(args[0], args[1]);
});

TVM_REGISTER_GLOBAL("topi.gather_nd").set_body([](TVMArgs args, TVMRetValue* rv) {
  *rv = gather_nd(args[0], args[1]);
});

TVM_REGISTER_GLOBAL("topi.unravel_index").set_body([](TVMArgs args, TVMRetValue* rv) {
  *rv = unravel_index(args[0], args[1]);
});

TVM_REGISTER_GLOBAL("topi.matmul").set_body([](TVMArgs args, TVMRetValue* rv) {
  switch (args.size()) {
    case 2:
      *rv = matmul(args[0], args[1]);
      break;
    case 3:
      *rv = matmul(args[0], args[1], args[2]);
      break;
    case 4:
      *rv = matmul(args[0], args[1], args[2], args[3]);
      break;
    default:
      CHECK(0) << "topi.matmul expects 2, 3 or 4 arguments";
  }
});

TVM_REGISTER_GLOBAL("topi.tensordot").set_body([](TVMArgs args, TVMRetValue* rv) {
  if (args.size() == 2) {
    *rv = tensordot(args[0], args[1]);
  } else if (args.size() == 3) {
    *rv = tensordot(args[0], args[1], args[2]);
  } else {
    Array<PrimExpr> axes = args[3];
    *rv = tensordot(args[0], args[1], args[2], axes);
  }
});

TVM_REGISTER_GLOBAL("topi.strided_slice").set_body([](TVMArgs args, TVMRetValue* rv) {
  *rv = strided_slice(args[0], args[1], args[2], args[3]);
});

TVM_REGISTER_GLOBAL("topi.one_hot").set_body([](TVMArgs args, TVMRetValue* rv) {
  int depth = args[3];
  int axis = args[4];
  DataType dtype = args[5];
  *rv = one_hot(args[0], args[1], args[2], depth, axis, dtype);
});

}  // namespace topi<|MERGE_RESOLUTION|>--- conflicted
+++ resolved
@@ -39,28 +39,17 @@
   *rv = transpose(args[0], args[1]);
 });
 
-<<<<<<< HEAD
-TVM_REGISTER_GLOBAL("topi.flip")
-.set_body([](TVMArgs args, TVMRetValue *rv) {
+TVM_REGISTER_GLOBAL("topi.flip").set_body([](TVMArgs args, TVMRetValue* rv) {
   // pass empty seq_lengths tensor to reverse_sequence
   *rv = reverse_sequence(args[0], Tensor(), args[1]);
-  });
+});
 
 TVM_REGISTER_GLOBAL("topi.reverse_sequence")
 .set_body([](TVMArgs args, TVMRetValue *rv) {
   *rv = reverse_sequence(args[0], args[1], args[2], args[3]);
   });
 
-
-TVM_REGISTER_GLOBAL("topi.reshape")
-.set_body([](TVMArgs args, TVMRetValue *rv) {
-=======
-TVM_REGISTER_GLOBAL("topi.flip").set_body([](TVMArgs args, TVMRetValue* rv) {
-  *rv = flip(args[0], args[1]);
-});
-
 TVM_REGISTER_GLOBAL("topi.reshape").set_body([](TVMArgs args, TVMRetValue* rv) {
->>>>>>> d8b185c6
   *rv = reshape(args[0], args[1]);
 });
 
