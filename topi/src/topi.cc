--- conflicted
+++ resolved
@@ -47,10 +47,6 @@
 #include <topi/nn/batch_matmul.h>
 
 #include <topi/vision/reorg.h>
-<<<<<<< HEAD
-#include <topi/image/resize.h>
-=======
->>>>>>> c4c61cb7
 #include <topi/generic/default.h>
 #include <topi/generic/extern.h>
 #include <topi/generic/injective.h>
@@ -92,15 +88,9 @@
 }
 
 inline bool IsTensorType(TVMArgValue arg) {
-<<<<<<< HEAD
-  return (arg.type_code() == kObjectHandle &&
-          static_cast<Object*>(
-              arg.value().v_handle)->IsInstance<tvm::TensorNode>());
-=======
   return (arg.type_code() == kTVMObjectHandle &&
           static_cast<Object*>(
               arg.value().v_handle)->IsInstance<tvm::te::TensorNode>());
->>>>>>> c4c61cb7
 }
 
 
@@ -143,12 +133,9 @@
 TOPI_REGISTER_BCAST_OP("topi.left_shift", topi::left_shift);
 TOPI_REGISTER_BCAST_OP("topi.logical_and", topi::logical_and);
 TOPI_REGISTER_BCAST_OP("topi.logical_or", topi::logical_or);
-<<<<<<< HEAD
-=======
 TOPI_REGISTER_BCAST_OP("topi.bitwise_and", topi::bitwise_and);
 TOPI_REGISTER_BCAST_OP("topi.bitwise_or", topi::bitwise_or);
 TOPI_REGISTER_BCAST_OP("topi.bitwise_xor", topi::bitwise_xor);
->>>>>>> c4c61cb7
 TOPI_REGISTER_BCAST_OP("topi.right_shift", topi::right_shift);
 TOPI_REGISTER_BCAST_OP("topi.greater", topi::greater);
 TOPI_REGISTER_BCAST_OP("topi.less", topi::less);
@@ -167,28 +154,22 @@
   *rv = logical_not(args[0]);
   });
 
-<<<<<<< HEAD
-=======
 TVM_REGISTER_GLOBAL("topi.bitwise_not")
 .set_body([](TVMArgs args, TVMRetValue *rv) {
   *rv = bitwise_not(args[0]);
   });
 
->>>>>>> c4c61cb7
 /* Ops from elemwise.h */
 TVM_REGISTER_GLOBAL("topi.exp")
 .set_body([](TVMArgs args, TVMRetValue *rv) {
   *rv = exp(args[0]);
   });
 
-<<<<<<< HEAD
-=======
 TVM_REGISTER_GLOBAL("topi.fast_exp")
 .set_body([](TVMArgs args, TVMRetValue *rv) {
   *rv = fast_exp(args[0]);
   });
 
->>>>>>> c4c61cb7
 TVM_REGISTER_GLOBAL("topi.erf")
 .set_body([](TVMArgs args, TVMRetValue *rv) {
   *rv = erf(args[0]);
@@ -456,21 +437,6 @@
   }});
 
 TVM_REGISTER_GLOBAL("topi.tensordot")
-<<<<<<< HEAD
-.set_body([](TVMArgs args, TVMRetValue *rv) {
-  if (args.size() == 2) {
-    *rv = tensordot(args[0], args[1]);
-  } else if (args.size() == 3) {
-    *rv = tensordot(args[0], args[1], args[2]);
-  } else {
-    Array<Expr> axes = args[3];
-    *rv = tensordot(args[0], args[1], args[2], axes);
-  }
-  });
-
-TVM_REGISTER_GLOBAL("topi.strided_slice")
-=======
->>>>>>> c4c61cb7
 .set_body([](TVMArgs args, TVMRetValue *rv) {
   if (args.size() == 2) {
     *rv = tensordot(args[0], args[1]);
@@ -482,7 +448,11 @@
   }
   });
 
-<<<<<<< HEAD
+TVM_REGISTER_GLOBAL("topi.strided_slice")
+.set_body([](TVMArgs args, TVMRetValue *rv) {
+  *rv = strided_slice(args[0], args[1], args[2], args[3]);
+  });
+
 TVM_REGISTER_GLOBAL("topi.one_hot")
 .set_body([](TVMArgs args, TVMRetValue *rv) {
   int depth = args[3];
@@ -491,25 +461,6 @@
   *rv = one_hot(args[0], args[1], args[2], depth, axis, dtype);
   });
 
-/* Ops from nn/upsampling.h */
-TVM_REGISTER_GLOBAL("topi.nn.upsampling")
-.set_body([](TVMArgs args, TVMRetValue *rv) {
-  *rv = nn::upsampling(args[0], args[1], args[2], args[3]);
-=======
-TVM_REGISTER_GLOBAL("topi.strided_slice")
-.set_body([](TVMArgs args, TVMRetValue *rv) {
-  *rv = strided_slice(args[0], args[1], args[2], args[3]);
-  });
-
-TVM_REGISTER_GLOBAL("topi.one_hot")
-.set_body([](TVMArgs args, TVMRetValue *rv) {
-  int depth = args[3];
-  int axis = args[4];
-  DataType dtype = args[5];
-  *rv = one_hot(args[0], args[1], args[2], depth, axis, dtype);
->>>>>>> c4c61cb7
-  });
-
 /* Ops from nn/bnn.h */
 TVM_REGISTER_GLOBAL("topi.nn.binarize_pack")
 .set_body([](TVMArgs args, TVMRetValue *rv) {
@@ -596,20 +547,6 @@
                    static_cast<nn::PoolType>(static_cast<int>(args[4])),
                    args[5], args[6], args[7]);
   });
-
-TVM_REGISTER_GLOBAL("topi.nn.pool3d")
-.set_body([](TVMArgs args, TVMRetValue *rv) {
-  *rv = nn::pool3d(args[0], args[1], args[2], args[3],
-                   static_cast<nn::PoolType>(static_cast<int>(args[4])),
-                   args[5], args[6], args[7]);
-  });
-
-TVM_REGISTER_GLOBAL("topi.nn.adaptive_pool")
-.set_body([](TVMArgs args, TVMRetValue *rv) {
-  *rv = nn::adaptive_pool(args[0], args[1],
-                          static_cast<nn::PoolType>(static_cast<int>(args[2])),
-                          args[3]);
-});
 
 TVM_REGISTER_GLOBAL("topi.nn.pool3d")
 .set_body([](TVMArgs args, TVMRetValue *rv) {
@@ -642,20 +579,6 @@
   *rv = vision::reorg(args[0], args[1]);
   });
 
-<<<<<<< HEAD
-/* Ops from image/resize.h */
-TVM_REGISTER_GLOBAL("topi.image.bilinear_sample_nchw")
-.set_body([](TVMArgs args, TVMRetValue *rv) {
-  *rv = image::bilinear_sample_nchw(args[0], args[1], args[2], args[3]);
-  });
-
-TVM_REGISTER_GLOBAL("topi.image.resize")
-.set_body([](TVMArgs args, TVMRetValue *rv) {
-  *rv = image::resize(args[0], args[1], args[2], args[3], args[4]);
-  });
-
-=======
->>>>>>> c4c61cb7
 /* Generic schedules */
 TVM_REGISTER_GLOBAL("topi.generic.default_schedule")
 .set_body([](TVMArgs args, TVMRetValue *rv) {
@@ -723,7 +646,6 @@
   });
 
 TVM_REGISTER_GLOBAL("topi.rocm.schedule_injective")
-<<<<<<< HEAD
 .set_body([](TVMArgs args, TVMRetValue *rv) {
   *rv = topi::rocm::schedule_injective(args[0], args[1]);
   });
@@ -751,35 +673,6 @@
 TVM_REGISTER_GLOBAL("topi.rocm.schedule_softmax")
 .set_body([](TVMArgs args, TVMRetValue *rv) {
   *rv = topi::rocm::schedule_softmax(args[0], args[1]);
-=======
-.set_body([](TVMArgs args, TVMRetValue *rv) {
-  *rv = topi::rocm::schedule_injective(args[0], args[1]);
->>>>>>> c4c61cb7
-  });
-
-TVM_REGISTER_GLOBAL("topi.rocm.schedule_injective_from_existing")
-.set_body([](TVMArgs args, TVMRetValue *rv) {
-  *rv = topi::rocm::schedule_injective_from_existing(args[0], args[1]);
- });
-
-TVM_REGISTER_GLOBAL("topi.rocm.schedule_pool")
-.set_body([](TVMArgs args, TVMRetValue *rv) {
-  *rv = topi::rocm::schedule_pool(args[0], args[1]);
-  });
-
-TVM_REGISTER_GLOBAL("topi.rocm.schedule_global_pool")
-.set_body([](TVMArgs args, TVMRetValue *rv) {
-  *rv = topi::rocm::schedule_global_pool(args[0], args[1]);
-  });
-
-TVM_REGISTER_GLOBAL("topi.rocm.schedule_reduce")
-.set_body([](TVMArgs args, TVMRetValue *rv) {
-  *rv = topi::rocm::schedule_reduce(args[0], args[1]);
-  });
-
-TVM_REGISTER_GLOBAL("topi.rocm.schedule_softmax")
-.set_body([](TVMArgs args, TVMRetValue *rv) {
-  *rv = topi::rocm::schedule_softmax(args[0], args[1]);
   });
 
 TVM_REGISTER_GLOBAL("topi.rocm.schedule_lrn")
@@ -829,15 +722,12 @@
   });
 
 TVM_REGISTER_GLOBAL("topi.cuda.schedule_lrn")
-<<<<<<< HEAD
-=======
 .set_body([](TVMArgs args, TVMRetValue *rv) {
   *rv = topi::cuda::schedule_lrn(args[0], args[1]);
   });
 
 /* Utility functions */
 TVM_REGISTER_GLOBAL("topi.util.is_empty_shape")
->>>>>>> c4c61cb7
 .set_body([](TVMArgs args, TVMRetValue *rv) {
   *rv = topi::detail::is_empty_shape(args[0]);
   });
@@ -918,11 +808,7 @@
 
 /*! \brief Builder function for instantiating schedules from existing schedules. */
 using FTVMScheduleFromExistingBuilder = std::function<
-<<<<<<< HEAD
-  tvm::Schedule(tvm::Schedule sch, const tvm::Tensor& out)>;
-=======
   tvm::te::Schedule(tvm::te::Schedule sch, const tvm::te::Tensor& out)>;
->>>>>>> c4c61cb7
 
 /*!
  * \brief Helper function for registering generic functions matching the
@@ -946,17 +832,10 @@
   topi::cuda::schedule_injective_from_existing));
 
 /*! \brief Builder function for instantiating dense ops. */
-<<<<<<< HEAD
-using FTVMDenseOpBuilder = std::function<tvm::Tensor(const Target& target,
-                                                     const tvm::Tensor& data,
-                                                     const tvm::Tensor& weight,
-                                                     const tvm::Tensor& bias,
-=======
 using FTVMDenseOpBuilder = std::function<tvm::te::Tensor(const Target& target,
                                                      const tvm::te::Tensor& data,
                                                      const tvm::te::Tensor& weight,
                                                      const tvm::te::Tensor& bias,
->>>>>>> c4c61cb7
                                                      const DataType& out_dtype)>;
 
 /*!
@@ -982,15 +861,9 @@
 
 TVM_REGISTER_GENERIC_FUNC(dense)
 .set_default(WrapDenseOp([](const Target& target,
-<<<<<<< HEAD
-                            const tvm::Tensor& data,
-                            const tvm::Tensor& weight,
-                            const tvm::Tensor& bias,
-=======
                             const tvm::te::Tensor& data,
                             const tvm::te::Tensor& weight,
                             const tvm::te::Tensor& bias,
->>>>>>> c4c61cb7
                             const DataType& out_dtype) {
   return topi::nn::dense(data, weight, bias, out_dtype);
 }))
