# Licensed to the Apache Software Foundation (ASF) under one
# or more contributor license agreements.  See the NOTICE file
# distributed with this work for additional information
# regarding copyright ownership.  The ASF licenses this file
# to you under the Apache License, Version 2.0 (the
# "License"); you may not use this file except in compliance
# with the License.  You may obtain a copy of the License at
#
#   http://www.apache.org/licenses/LICENSE-2.0
#
# Unless required by applicable law or agreed to in writing,
# software distributed under the License is distributed on an
# "AS IS" BASIS, WITHOUT WARRANTIES OR CONDITIONS OF ANY
# KIND, either express or implied.  See the License for the
# specific language governing permissions and limitations
# under the License.
"""Broadcast operators"""
from __future__ import absolute_import as _abs
from .import cpp as _cpp


def broadcast_to(data, shape):
    """Broadcast the src to the target shape

    We follows the numpy broadcasting rule.
    See also https://docs.scipy.org/doc/numpy/user/basics.broadcasting.html

    Parameters
    ----------
    data : tvm.Tensor
        The input data

    shape : list or tuple
        The target shape to be broadcasted.

    Returns
    -------
    ret : tvm.Tensor
    """
    return _cpp.broadcast_to(data, shape)


def add(lhs, rhs):
    """Addition with auto-broadcasting

    Parameters
    ----------
    lhs : tvm.Tensor or Expr
        The left operand
    rhs : tvm.Tensor or Expr
        The right operand

    Returns
    -------
    ret : tvm.Tensor or Expr
        Returns Expr if both operands are Expr.
        Otherwise returns Tensor.
    """
    return _cpp.add(lhs, rhs)


def subtract(lhs, rhs):
    """Subtraction with auto-broadcasting

    Parameters
    ----------
    lhs : tvm.Tensor or Expr
        The left operand
    rhs : tvm.Tensor or Expr
        The right operand

    Returns
    -------
    ret : tvm.Tensor or Expr
        Returns Expr if both operands are Expr.
        Otherwise returns Tensor.
    """
    return _cpp.subtract(lhs, rhs)


def multiply(lhs, rhs):
    """Multiplication with auto-broadcasting

    Parameters
    ----------
    lhs : tvm.Tensor or Expr
        The left operand
    rhs : tvm.Tensor or Expr
        The right operand

    Returns
    -------
    ret : tvm.Tensor or Expr
        Returns Expr if both operands are Expr.
        Otherwise returns Tensor.
    """
    return _cpp.multiply(lhs, rhs)


def divide(lhs, rhs):
    """Division with auto-broadcasting

    Parameters
    ----------
    lhs : tvm.Tensor or Expr
        The left operand
    rhs : tvm.Tensor or Expr
        The right operand

    Returns
    -------
    ret : tvm.Tensor or Expr
        Returns Expr if both operands are Expr.
        Otherwise returns Tensor.
    """
    return _cpp.divide(lhs, rhs)


def floor_divide(lhs, rhs):
    """Floor division with auto-broadcasting

    Parameters
    ----------
    lhs : tvm.Tensor or Expr
        The left operand
    rhs : tvm.Tensor or Expr
        The right operand

    Returns
    -------
    ret : tvm.Tensor or Expr
        Returns Expr if both operands are Expr.
        Otherwise returns Tensor.
    """
    return _cpp.floor_divide(lhs, rhs)


def mod(lhs, rhs):
    """Modulus with auto-broadcasting

    Parameters
    ----------
    lhs : tvm.Tensor or Expr
        The left operand
    rhs : tvm.Tensor or Expr
        The right operand

    Returns
    -------
    ret : tvm.Tensor or Expr
        Returns Expr if both operands are Expr.
        Otherwise returns Tensor.
    """
    return _cpp.mod(lhs, rhs)


def floor_mod(lhs, rhs):
    """Floor modulus with auto-broadcasting

    Parameters
    ----------
    lhs : tvm.Tensor or Expr
        The left operand
    rhs : tvm.Tensor or Expr
        The right operand

    Returns
    -------
    ret : tvm.Tensor or Expr
        Returns Expr if both operands are Expr.
        Otherwise returns Tensor.
    """
    return _cpp.floor_mod(lhs, rhs)


def maximum(lhs, rhs):
    """Take element-wise maximum of two tensors with auto-broadcasting

    Parameters
    ----------
    lhs : tvm.Tensor or Expr
        The left operand
    rhs : tvm.Tensor or Expr
        The right operand

    Returns
    -------
    ret : tvm.Tensor or Expr
        Returns Expr if both operands are Expr.
        Otherwise returns Tensor.
    """
    return _cpp.maximum(lhs, rhs)


def minimum(lhs, rhs):
    """Take element-wise maximum of two tensors with auto-broadcasting

    Parameters
    ----------
    lhs : tvm.Tensor or Expr
        The left operand
    rhs : tvm.Tensor or Expr
        The right operand

    Returns
    -------
    ret : tvm.Tensor or Expr
        Returns Expr if both operands are Expr.
        Otherwise returns Tensor.
    """
    return _cpp.minimum(lhs, rhs)


def power(lhs, rhs):
    """Power with auto-broadcasting

    Parameters
    ----------
    lhs : tvm.Tensor or Expr
        The left operand
    rhs : tvm.Tensor or Expr
        The right operand

    Returns
    -------
    ret : tvm.Tensor or Expr
        Returns Expr if both operands are Expr.
        Otherwise returns Tensor.
    """
    return _cpp.power(lhs, rhs)


def left_shift(lhs, rhs):
    """Left shift with auto-broadcasting

    Parameters
    ----------
    lhs : tvm.Tensor or Expr
        The left operand
    rhs : tvm.Tensor or Expr
        The right operand

    Returns
    -------
    ret : tvm.Tensor or Expr
        Returns Expr if both operands are Expr.
        Otherwise returns Tensor.
    """
    return _cpp.left_shift(lhs, rhs)


def right_shift(lhs, rhs):
    """Right shift with auto-broadcasting

    Parameters
    ----------
    lhs : tvm.Tensor or Expr
        The left operand
    rhs : tvm.Tensor or Expr
        The right operand

    Returns
    -------
    ret : tvm.Tensor or Expr
        Returns Expr if both operands are Expr.
        Otherwise returns Tensor.
    """
    return _cpp.right_shift(lhs, rhs)


def greater(lhs, rhs):
    """Compute (lhs>rhs) with auto-broadcasting

    Parameters
    ----------
    lhs : tvm.Tensor or Expr
        The left operand
    rhs : tvm.Tensor or Expr
        The right operand

    Returns
    -------
    ret : tvm.Tensor or Expr
        Returns Expr if both operands are Expr.
        Otherwise returns Tensor.
    """
    return _cpp.greater(lhs, rhs)


def less(lhs, rhs):
    """Compute (lhs<rhs) with auto-broadcasting

    Parameters
    ----------
    lhs : tvm.Tensor or Expr
        The left operand
    rhs : tvm.Tensor or Expr
        The right operand

    Returns
    -------
    ret : tvm.Tensor or Expr
        Returns Expr if both operands are Expr.
        Otherwise returns Tensor.
    """
    return _cpp.less(lhs, rhs)


def equal(lhs, rhs):
    """Compute (lhs==rhs) with auto-broadcasting

    Parameters
    ----------
    lhs : tvm.Tensor or Expr
        The left operand
    rhs : tvm.Tensor or Expr
        The right operand

    Returns
    -------
    ret : tvm.Tensor or Expr
        Returns Expr if both operands are Expr.
        Otherwise returns Tensor.
    """
    return _cpp.equal(lhs, rhs)


def not_equal(lhs, rhs):
    """Compute (lhs!=rhs) with auto-broadcasting

    Parameters
    ----------
    lhs : tvm.Tensor or Expr
        The left operand
    rhs : tvm.Tensor or Expr
        The right operand

    Returns
    -------
    ret : tvm.Tensor or Expr
        Returns Expr if both operands are Expr.
        Otherwise returns Tensor.
    """
    return _cpp.not_equal(lhs, rhs)


def greater_equal(lhs, rhs):
    """Compute (lhs>=rhs) with auto-broadcasting

    Parameters
    ----------
    lhs : tvm.Tensor or Expr
        The left operand
    rhs : tvm.Tensor or Expr
        The right operand

    Returns
    -------
    ret : tvm.Tensor or Expr
        Returns Expr if both operands are Expr.
        Otherwise returns Tensor.
    """
    return _cpp.greater_equal(lhs, rhs)


def less_equal(lhs, rhs):
    """Compute (lhs<=rhs) with auto-broadcasting

    Parameters
    ----------
    lhs : tvm.Tensor or Expr
        The left operand
    rhs : tvm.Tensor or Expr
        The right operand

    Returns
    -------
    ret : tvm.Tensor or Expr
        Returns Expr if both operands are Expr.
        Otherwise returns Tensor.
    """
    return _cpp.less_equal(lhs, rhs)


def logical_and(lhs, rhs):
    """Compute element-wise logical and of data.

    Parameters
    ----------
    lhs : tvm.Tensor or Expr
          The left operand
    rhs : tvm.Tensor or Expr
          The right operand

    Returns
    -------
    ret : tvm.Tensor or Expr
          Returns Expr if both operands are Expr.
          Otherwise returns Tensor.
    """
    return _cpp.logical_and(lhs, rhs)


def logical_or(lhs, rhs):
    """Compute element-wise logical or of data.

    Parameters
    ----------
    lhs : tvm.Tensor or Expr
          The left operand
    rhs : tvm.Tensor or Expr
          The right operand

    Returns
    -------
    ret : tvm.Tensor or Expr
          Returns Expr if both operands are Expr.
          Otherwise returns Tensor.
    """
    return _cpp.logical_or(lhs, rhs)


<<<<<<< HEAD
=======
def bitwise_and(lhs, rhs):
    """Compute element-wise bitwise and of data.

    Parameters
    ----------
    lhs : tvm.Tensor or Expr
          The left operand
    rhs : tvm.Tensor or Expr
          The right operand

    Returns
    -------
    ret : tvm.Tensor or Expr
          Returns Expr if both operands are Expr.
          Otherwise returns Tensor.
    """
    return _cpp.bitwise_and(lhs, rhs)


def bitwise_or(lhs, rhs):
    """Compute element-wise bitwise or of data.

    Parameters
    ----------
    lhs : tvm.Tensor or Expr
          The left operand
    rhs : tvm.Tensor or Expr
          The right operand

    Returns
    -------
    ret : tvm.Tensor or Expr
          Returns Expr if both operands are Expr.
          Otherwise returns Tensor.
    """
    return _cpp.bitwise_or(lhs, rhs)


def bitwise_xor(lhs, rhs):
    """Compute element-wise bitwise xor of data.

    Parameters
    ----------
    lhs : tvm.Tensor or Expr
          The left operand
    rhs : tvm.Tensor or Expr
          The right operand

    Returns
    -------
    ret : tvm.Tensor or Expr
          Returns Expr if both operands are Expr.
          Otherwise returns Tensor.
    """
    return _cpp.bitwise_xor(lhs, rhs)


>>>>>>> c4c61cb7
def logical_not(data):
    """Compute element-wise logical not of data.

    Parameters
    ----------
    data : tvm.Tensor or Expr

    Returns
    -------
    ret : tvm.Tensor or Expr
          Returns Expr if the operand are Expr.
          Otherwise returns Tensor.
    """
<<<<<<< HEAD
    return _cpp.logical_not(data)
=======
    return _cpp.logical_not(data)


def bitwise_not(data):
    """Compute element-wise bitwise not of data.

    Parameters
    ----------
    data : tvm.Tensor or Expr

    Returns
    -------
    ret : tvm.Tensor or Expr
          Returns Expr if the operand are Expr.
          Otherwise returns Tensor.
    """
    return _cpp.bitwise_not(data)
>>>>>>> c4c61cb7
<|MERGE_RESOLUTION|>--- conflicted
+++ resolved
@@ -420,8 +420,6 @@
     return _cpp.logical_or(lhs, rhs)
 
 
-<<<<<<< HEAD
-=======
 def bitwise_and(lhs, rhs):
     """Compute element-wise bitwise and of data.
 
@@ -479,7 +477,6 @@
     return _cpp.bitwise_xor(lhs, rhs)
 
 
->>>>>>> c4c61cb7
 def logical_not(data):
     """Compute element-wise logical not of data.
 
@@ -493,9 +490,6 @@
           Returns Expr if the operand are Expr.
           Otherwise returns Tensor.
     """
-<<<<<<< HEAD
-    return _cpp.logical_not(data)
-=======
     return _cpp.logical_not(data)
 
 
@@ -512,5 +506,4 @@
           Returns Expr if the operand are Expr.
           Otherwise returns Tensor.
     """
-    return _cpp.bitwise_not(data)
->>>>>>> c4c61cb7
+    return _cpp.bitwise_not(data)