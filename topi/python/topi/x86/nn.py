# Licensed to the Apache Software Foundation (ASF) under one
# or more contributor license agreements.  See the NOTICE file
# distributed with this work for additional information
# regarding copyright ownership.  The ASF licenses this file
# to you under the Apache License, Version 2.0 (the
# "License"); you may not use this file except in compliance
# with the License.  You may obtain a copy of the License at
#
#   http://www.apache.org/licenses/LICENSE-2.0
#
# Unless required by applicable law or agreed to in writing,
# software distributed under the License is distributed on an
# "AS IS" BASIS, WITHOUT WARRANTIES OR CONDITIONS OF ANY
# KIND, either express or implied.  See the License for the
# specific language governing permissions and limitations
# under the License.
# pylint: disable=invalid-name,too-many-locals,unused-variable
"""x86 nn operators"""
from __future__ import absolute_import as _abs
import tvm
from .. import generic

@generic.schedule_softmax.register(["cpu"])
def schedule_softmax(outs):
    """Schedule for softmax

    Parameters
    ----------
    outs: Array of Tensor
          The computation graph description of softmax
          in the format of an array of tensors.

    Returns
    -------
    sch: Schedule
        The computation schedule for the op.
    """
    outs = [outs] if isinstance(outs, tvm.tensor.Tensor) else outs
    softmax = outs[0]
    s = tvm.create_schedule([x.op for x in outs])

    op_tag = softmax.op.tag
    if op_tag == 'softmax_output':
        exp = softmax.op.input_tensors[0]
        expsum = softmax.op.input_tensors[1]
        max_elem = s[exp].op.input_tensors[1]
        axis = int(softmax.op.attrs['axis'])
    elif op_tag == 'log_softmax_output':
        exp = None
        max_elem = softmax.op.input_tensors[1]
        expsum = softmax.op.input_tensors[2]
        axis = 1
    else:
        raise ValueError('Tag is expected to be softmax_output or log_softmax_output. \
                         Got {0}'.format(op_tag))

    # only parallelize outer dimensions up to axis
    outer_axes = [s[softmax].op.axis[i] for i in range(0, axis)]
    fused_outer_axes = s[softmax].fuse(*outer_axes)
    s[softmax].parallel(fused_outer_axes)

    # move computations with the same outer dimensions under the same root
    s[max_elem].compute_at(s[softmax], fused_outer_axes)
    s[expsum].compute_at(s[softmax], fused_outer_axes)

<<<<<<< HEAD
    if exp != None:
=======
    if exp is not None:
>>>>>>> c4c61cb7
        s[exp].compute_at(s[softmax], fused_outer_axes)

    return s<|MERGE_RESOLUTION|>--- conflicted
+++ resolved
@@ -63,11 +63,7 @@
     s[max_elem].compute_at(s[softmax], fused_outer_axes)
     s[expsum].compute_at(s[softmax], fused_outer_axes)
 
-<<<<<<< HEAD
-    if exp != None:
-=======
     if exp is not None:
->>>>>>> c4c61cb7
         s[exp].compute_at(s[softmax], fused_outer_axes)
 
     return s