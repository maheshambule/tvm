--- conflicted
+++ resolved
@@ -22,11 +22,7 @@
 
 def dot_16x1x16_uint8_int8_int32():
     """Dispatch the most optimized intrin depending on the target"""
-<<<<<<< HEAD
-    mcpu = tvm.target.current_target().mcpu
-=======
     mcpu = tvm.target.Target.current().mcpu
->>>>>>> c4c61cb7
 
     assert mcpu in ("skylake-avx512", "cascadelake"), \
             "An old Intel machine that does not have fast Int8 support."
@@ -259,11 +255,7 @@
             vec_b = ins[1].vload([0, 0], "int8x64")
 
             vnni_inst_name = 'llvm.x86.avx512.vpdpbusd.512'
-<<<<<<< HEAD
-            llvm_id = tvm.codegen.llvm_lookup_intrinsic_id(vnni_inst_name)
-=======
             llvm_id = tvm.target.codegen.llvm_lookup_intrinsic_id(vnni_inst_name)
->>>>>>> c4c61cb7
 
             if llvm_id != 0: # VNNI is available for current LLVM version
                 vec_bi32 = tvm.call_pure_intrin('int32x16', 'reinterpret', vec_b)
