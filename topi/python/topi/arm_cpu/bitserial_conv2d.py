# Licensed to the Apache Software Foundation (ASF) under one
# or more contributor license agreements.  See the NOTICE file
# distributed with this work for additional information
# regarding copyright ownership.  The ASF licenses this file
# to you under the Apache License, Version 2.0 (the
# "License"); you may not use this file except in compliance
# with the License.  You may obtain a copy of the License at
#
#   http://www.apache.org/licenses/LICENSE-2.0
#
# Unless required by applicable law or agreed to in writing,
# software distributed under the License is distributed on an
# "AS IS" BASIS, WITHOUT WARRANTIES OR CONDITIONS OF ANY
# KIND, either express or implied.  See the License for the
# specific language governing permissions and limitations
# under the License.
# pylint: disable=invalid-name,unused-variable,invalid-name,unused-argument
"""Bitserial conv2d schedule on arm cpu"""
from __future__ import absolute_import as _abs
import tvm
from tvm import autotvm
from tvm import relay
from .. import tag
from ..nn.pad import pad
from ..nn.bitserial_conv2d import bitserial_conv2d_nhwc, bitserial_conv2d_legalize
from ..nn.bitserial_util import bitpack, binary_op_multiplier
from ..nn.util import get_pad_tuple
from ..util import get_const_int, get_const_tuple
from .. import generic

def _kernel_vec_spatial_pack_nhwc(kernel, kernel_bits, VC, use_bitpack=True):
    if use_bitpack:
        kernel_q = bitpack(kernel, kernel_bits, pack_axis=2, bit_axis=2, pack_type='uint8')
    else:
        kernel_q = kernel
    KH, KW, KB, CI, CO = kernel_q.shape
    kvshape = (CO//VC, KH, KW, KB, VC, CI)
    return tvm.compute(kvshape, lambda co, dh, dw, b, vc, ci: \
        kernel_q[dh][dw][b][ci][co*VC+vc], name='kernel_vec')

@autotvm.register_topi_compute(bitserial_conv2d_nhwc, 'arm_cpu', 'direct')
def spatial_pack_nhwc(cfg, data, kernel, stride, padding, activation_bits, weight_bits,
                      pack_dtype, out_dtype, unipolar):
    """ Compute convolution with pack on spatial axes. """
    assert data.shape[0].value == 1, "spatial pack convolution only support batch size=1"
    assert pack_dtype == 'uint8', "only support packing into uint8 bits"
    assert out_dtype == 'int16', "only support output type of int16"

    N, H, W, CI = get_const_tuple(data.shape)
    if len(kernel.shape) == 4:
        KH, KW, _, CO = get_const_tuple(kernel.shape)
        CI_packed = CI // 8
    else:
        KH, KW, KB, CI_packed, CO = get_const_tuple(kernel.shape)

    if isinstance(padding, int) or (isinstance(padding, (tuple, list)) and len(padding) == 2):
        TPAD, LPAD, DPAD, RPAD = get_pad_tuple(padding, kernel)
    else:
        TPAD, LPAD, DPAD, RPAD = padding

    if isinstance(stride, (tuple, list)):
        HSTR, WSTR = stride
    else:
        HSTR, WSTR = stride, stride
    HCAT, WCAT = KH-1, KW-1

    PAD_H = H + (TPAD + DPAD)
    PAD_W = W + (LPAD + RPAD)
    OH = (PAD_H - KH) // HSTR + 1
    OW = (PAD_W - KW) // WSTR + 1
    oshape = (1, OH, OW, CO)

    idxd = tvm.indexdiv
    idxm = tvm.indexmod

    # Pad input channels of weights and data when it is not a multiple of 8
    if CI_packed % 8 != 0:
        CI_PAD = CI_packed % 8
        CI_packed += CI_PAD
    else:
        CI_PAD = 0

    # ==================== define configuration space ====================
    n, oh, ow, co = cfg.axis(N), cfg.axis(OH), cfg.axis(OW), cfg.axis(CO)
    ci, kh, kw = cfg.reduce_axis(CI_packed), cfg.reduce_axis(KH), cfg.reduce_axis(KW)
    ib, kb = cfg.reduce_axis(activation_bits), cfg.reduce_axis(weight_bits)

    co, vc = cfg.define_split('tile_co', co, num_outputs=2,
                              filter=lambda x: x.size[-1] == 8)
    oh, vh = cfg.define_split('tile_oh', oh, num_outputs=2,
                              filter=lambda x: x.size[-1] >= 2)
    ow, vw = cfg.define_split('tile_ow', ow, num_outputs=2,
                              filter=lambda x: x.size[-1] >= 2)
    ci_o, ci_i = cfg.define_split("tile_ci", ci, num_outputs=2,
                                  filter=lambda x: x.size[-1] == 8 or x.size[-1] == 16)
    re_axes = cfg.define_reorder("reorder_0",
                                 [n, oh, ow, co, vh, vw, kh, kw, ci_o, kb, ib, vc, ci_i],
                                 policy='candidate', candidate=[
                                     [n, oh, ow, co, vh, vw, kh, kw, ci_o, kb, ib, vc, ci_i],
                                     [n, oh, ow, co, vh, vw, kw, kh, ci_o, kb, ib, vc, ci_i],])
    # binary ops
    cfg.add_flop(2 * N * OH * OW * CO * CI * KH * KW * binary_op_multiplier(pack_dtype))
    # ====================

    VC = cfg["tile_co"].size[-1]
    VH = cfg["tile_oh"].size[-1]
    VW = cfg["tile_ow"].size[-1]

    data_q = bitpack(data, activation_bits, pack_axis=3, bit_axis=3, pack_type='uint8')

    kernel_vec = _kernel_vec_spatial_pack_nhwc(kernel, weight_bits, VC, len(kernel.shape) == 4)
    idxm = tvm.indexmod
    if idxm(kernel_vec.shape[-1], 8) != 0 and CI_PAD != 0:
        kernel_vec = pad(kernel_vec, [0, 0, 0, 0, 0, 0], [0, 0, 0, 0, 0, CI_PAD])

    N, H, W, IB, CI = data_q.shape
    OCO, KH, KW, KB, VC, CI = kernel_vec.shape

    dvshape = (N, PAD_H//(VH*HSTR), PAD_W//(VW*WSTR), VH*HSTR+HCAT, VW*WSTR+WCAT, IB, CI)
    ovshape = (1, OH // VH, OW // VW, CO // VC, VH, VW, VC)

    if (TPAD != 0 and RPAD != 0):
        data_pad = pad(data_q, (0, TPAD, LPAD, 0, 0), (0, DPAD, RPAD, 0, CI_PAD), name="data_pad")
    elif CI_PAD != 0:
        data_pad = pad(data_q, (0, 0, 0, 0, 0), (0, 0, 0, 0, CI_PAD), name="data_pad")
    else:
        data_pad = data_q

    data_vec = tvm.compute(dvshape, lambda n, h, w, vh, vw, b, ci: \
        data_pad[n][h*VH*HSTR+vh][w*VW*WSTR+vw][b][ci], name='data_vec')
    ci = tvm.reduce_axis((0, CI), name='ci')
    dh = tvm.reduce_axis((0, KH), name='dh')
    dw = tvm.reduce_axis((0, KW), name='dw')
    ib = tvm.reduce_axis((0, IB), name='ib')
    kb = tvm.reduce_axis((0, KB), name='kb')

    def _bipolar_conv(n, h, w, co, vh, vw, vc):
        return tvm.sum((tvm.popcount(
            kernel_vec[co, dh, dw, kb, vc, ci].astype('uint16') &
            data_vec[n, h, w, vh*HSTR+dh, vw*WSTR+dw, ib, ci].astype('uint16'))
                        << (kb + ib).astype('uint16')), axis=[dh, dw, kb, ib, ci])
    def _unipolar_conv(n, h, w, co, vh, vw, vc):
        return tvm.sum(
            ((tvm.popcount(kernel_vec[co, dh, dw, kb, vc, ci].astype('int16') &
                           data_vec[n, h, w, vh*HSTR+dh, vw*WSTR+dw, ib, ci].astype('int16')) -
              tvm.popcount(~kernel_vec[co, dh, dw, kb, vc, ci].astype('int16') &
                           data_vec[n, h, w, vh*HSTR+dh, vw*WSTR+dw, ib, ci]).astype('int16'))
             << (kb + ib).astype('int16')), axis=[dh, dw, kb, ib, ci])
    if unipolar:
        conv_vec = tvm.compute(ovshape, _unipolar_conv, name='conv_vec', tag='unipolar')
    else:
        conv_vec = tvm.compute(ovshape, _bipolar_conv, name='conv_vec', tag='bipolar')


    conv = tvm.compute(oshape,
                       lambda n, h, w, co:
                       conv_vec[n,
                                idxd(h, VH), idxd(w, VW), idxd(co, VC),
                                idxm(h, VH), idxm(w, VW), idxm(co, VC)].astype(out_dtype),
                       name='conv', tag='spatial_bitserial_conv_nhwc')

    return conv

def _intrin_popcount(m, k_i, w_b, x_b, unipolar):
    pack_dtype = 'uint8'
    w = tvm.placeholder((w_b, m, k_i), dtype=pack_dtype, name='w')
    x = tvm.placeholder((x_b, k_i,), dtype=pack_dtype, name='x')
    k = tvm.reduce_axis((0, k_i), name='k')
    bw = tvm.reduce_axis((0, w_b), name='bw')
    bx = tvm.reduce_axis((0, x_b), name='bx')
    if unipolar:
        dtype = 'int16'
        z = tvm.compute((m,), lambda i:
                        tvm.sum((tvm.popcount(w[bw, i, k].astype(dtype) & x[bx, k].astype(dtype)) -
                                 tvm.popcount(~w[bw, i, k].astype(dtype) & x[bx, k].astype(dtype)))
                                << (bw+bx).astype(dtype), axis=[bw, bx, k]), name='z')
    else:
        dtype = 'uint16'
        z = tvm.compute((m,), lambda i:
                        tvm.sum(tvm.popcount(w[bw, i, k].astype(dtype) & x[bx, k].astype(dtype))
                                << (bw+bx).astype(dtype), axis=[bw, bx, k]), name='z')
    Wb = tvm.decl_buffer(w.shape, w.dtype,
                         name="W",
                         offset_factor=k_i,
                         strides=[tvm.var('ldw'), tvm.var('ldw'), 1]) # stride can be inferred
    Xb = tvm.decl_buffer(x.shape, x.dtype,
                         name="X",
                         offset_factor=k_i,
                         strides=[tvm.var('ldw'), 1])
    Zb = tvm.decl_buffer(z.shape, z.dtype,
                         name="Z",
                         offset_factor=1,
                         strides=[1])

    def _intrin_func(ins, outs):
        ww, xx = ins
        zz = outs[0]

        args_1 = tvm.const(1, 'uint32')
        args_2 = tvm.const(2, 'uint32')

        if unipolar:
            vpadd = "llvm.arm.neon.vpadd.v8i8"
            vpadalu = "llvm.arm.neon.vpadals.v16i8.v8i16"
            full_dtype = 'int8x16'
            half_dtype = 'int8x8'
            return_dtype = 'int16x8'
        else:
            vpadd = "llvm.arm.neon.vpadd.v8u8"
            vpadalu = "llvm.arm.neon.vpadalu.v16u8.v8u16"
            full_dtype = 'uint8x16'
            half_dtype = 'uint8x8'
            return_dtype = 'uint16x8'

        def _instr(index):
            irb = tvm.ir_builder.create()
            if index == 1: # reduce reset
                irb.emit(zz.vstore(0, tvm.const(0, return_dtype)))
                return irb.get()
            # body and reduce update
            cnts8 = [None] * 8
            cnts4 = [None] * 4
            cnts2 = [None] * 2
            for bw in range(w_b):
                for bx in range(x_b):
                    if k_i == 16:
                        for i in range(m):
                            w_ = ww.vload([bw, i, 0], 'uint8x16').astype(full_dtype)
                            x_ = xx.vload([bx, 0], 'uint8x16').astype(full_dtype)
                            if unipolar:
                                cnts = tvm.popcount(w_ & x_) - tvm.popcount(~w_ & x_)
                            else:
                                cnts = tvm.popcount(w_ & x_)
                            upper_half = tvm.call_pure_intrin(half_dtype, 'vectorhigh', cnts)
                            lower_half = tvm.call_pure_intrin(half_dtype, 'vectorlow', cnts)
                            cnts8[i] = upper_half + lower_half
                        for i in range(m//2):
                            cnts4[i] = tvm.call_llvm_intrin(half_dtype, vpadd,
                                                            args_1, cnts8[i*2], cnts8[i*2+1])
                        for i in range(m//4):
                            cnts2[i] = tvm.call_llvm_intrin(half_dtype, vpadd,
                                                            args_1, cnts4[i*2], cnts4[i*2+1])
                        cnts = tvm.call_pure_intrin(full_dtype, 'vectorcombine', cnts2[0], cnts2[1])
                        shifted_cnts = cnts << tvm.const(bw+bx, pack_dtype)
                        out = tvm.call_llvm_intrin(return_dtype, vpadalu,
                                                   args_2, zz.vload(0, return_dtype), shifted_cnts)
                    else: # ki == 8
                        for i in range(m):
                            w_ = ww.vload([bw, i, 0], 'uint8x8').astype(half_dtype)
                            x_ = xx.vload([bx, 0], 'uint8x8').astype(half_dtype)
                            if unipolar:
                                cnts8[i] = tvm.popcount(w_ & x_) - tvm.popcount(~w_ & x_)
                            else:
                                cnts8[i] = tvm.popcount(w_ & x_)
                        for i in range(m//2):
                            cnts4[i] = tvm.call_llvm_intrin(half_dtype, vpadd,
                                                            args_1, cnts8[i*2], cnts8[i*2+1])
                        for i in range(m//4):
                            cnts2[i] = tvm.call_llvm_intrin(half_dtype, vpadd,
                                                            args_1, cnts4[i*2], cnts4[i*2+1])
                        cnts = tvm.call_pure_intrin(full_dtype, 'vectorcombine', cnts2[0], cnts2[1])
                        shifted_cnts = cnts << tvm.const(bw+bx, pack_dtype)
                        out = tvm.call_llvm_intrin(return_dtype, vpadalu,
                                                   args_2, zz.vload(0, return_dtype), shifted_cnts)
                    irb.emit(zz.vstore(0, out))
            return irb.get()
        # body, reset, update
        return _instr(0), _instr(1), _instr(2)
    with tvm.build_config(offset_factor=1, partition_const_loop=True):
        return tvm.decl_tensor_intrin(z.op, _intrin_func, binds={w: Wb, x:Xb, z:Zb})

# ARM specific schedule that using custom microkernel
def _schedule_spatial_conv2d_nhwc(cfg, s, data_pad, data_vec, kernel_vec,
                                  conv_out, output, last, unipolar):
    _, _, _, _, _, IB, CI = data_vec.shape
    _, KH, KW, KB, _, _ = kernel_vec.shape
    KB = get_const_int(KB)
    IB = get_const_int(IB)

    VC = cfg["tile_co"].size[-1]
    VH = cfg["tile_oh"].size[-1]
    VW = cfg["tile_ow"].size[-1]

    ##### Schedule data padding and  packing
    if data_pad is not None:
        s[data_pad].compute_inline()

    _, h, _, _, _, _, _ = s[data_vec].op.axis
    cfg.define_split("tile_ah", cfg.axis(h), num_outputs=2, max_factor=32)
    oh, ih = cfg["tile_ah"].apply(s, data_vec, h)
    s[data_vec].parallel(oh)

    #### Schedule kernel packing
    co, _, _, _, _, _ = s[kernel_vec].op.axis
    cfg.define_split("tile_bco", cfg.axis(co), num_outputs=2, max_factor=32)
    oco, ico = cfg["tile_bco"].apply(s, kernel_vec, co)
    s[kernel_vec].parallel(oco)

    ##### Schedule Convolution
    n, oh, ow, co, vh, vw, vc = s[conv_out].op.axis
    kh, kw, kb, ib, ci = s[conv_out].op.reduce_axis

    ci_o, ci_i = cfg['tile_ci'].apply(s, conv_out, ci)
    re_axes = cfg["reorder_0"].apply(s, conv_out,
                                     [n, oh, ow, co, vh, vw, kh, kw, ci_o, kb, ib, vc, ci_i])

    # Use microkernel
    kfactor = cfg['tile_ci'].size[1]
    if kfactor % 8 == 0:
        pc = _intrin_popcount(VC, kfactor, KB, IB, unipolar)
        s[conv_out].tensorize(kb, pc)

    n, h, w, co = s[last].op.axis
    co, vc = cfg['tile_co'].apply(s, last, co)
    oh, vh = cfg['tile_oh'].apply(s, last, h)
    ow, vw = cfg['tile_ow'].apply(s, last, w)
    s[last].reorder(n, oh, ow, co, vh, vw, vc)
    s[last].vectorize(vc)
    if last != output:
        s[last].compute_inline()

    s[conv_out].compute_at(s[last], co)
    s[last].parallel(oh)
    return s

@autotvm.register_topi_schedule(generic.nn.schedule_bitserial_conv2d_nhwc, 'arm_cpu', 'direct')
def schedule_bitserial_conv2d_nhwc(cfg, outs):
    """Arm cpu schedule for bitserial conv2d"""
    s = tvm.create_schedule([x.op for x in outs])
    scheduled_ops = []

    def traverse(op):
        """Traverse operators from computation graph"""
        # inline all one-to-one-mapping operators except the last stage (output)
        if tag.is_broadcast(op.tag):
            if op not in s.outputs:
                s[op].compute_inline()
            for tensor in op.input_tensors:
                if isinstance(tensor.op, tvm.tensor.ComputeOp) and tensor.op not in scheduled_ops:
                    traverse(tensor.op)

        if 'spatial_bitserial_conv_nhwc' in op.tag:
            output = op.output(0)
            conv_out = op.input_tensors[0]
            kernel_vec = conv_out.op.input_tensors[0]
            kernel_q = kernel_vec.op.input_tensors[0]
            data_vec = conv_out.op.input_tensors[1]
            data_q = data_vec.op.input_tensors[0]
            data = data_q.op.input_tensors[0]
            data_pad = None
            if isinstance(data_q.op, tvm.tensor.ComputeOp) and "pad" in data_q.op.tag:
                data_pad = data_q
                data_q = data
                data = data.op.input_tensors[0]
            unipolar = "unipolar" in conv_out.op.tag
            _schedule_spatial_conv2d_nhwc(cfg, s, data_pad, data_vec, kernel_vec,
                                          conv_out, output, outs[0], unipolar)
        scheduled_ops.append(op)

    traverse(outs[0].op)
    return s

@bitserial_conv2d_legalize.register("arm_cpu")
def _bitserial_conv2d_legalize(attrs, inputs, arg_types):
    """Legalizes Bitserial Conv2D op.

    Parameters
    ----------
<<<<<<< HEAD
    attrs : tvm.attrs.Attrs
=======
    attrs : tvm.ir.Attrs
>>>>>>> c4c61cb7
        Attributes of current convolution
    inputs : list of tvm.relay.Expr
        The args of the Relay expr to be legalized
    types : list of types
        List of input and output types

    Returns
    -------
    result : tvm.relay.Expr
        The legalized expr
    """

    # Fix different kernel layouts where possible.
    if attrs['data_layout'] == 'NHWC':
        data, kernel = inputs
        if len(kernel.data.shape) == 4:
            # HWIO layout is expected for NHWC input.
            if attrs['kernel_layout'] == 'HWOI':
                # Handle HWOI layout. This is common in TF depthwise conv2d graph.
                kernel = relay.transpose(kernel, axes=(0, 1, 3, 2))
            elif attrs['kernel_layout'] == 'OIHW':
                kernel = relay.transpose(kernel, axes=(2, 3, 1, 0))
            ## Set new attrs for the tranposed conv.
            new_attrs = {k: attrs[k] for k in attrs.keys()}
            new_attrs['kernel_layout'] = 'HWIO'

            conv = relay.nn.bitserial_conv2d(data, kernel, **new_attrs)
            return conv
    return None<|MERGE_RESOLUTION|>--- conflicted
+++ resolved
@@ -366,11 +366,7 @@
 
     Parameters
     ----------
-<<<<<<< HEAD
-    attrs : tvm.attrs.Attrs
-=======
     attrs : tvm.ir.Attrs
->>>>>>> c4c61cb7
         Attributes of current convolution
     inputs : list of tvm.relay.Expr
         The args of the Relay expr to be legalized
