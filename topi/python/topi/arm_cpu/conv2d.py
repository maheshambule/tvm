# Licensed to the Apache Software Foundation (ASF) under one
# or more contributor license agreements.  See the NOTICE file
# distributed with this work for additional information
# regarding copyright ownership.  The ASF licenses this file
# to you under the Apache License, Version 2.0 (the
# "License"); you may not use this file except in compliance
# with the License.  You may obtain a copy of the License at
#
#   http://www.apache.org/licenses/LICENSE-2.0
#
# Unless required by applicable law or agreed to in writing,
# software distributed under the License is distributed on an
# "AS IS" BASIS, WITHOUT WARRANTIES OR CONDITIONS OF ANY
# KIND, either express or implied.  See the License for the
# specific language governing permissions and limitations
# under the License.
<<<<<<< HEAD
# pylint: disable=invalid-name, unused-variable, no-else-return, unused-argument
=======
# pylint: disable=invalid-name, unused-variable, no-else-return, unused-argument, import-outside-toplevel
>>>>>>> c4c61cb7
"""Conv2D schedule for ARM CPU"""
from __future__ import absolute_import as _abs

import logging

import tvm
from tvm import autotvm
import tvm.contrib.nnpack

from ..generic import schedule_conv2d_nchw, schedule_conv2d_nhwc, \
                      schedule_conv2d_winograd_without_weight_transform, \
                      schedule_conv2d_winograd_nnpack_without_weight_transform
from ..util import traverse_inline, get_const_tuple
from ..nn import dilate, pad, conv2d, conv2d_alter_layout, \
                 conv2d_winograd_without_weight_transform, \
                 conv2d_winograd_nnpack_without_weight_transform, \
                 depthwise_conv2d_nchw
from ..nn.util import get_const_int, get_pad_tuple
from ..nn.winograd_util import winograd_transform_matrices
from .conv2d_spatial_pack import conv2d_spatial_pack_nchw, \
                                 conv2d_spatial_pack_nhwc, \
                                 schedule_conv2d_spatial_pack_nchw, \
                                 schedule_conv2d_spatial_pack_nhwc

logger = logging.getLogger('topi')

@autotvm.register_topi_compute(conv2d, 'arm_cpu', ['direct'])
def conv2d_arm_cpu(cfg, data, kernel, strides, padding, dilation, layout, out_dtype):
    """TOPI compute callback for conv2d

    Parameters
    ----------
    cfg: ConfigEntity
        The config for this template

    data : tvm.Tensor
        4-D with shape [batch, in_channel, in_height, in_width]

    kernel : tvm.Tensor
        4-D with shape [num_filter, in_channel, filter_height, filter_width] or
        pre-packed 5-D with shape [num_filter_chunk, in_channel, filter_height,
        filter_width, num_filter_block]

    strides : list of two ints
        [stride_height, stride_width]

    padding : list of two ints
        [pad_height, pad_width]

    dilation : list of two ints
        [dilation_height, dilation_width]

    layout : str
        layout of data

    out_dtype: str
        The output type. This is used for mixed precision.

    Returns
    -------
    output : tvm.Tensor
        4-D with shape [batch, out_channel, out_height, out_width]
    """
    if layout == 'NCHW':
        return conv2d_spatial_pack_nchw(cfg, data, kernel, strides, padding,
                                        dilation, out_dtype, num_tile=2)
    elif layout == 'NHWC':
        return conv2d_spatial_pack_nhwc(cfg, data, kernel, strides, padding,
                                        dilation, out_dtype)
    else:
        raise ValueError("Unsupported layout {}".format(layout))


@autotvm.register_topi_schedule(
    schedule_conv2d_nchw, 'arm_cpu',
    ['direct', 'winograd', 'winograd_nnpack_fp16', 'winograd_nnpack_fp32'])
def schedule_conv2d_nchw_arm_cpu(cfg, outs):
    """TOPI schedule callback for conv2d

    Parameters
    ----------
    cfg: ConfigEntity
        The config for this template

    outs: Array of Tensor
        The computation graph description of conv2d
        in the format of an array of tensors.

    Returns
    -------
    s: Schedule
        The computation schedule for conv2d.
    """
    s = tvm.create_schedule([x.op for x in outs])

    def _callback(op):
        # schedule conv2d
        if 'spatial_conv2d_output' in op.tag:
            output = op.output(0)
            conv = op.input_tensors[0]

            data_vec = conv.op.input_tensors[0]
            data_pad = data_vec.op.input_tensors[0]
            s[data_pad].compute_inline()

            kernel_vec = conv.op.input_tensors[1]
            if kernel_vec.op.name == 'kernel_vec':
                kernel = kernel_vec.op.input_tensors[0]
            else:
                kernel = kernel_vec
            if isinstance(kernel.op, tvm.tensor.ComputeOp) and "dilate" in kernel.op.tag:
                s[kernel].compute_inline()

            schedule_conv2d_spatial_pack_nchw(cfg, s, data_vec, kernel_vec,
                                              conv, output, outs[0])

        if 'winograd_conv2d_output' in op.tag:
            output = op.output(0)
            _schedule_winograd(cfg, s, output, outs[0])

        if 'winograd_nnpack_conv2d_output' in op.tag:
            output = op.output(0)
            _schedule_winograd_nnpack(cfg, s, output, outs[0])

    traverse_inline(s, outs[0].op, _callback)
    return s

@autotvm.register_topi_schedule(schedule_conv2d_nhwc, 'arm_cpu', ['direct'])
def schedule_conv2d_nhwc_arm_cpu(cfg, outs):
    """TOPI schedule callback for conv2d

    Parameters
    ----------
    cfg: ConfigEntity
        The config for this template

    outs: Array of Tensor
        The computation graph description of conv2d
        in the format of an array of tensors.

    Returns
    -------
    s: Schedule
        The computation schedule for conv2d.
    """
    s = tvm.create_schedule([x.op for x in outs])

    def _callback(op):
        if 'spatial_conv_output_NHWC' in op.tag:
            schedule_conv2d_spatial_pack_nhwc(cfg, s, op, outs[0])

    traverse_inline(s, outs[0].op, _callback)
    return s


@autotvm.register_topi_compute(conv2d, 'arm_cpu', ['winograd'])
def conv2d_arm_cpu_winograd(cfg, data, kernel, strides, padding, dilation, layout, out_dtype):
    """ TOPI compute callback. Use winograd template """
    tile_size = 4
    return _decl_winograd(cfg, data, kernel, strides, padding, dilation, layout,
                          out_dtype, tile_size)

def _decl_winograd(cfg, data, kernel, strides, padding, dilation, layout, out_dtype, tile_size):
    N, CI, IH, IW = get_const_tuple(data.shape)

    if isinstance(dilation, int):
        dilation_h = dilation_w = dilation
    else:
        dilation_h, dilation_w = dilation

    if len(kernel.shape) == 4:
        if dilation_h != 1 or dilation_w != 1:
            kernel = dilate(kernel, (1, 1, dilation_h, dilation_w))
        pre_computed = False
        CO, _, KH, KW = get_const_tuple(kernel.shape)
    else:
        assert (dilation_h, dilation_w) == (1, 1), "Does not support dilation"
        pre_computed = True
        H_CAT, W_CAT, CO, CI, VC = get_const_tuple(kernel.shape)
        CO *= VC
        KH, KW = H_CAT - tile_size + 1, W_CAT - tile_size + 1
    HSTR, WSTR = strides if isinstance(strides, (tuple, list)) else (strides, strides)
    pt, pl, pb, pr = get_pad_tuple(padding, (KH, KW))

    assert layout == 'NCHW'
    assert KH == 3 and KW == 3 and HSTR == 1 and WSTR == 1
<<<<<<< HEAD
    data_pad = pad(data, (0, 0, HPAD, WPAD), name="data_pad")

    idxd = tvm.indexdiv
    idxm = tvm.indexmod

=======
    data_pad = pad(data, (0, 0, pt, pl), (0, 0, pb, pr), name="data_pad")

    idxd = tvm.indexdiv
    idxm = tvm.indexmod

>>>>>>> c4c61cb7
    r = KW
    m = tile_size
    alpha = m + r - 1
    A, B, G = winograd_transform_matrices(m, r, out_dtype)

    K = CO
    C = CI

    H = (IH + pt + pb - 3) // HSTR + 1
    W = (IW + pl + pr - 3) // WSTR + 1
    nH, nW = (H + m-1) // m, (W + m-1) // m
    P = N * nH * nW

    cfg.define_split('tile_p', cfg.axis(P), num_outputs=2, filter=lambda x: x.size[-1] <= 16)
    cfg.define_split('tile_k', cfg.axis(K), num_outputs=2, filter=lambda x: x.size[-1] <= 16)
    VP = cfg['tile_p'].size[-1]
    VK = cfg['tile_k'].size[-1]

    # pack input tile
    input_tile = tvm.compute((C, idxd(P, VP), alpha, alpha, VP),
                             lambda c, b, eps, nu, bb:
                             data_pad[idxd(b*VP + bb, nH*nW), c,
                                      idxm(idxd(b*VP + bb, nW), nH) * m + eps,
                                      idxm(b*VP + bb, nW) * m + nu],
                             name='d')

    # transform kernel
    if pre_computed:
        U = kernel
    else:
        r_kh = tvm.reduce_axis((0, KH), 'r_kh')
        r_kw = tvm.reduce_axis((0, KW), 'r_kw')
        U = tvm.compute((alpha, alpha, idxd(K, VK), C, VK), lambda eps, nu, k, c, kk:
                        tvm.sum(kernel[k * VK + kk][c][r_kh][r_kw].astype(out_dtype) *
                                G[eps][r_kh] * G[nu][r_kw], axis=[r_kh, r_kw]), name='U')

    # transform image
    r_eps = tvm.reduce_axis((0, alpha), 'r_eps')
    r_nu = tvm.reduce_axis((0, alpha), 'r_nu')
    V = tvm.compute((alpha, alpha, idxd(P, VP), C, VP), lambda eps, nu, b, c, bb:
                    tvm.sum(input_tile[c][b][r_eps][r_nu][bb].astype(out_dtype) *
                            B[r_eps][eps] * B[r_nu][nu], axis=[r_eps, r_nu]), name='V')

    # batch gemm
    c = tvm.reduce_axis((0, C), name='c')
    M = tvm.compute((alpha, alpha, K, P), lambda eps, nu, k, b:
                    tvm.sum(U[eps][nu][idxd(k, VK)][c][idxm(k, VK)] *
                            V[eps][nu][idxd(b, VP)][c][idxm(b, VP)], axis=c), name='M')

    # inverse transform
    r_eps = tvm.reduce_axis((0, alpha), 'r_eps')
    r_nu = tvm.reduce_axis((0, alpha), 'r_nu')
    Y = tvm.compute((K, P, m, m), lambda k, b, vh, vw:
                    tvm.sum(M[r_eps][r_nu][k][b] * A[r_eps][vh] * A[r_nu][vw],
                            axis=[r_eps, r_nu]), name='Y')

    # unpack output
    output = tvm.compute((N, K, H, W), lambda n, k, h, w:
                         Y[k][n * nH * nW + idxd(h, m) * nW + idxd(w, m),
                              idxm(h, m), idxm(w, m)],
                         name='output', tag='winograd_conv2d_output')

    # we have to manually assign effective GFLOP for winograd
    cfg.add_flop(2 * N * K * H * W * KH * KW * C)
    return output

def _schedule_winograd(cfg, s, output, last):
    Y = output.op.input_tensors[0]
    M, A = Y.op.input_tensors
    U, V = M.op.input_tensors
    d, B = V.op.input_tensors
    data_pad = d.op.input_tensors[0]

    # padding
    s[data_pad].compute_inline()

    # pack input tiles
    s[d].compute_inline()

    # transform kernel
    if isinstance(U.op, tvm.tensor.ComputeOp):
        kernel, G = U.op.input_tensors
        s[G].compute_inline()
        eps, nu, k, c, kk, = s[U].op.axis
        if autotvm.GLOBAL_SCOPE.in_tuning:
            # kernel transformation will be pre-computed during compilation, so we skip
            # this part to make tuning records correct
            s[U].pragma(eps, 'debug_skip_region')
        else:
            r_kh, r_kw = s[U].op.reduce_axis
            s[U].reorder(k, c, eps, nu, r_kh, r_kw, kk)
            for axis in [eps, nu, r_kh, r_kw]:
                s[U].unroll(axis)
            s[U].vectorize(kk)
            s[U].parallel(k)

        if isinstance(kernel.op, tvm.tensor.ComputeOp) and "dilate" in kernel.op.tag:
            s[kernel].compute_inline()

    # transform image
    DD = s.cache_read(d, 'global', [V])
    s[B].compute_inline()
    eps, nu, b, c, bb = s[V].op.axis
    r_eps, r_nu = s[V].op.reduce_axis
    s[V].reorder(b, c, eps, nu, r_eps, r_nu, bb)
    for axis in [eps, nu, r_eps, r_nu]:
        s[V].unroll(axis)
    s[DD].compute_at(s[V], c)
    s[V].vectorize(bb)
    s[V].parallel(b)

    # batch gemm
    eps, nu, k, b = s[M].op.axis
    c = s[M].op.reduce_axis[0]
    cfg.define_split('tile_c', c, num_outputs=2, filter=lambda x: x.size[-1] <= 16)
    co, ci = cfg['tile_c'].apply(s, M, c)
    xo, xi = cfg['tile_p'].apply(s, M, b)
    s[M].reorder(eps, nu, xo, co, k, ci, xi)
    cfg.define_annotate('ann_reduce', [ci], policy='try_unroll')
    cfg.define_annotate('ann_spatial', [k, xi], policy='try_unroll_vec')
    cfg['ann_reduce'].apply(s, M, [ci],
                            axis_lens=[cfg['tile_c'].size[-1]],
                            max_unroll=16,
                            cfg=cfg)
    cfg['ann_spatial'].apply(s, M, [k, xi])

    # inverse transform
    s[A].compute_inline()
    k, b, vh, vw = s[Y].op.axis
    r_eps, r_nu = s[Y].op.reduce_axis
    for axis in [vh, vw, r_eps, r_nu]:
        s[Y].unroll(axis)

    # output
    n, co, h, w = s[last].op.axis
    co, coi = cfg['tile_k'].apply(s, last, co)
    p = s[last].fuse(n, co)
    s[M].compute_at(s[last], p)
    s[last].parallel(p)

    MM = s.cache_read(M, 'global', [Y])
    m = get_const_int(V.shape[0]) + 1 - 3
    ho, wo, hi, wi = s[last].tile(h, w, m, m)
    s[Y].compute_at(s[last], wo)
    s[MM].compute_at(s[last], wo)

    if output != last:
        s[output].compute_inline()


@autotvm.register_topi_compute(conv2d, 'arm_cpu', ['winograd_nnpack_fp16'])
def conv2d_arm_cpu_winograd_nnpack_fp16(
        cfg, data, kernel, strides, padding, dilation, layout, out_dtype):
    """ TOPI compute callback. Use winograd_nnpack_fp16 template """
    return conv2d_arm_cpu_winograd_nnpack(
        cfg, data, kernel, strides, padding, dilation, layout, out_dtype,
        tvm.contrib.nnpack.ConvolutionAlgorithm.WT_8x8_FP16)


@autotvm.register_topi_compute(conv2d, 'arm_cpu', ['winograd_nnpack_fp32'])
def conv2d_arm_cpu_winograd_nnpack_fp32(
        cfg, data, kernel, strides, padding, dilation, layout, out_dtype):
    """ TOPI compute callback. Use winograd_nnpack_fp32 template """
    return conv2d_arm_cpu_winograd_nnpack(
        cfg, data, kernel, strides, padding, dilation, layout, out_dtype,
        tvm.contrib.nnpack.ConvolutionAlgorithm.WT_8x8)


def conv2d_arm_cpu_winograd_nnpack(
        cfg, data, kernel, strides, padding, dilation, layout, out_dtype, convolution_algorithm):
    """ TOPI compute callback. Use winograd NNPACK template """
    N, CI, IH, IW = get_const_tuple(data.shape)

    if isinstance(dilation, int):
        dilation_h = dilation_w = dilation
    else:
        dilation_h, dilation_w = dilation
    assert (dilation_h, dilation_w) == (1, 1)
    assert len(kernel.shape) == 4
    CO, _, KH, KW = get_const_tuple(kernel.shape)
    HSTR, WSTR = strides if isinstance(strides, (tuple, list)) else (strides, strides)
<<<<<<< HEAD
    HPAD, WPAD, _, _ = get_pad_tuple(padding, kernel)

    assert layout == 'NCHW'
    assert KH == 3 and KW == 3 and HPAD == 1 and WPAD == 1 and HSTR == 1 and WSTR == 1
    H = (IH + 2 * HPAD - 3) // HSTR + 1
    W = (IW + 2 * WPAD - 3) // WSTR + 1
=======
    pt, pl, pb, pr = get_pad_tuple(padding, (KH, KW))

    assert layout == 'NCHW'
    assert KH == 3 and KW == 3 and pt == 1 and pb == 1 and pl == 1 and pr == 1 and HSTR == 1\
        and WSTR == 1
    H = (IH + pt + pb - 3) // HSTR + 1
    W = (IW + pl + pr - 3) // WSTR + 1
>>>>>>> c4c61cb7

    cfg.define_knob('winograd_nnpack_algorithm', [convolution_algorithm])

    assert N == 1
    with tvm.tag_scope("winograd_nnpack_conv2d_weight_transform"):
        transformed_kernel = tvm.contrib.nnpack.convolution_inference_weight_transform(
            kernel, algorithm=cfg['winograd_nnpack_algorithm'].val)
        if autotvm.GLOBAL_SCOPE.in_tuning:
            transformed_kernel = tvm.compute(transformed_kernel.shape, lambda *args: 0.0)

    with tvm.tag_scope("winograd_nnpack_conv2d_output"):
        output = tvm.contrib.nnpack.convolution_inference_without_weight_transform(
            data, transformed_kernel,
            bias=None,
<<<<<<< HEAD
            padding=[HPAD, HPAD, WPAD, WPAD],
=======
            padding=[pt, pb, pl, pr],
>>>>>>> c4c61cb7
            stride=[HSTR, WSTR],
            algorithm=cfg['winograd_nnpack_algorithm'].val)

    # we have to manually assign effective GFLOP for winograd
    cfg.add_flop(2 * N * CI * H * W * KH * KW * CO)
    return output
<<<<<<< HEAD
=======

def _schedule_winograd_nnpack(cfg, s, output, last):
    # Could have bias.

    (X, TK) = output.op.input_tensors[:2]

    # transform kernel
    assert isinstance(TK.op, (tvm.tensor.ComputeOp, tvm.tensor.ExternOp, tvm.tensor.PlaceholderOp))
    if autotvm.GLOBAL_SCOPE.in_tuning and isinstance(TK.op, tvm.tensor.ComputeOp):
        # kernel transformation will be pre-computed during compilation, so we skip
        # this part to make tuning records correct
        s[TK].pragma(s[TK].op.axis[0], 'debug_skip_region')
>>>>>>> c4c61cb7

def _schedule_winograd_nnpack(cfg, s, output, last):
    # Could have bias.

<<<<<<< HEAD
    (X, TK) = output.op.input_tensors[:2]

    # transform kernel
    assert isinstance(TK.op, (tvm.tensor.ComputeOp, tvm.tensor.ExternOp, tvm.tensor.PlaceholderOp))
    if autotvm.GLOBAL_SCOPE.in_tuning and isinstance(TK.op, tvm.tensor.ComputeOp):
        # kernel transformation will be pre-computed during compilation, so we skip
        # this part to make tuning records correct
        s[TK].pragma(s[TK].op.axis[0], 'debug_skip_region')


=======
>>>>>>> c4c61cb7
##### REGISTER TOPI COMPUTE / SCHEDULE FOR WINOGRAD WITH WEIGHT TRANSFORM #####
@autotvm.register_topi_compute(conv2d_winograd_without_weight_transform, 'arm_cpu', ['winograd'])
def conv2d_winograd_ww(cfg, data, kernel, strides, padding, dilation, layout, out_dtype, tile_size):
    """TOPI compute callback"""
    return _decl_winograd(cfg, data, kernel, strides, padding, dilation, layout, out_dtype,\
                          tile_size)


@autotvm.register_topi_schedule(schedule_conv2d_winograd_without_weight_transform,
                                'arm_cpu', ['winograd'])
def schedule_conv2d_winograd_without_weight_transform_(cfg, outs):
    """TOPI schedule callback"""
    s = tvm.create_schedule([x.op for x in outs])

    def _callback(op):
        if 'winograd_conv2d_output' in op.tag:
            output = op.output(0)
            _schedule_winograd(cfg, s, output, outs[0])

    traverse_inline(s, outs[0].op, _callback)
    return s


##### REGISTER TOPI COMPUTE / SCHEDULE FOR WINOGRAD NNPACK WITHOUT WEIGHT TRANSFORM #####
@autotvm.register_topi_compute(conv2d_winograd_nnpack_without_weight_transform,
                               'arm_cpu',
                               ['winograd_nnpack_fp16', 'winograd_nnpack_fp32'])
def conv2d_winograd_nnpack_ww(cfg, data, transformed_kernel, bias, strides,
                              padding, dilation, layout, out_dtype):
    """ TOPI compute callback. Use winograd NNPACK template """
    N, CI, IH, IW = get_const_tuple(data.shape)
    if isinstance(dilation, int):
        dilation_h = dilation_w = dilation
    else:
        dilation_h, dilation_w = dilation
    assert (dilation_h, dilation_w) == (1, 1)
    assert len(transformed_kernel.shape) == 4
    CO, _, _, _ = get_const_tuple(transformed_kernel.shape)
    HSTR, WSTR = strides if isinstance(strides, (tuple, list)) else (strides, strides)
<<<<<<< HEAD
    HPAD, WPAD, _, _ = get_pad_tuple(padding, (3, 3))
    KH, KW = 3, 3

    assert layout == 'NCHW'
    assert KH == 3 and KW == 3 and HPAD == 1 and WPAD == 1 and HSTR == 1 and WSTR == 1
    H = (IH + 2 * HPAD - 3) // HSTR + 1
    W = (IW + 2 * WPAD - 3) // WSTR + 1
=======
    KH, KW = 3, 3
    pt, pl, pb, pr = get_pad_tuple(padding, (KH, KW))

    assert layout == 'NCHW'
    assert KH == 3 and KW == 3 and pt == 1 and pb == 1 and pl == 1 and pr == 1 and HSTR == 1\
        and WSTR == 1
    H = (IH + pt + pb - 3) // HSTR + 1
    W = (IW + pl + pr - 3) // WSTR + 1
>>>>>>> c4c61cb7

    assert N == 1
    with tvm.tag_scope("winograd_nnpack_conv2d_output"):
        output = tvm.contrib.nnpack.convolution_inference_without_weight_transform(
            data=data,
            transformed_kernel=transformed_kernel,
            bias=bias,
<<<<<<< HEAD
            padding=[HPAD, HPAD, WPAD, WPAD],
=======
            padding=[pt, pb, pl, pr],
>>>>>>> c4c61cb7
            stride=[HSTR, WSTR],
            algorithm=cfg['winograd_nnpack_algorithm'].val)

    # we have to manually assign effective GFLOP for winograd
    cfg.add_flop(2 * N * CI * H * W * KH * KW * CO)
    return output


@autotvm.register_topi_schedule(schedule_conv2d_winograd_nnpack_without_weight_transform,
                                'arm_cpu', ['winograd_nnpack_fp16', 'winograd_nnpack_fp32'])
def schedule_conv2d_winograd_nnpack_without_weight_transform_(cfg, outs):
    """TOPI schedule callback"""
    s = tvm.create_schedule([x.op for x in outs])

    def _callback(op):
        if 'winograd_nnpack_conv2d_output' in op.tag:
            output = op.output(0)
            _schedule_winograd_nnpack(cfg, s, output, outs[0])

    traverse_inline(s, outs[0].op, _callback)
    return s


##### REGISTER ALTER OP LAYOUT #####
@conv2d_alter_layout.register(["arm_cpu"])
def _alter_conv2d_layout_arm(attrs, inputs, tinfos, F):
    """Alter op layout for pre-computing kernel transformation
<<<<<<< HEAD

    Parameters
    ----------
    attrs : tvm.attrs.Attrs
        Attributes of current convolution
    inputs : tvm.relay.Expr
        Grouped input symbols
    tinfos : list
        Input shape and dtype
    F: symbol
        The context, can be either relay.op

    Note
    ----
    Unlike other TOPI functions, this function operates on both graph level and operator level,
    so we have to pass 'F' to make it support our two versions of graph IR,  Relay.
    """
    copy_inputs = [s for s in inputs]
=======
>>>>>>> c4c61cb7

    Parameters
    ----------
    attrs : tvm.ir.Attrs
        Attributes of current convolution
    inputs : tvm.relay.Expr
        Grouped input symbols
    tinfos : list
        Input shape and dtype
    F: symbol
        The context, can be either relay.op

    Note
    ----
    Unlike other TOPI functions, this function operates on both graph level and operator level,
    so we have to pass 'F' to make it support our two versions of graph IR,  Relay.
    """
    copy_inputs = list(inputs)
    new_attrs = {k: attrs[k] for k in attrs.keys()}

    if F.__name__ == 'tvm.relay.op':
        # Derive channels for frontends (e.g ONNX) that miss "channel" field.
        new_attrs["channels"] = inputs[1].checked_type.shape[attrs['kernel_layout'].index('O')]

    dilation = attrs.get_int_tuple("dilation")
<<<<<<< HEAD
    assert attrs.get_int_tuple("dilation") == (1, 1), "Does not support dilation " \
                                                      "when alter_op_layout is enabled"

    # Remove attached compilation target because conv2d_NCHWc needs to create
    # a conv2d_nchwc op and target is not one of conv2d's parameters.
    if "target" in new_attrs:
        del new_attrs["target"]

=======
>>>>>>> c4c61cb7
    strides = attrs.get_int_tuple("strides")
    padding = attrs.get_int_tuple("padding")
    groups = attrs.get_int('groups')
    data_layout_key = "data_layout" if "data_layout" in new_attrs else "layout"
    layout = attrs[data_layout_key]
    kernel_layout = attrs['kernel_layout']
    out_dtype = attrs["out_dtype"]
    if out_dtype in ("same", ""):
        out_dtype = tinfos[0].dtype

    if dilation != (1, 1):
        logger.warning("Does not support weight pre-transform for dilated convolution.")
        return None
<<<<<<< HEAD

    # query config of this workload
    data, kernel = tinfos[0:2]
    if groups == 1:
        workload = autotvm.task.args_to_workload(
            [data, kernel, strides, padding, dilation, layout, out_dtype], conv2d)
    else:
        workload = autotvm.task.args_to_workload(
            [data, kernel, strides, padding, dilation, out_dtype], depthwise_conv2d_nchw)

    if layout == 'NCHW' and kernel_layout == 'OIHW':
        N, CI, H, W = get_const_tuple(data.shape)
        CO, _, KH, KW = get_const_tuple(kernel.shape)
    elif layout == 'NHWC' and kernel_layout == 'HWIO':
        N, H, W, CI = get_const_tuple(data.shape)
        KH, KW, _, CO = get_const_tuple(kernel.shape)
        # Also modify the workload to pick up because later we convert to NCHW
        # layout.
        new_data = tvm.placeholder((N, CI, H, W), dtype=data.dtype)
        new_kernel = tvm.placeholder((CO, CI, KH, KW), dtype=kernel.dtype)
        new_layout = 'NCHW'
        workload = autotvm.task.args_to_workload(
            [new_data, new_kernel, strides, padding, dilation, new_layout, out_dtype], conv2d)
    elif layout == 'NHWC' and kernel_layout == 'HWOI':
        # This is the case for depthwise convolution.
        N, H, W, CI = get_const_tuple(data.shape)
        KH, KW, CO, M = get_const_tuple(kernel.shape)
        # Also modify the workload to pick up because later we convert to NCHW
        # layout.
        new_data = tvm.placeholder((N, CI, H, W), dtype=data.dtype)
        new_kernel = tvm.placeholder((CO, M, KH, KW), dtype=kernel.dtype)
        workload = autotvm.task.args_to_workload(
            [new_data, new_kernel, strides, padding, dilation, out_dtype], depthwise_conv2d_nchw)
    else:
        return None

    idxd = tvm.indexdiv
=======
>>>>>>> c4c61cb7

    # query config of this workload
    data, kernel = tinfos[0:2]
    if groups == 1:
<<<<<<< HEAD
        target = tvm.target.current_target()
=======
        workload = autotvm.task.args_to_workload(
            [data, kernel, strides, padding, dilation, layout, out_dtype], conv2d)
    else:
        workload = autotvm.task.args_to_workload(
            [data, kernel, strides, padding, dilation, out_dtype], depthwise_conv2d_nchw)

    if layout == 'NCHW' and kernel_layout == 'OIHW':
        N, CI, H, W = get_const_tuple(data.shape)
        CO, _, KH, KW = get_const_tuple(kernel.shape)
    elif layout == 'NHWC' and kernel_layout == 'HWIO':
        N, H, W, CI = get_const_tuple(data.shape)
        KH, KW, _, CO = get_const_tuple(kernel.shape)
        # Also modify the workload to pick up because later we convert to NCHW
        # layout.
        new_data = tvm.placeholder((N, CI, H, W), dtype=data.dtype)
        new_kernel = tvm.placeholder((CO, CI, KH, KW), dtype=kernel.dtype)
        new_layout = 'NCHW'
        workload = autotvm.task.args_to_workload(
            [new_data, new_kernel, strides, padding, dilation, new_layout, out_dtype], conv2d)
    elif layout == 'NHWC' and kernel_layout == 'HWOI':
        # This is the case for depthwise convolution.
        N, H, W, CI = get_const_tuple(data.shape)
        KH, KW, CO, M = get_const_tuple(kernel.shape)
        # Also modify the workload to pick up because later we convert to NCHW
        # layout.
        new_data = tvm.placeholder((N, CI, H, W), dtype=data.dtype)
        new_kernel = tvm.placeholder((CO, M, KH, KW), dtype=kernel.dtype)
        workload = autotvm.task.args_to_workload(
            [new_data, new_kernel, strides, padding, dilation, out_dtype], depthwise_conv2d_nchw)
    else:
        return None

    idxd = tvm.indexdiv

    if groups == 1:
        target = tvm.target.Target.current()
>>>>>>> c4c61cb7
        dispatch_ctx = autotvm.DispatchContext.current
        cfg = dispatch_ctx.query(target, workload)

        if cfg.is_fallback:  # if is fallback, clear query cache and return None
            autotvm.task.clear_fallback_cache(target, workload)
            if layout == 'NHWC' and kernel_layout == 'HWIO':
                new_attrs['data_layout'] = 'NCHW'
                new_attrs['kernel_layout'] = 'OIHW'
                return F.nn.conv2d(*copy_inputs, **new_attrs)
            return None

        if cfg.template_key == 'direct':  # pack weight tensor
            VC = cfg['tile_co'].size[-1]
            new_attrs['kernel_layout'] = 'OIHW%do' % VC

            # Store the same config for the altered operator (workload)
            new_data = tvm.placeholder((N, CI, H, W), dtype=data.dtype)
            new_attrs[data_layout_key] = 'NCHW'
            new_kernel = tvm.placeholder((idxd(CO, VC), CI, KH, KW, VC), dtype=kernel.dtype)
            new_workload = autotvm.task.args_to_workload(
                [new_data, new_kernel, strides, padding, dilation, 'NCHW', out_dtype], conv2d)
            dispatch_ctx.update(target, new_workload, cfg)

            return F.nn.conv2d(*copy_inputs, **new_attrs)
        elif cfg.template_key == "winograd":  # pre-compute weight transformation in winograd
            if "-device=arm_cpu" in target.options:
                tile_size = 4
                VC = cfg['tile_k'].size[-1]
            elif "-device=bifrost" in target.options:
                tile_size = 2
                VC = 0
            else:
                from ..mali.conv2d import _pick_tile_size
                tile_size = _pick_tile_size(tinfos[0], tinfos[1])
                VC = cfg['tile_bna'].val

            weight = copy_inputs[1]
            if kernel_layout != 'OIHW':
                weight = F.transpose(weight, axes=(2, 3, 0, 1))
            weight = F.nn.contrib_conv2d_winograd_weight_transform(weight,
                                                                   tile_size=tile_size)
            if VC > 0:
                weight = F.reshape(weight,
                                   newshape=(KH + tile_size - 1,
                                             KW + tile_size - 1,
                                             idxd(CO, VC), VC, CI))
                weight = F.transpose(weight, axes=[0, 1, 2, 4, 3])
                new_weight = tvm.placeholder((KH + tile_size - 1,
                                              KW + tile_size -1,
                                              idxd(CO, VC), CI, VC),
                                             kernel.dtype)
            else:
                weight = F.reshape(weight,
                                   newshape=(KH + tile_size - 1, KW + tile_size - 1, CO, CI))
                new_weight = tvm.placeholder(
                    (KH + tile_size - 1, KW + tile_size -1, CO, CI), kernel.dtype
                )

            copy_inputs[1] = weight
            new_attrs['tile_size'] = tile_size
            new_attrs[data_layout_key] = 'NCHW'

            # Store the same config for the altered operator (workload)
            new_data = tvm.placeholder((N, CI, H, W), dtype=data.dtype)
            new_workload = autotvm.task.args_to_workload(
                [new_data, new_weight, strides, padding, dilation,
                 new_attrs[data_layout_key], out_dtype, tile_size],
                conv2d_winograd_without_weight_transform)
            dispatch_ctx.update(target, new_workload, cfg)

            return F.nn.contrib_conv2d_winograd_without_weight_transform(*copy_inputs, **new_attrs)
        elif cfg.template_key in ["winograd_nnpack_fp16", "winograd_nnpack_fp32"]:
            # pre-compute winograd_nnpack transform
            # for winograd_nnpack_fp16, the the precomputeprune pass must run on device,
            # where float16 is supported
            weight_dtype = 'float32'
            weight = copy_inputs[1]
            if kernel_layout != 'OIHW':
                weight = F.transpose(weight, axes=(2, 3, 0, 1))
            weight = F.nn.contrib_conv2d_winograd_weight_transform(weight,
                                                                   tile_size=tile_size)
            transformed_kernel = F.nn.contrib_conv2d_winograd_nnpack_weight_transform(
                weight,
                convolution_algorithm=cfg['winograd_nnpack_algorithm'].val,
                out_dtype=weight_dtype)
            copy_inputs[1] = transformed_kernel

            new_data = tvm.placeholder((N, CI, H, W), dtype=data.dtype)
            new_kernel = tvm.placeholder((CO, CI, 8, 8), "float32")
            bias = tvm.placeholder((CO, ), "float32")
            new_attrs[data_layout_key] = 'NCHW'
            new_workload = autotvm.task.args_to_workload(
                [new_data, new_kernel, bias, strides,
                 padding, dilation, new_attrs[data_layout_key], out_dtype]
                if len(copy_inputs) == 3 else
                [new_data, new_kernel, strides,
                 padding, dilation, new_attrs[data_layout_key], out_dtype],
                conv2d_winograd_nnpack_without_weight_transform)
            dispatch_ctx.update(target, new_workload, cfg)
            return F.nn.contrib_conv2d_winograd_nnpack_without_weight_transform(
                *copy_inputs, **new_attrs)
        else:
            raise RuntimeError("Unsupported template_key '%s'" % cfg.template_key)
    else:
<<<<<<< HEAD
        target = tvm.target.current_target()
        dispatch_ctx = autotvm.DispatchContext.current
        cfg = dispatch_ctx.query(target, workload)

        if cfg.is_fallback:  # if is fallback, clear query cache and return None
            autotvm.task.clear_fallback_cache(tvm.target.current_target(), workload)
            if layout == 'NHWC' and kernel_layout == 'HWOI':
                new_attrs['data_layout'] = 'NCHW'
                new_attrs['kernel_layout'] = 'OIHW'
                return F.nn.conv2d(*copy_inputs, **new_attrs)
            return None
        if cfg.template_key == 'contrib_spatial_pack':
            VC = cfg['tile_co'].size[-1]
            new_attrs['kernel_layout'] = 'OIHW%do' % (cfg['tile_co'].size[-1])

=======
        target = tvm.target.Target.current()
        dispatch_ctx = autotvm.DispatchContext.current
        cfg = dispatch_ctx.query(target, workload)

        if cfg.is_fallback:  # if is fallback, clear query cache and return None
            autotvm.task.clear_fallback_cache(tvm.target.Target.current(), workload)
            if layout == 'NHWC' and kernel_layout == 'HWOI':
                new_attrs['data_layout'] = 'NCHW'
                new_attrs['kernel_layout'] = 'OIHW'
                return F.nn.conv2d(*copy_inputs, **new_attrs)
            return None
        if cfg.template_key == 'contrib_spatial_pack':
            VC = cfg['tile_co'].size[-1]
            new_attrs['kernel_layout'] = 'OIHW%do' % (cfg['tile_co'].size[-1])

>>>>>>> c4c61cb7
            # Store the same config for the altered operator (workload)
            new_data = tvm.placeholder((N, CI, H, W), dtype=data.dtype)
            new_attrs[data_layout_key] = 'NCHW'
            if attrs['kernel_layout'] == 'OIHW':
                CO, M, KH, KW = get_const_tuple(kernel.shape)
            elif attrs['kernel_layout'] == 'HWOI':
                KH, KW, CO, M = get_const_tuple(kernel.shape)
            else:
                raise RuntimeError("Depthwise conv should either have OIHW/HWIO kernel layout")
            new_kernel = tvm.placeholder((idxd(CO, VC), M, KH, KW, VC), dtype=kernel.dtype)
            new_workload = autotvm.task.args_to_workload(
                [new_data, new_kernel, strides, padding, dilation, out_dtype],
                depthwise_conv2d_nchw)
            dispatch_ctx.update(target, new_workload, cfg)

            return F.nn.conv2d(*copy_inputs, **new_attrs)
        else:
            # currently we only have contrib_spatial_pack and direct template
            # add more schedule templates.
            return None<|MERGE_RESOLUTION|>--- conflicted
+++ resolved
@@ -14,11 +14,7 @@
 # KIND, either express or implied.  See the License for the
 # specific language governing permissions and limitations
 # under the License.
-<<<<<<< HEAD
-# pylint: disable=invalid-name, unused-variable, no-else-return, unused-argument
-=======
 # pylint: disable=invalid-name, unused-variable, no-else-return, unused-argument, import-outside-toplevel
->>>>>>> c4c61cb7
 """Conv2D schedule for ARM CPU"""
 from __future__ import absolute_import as _abs
 
@@ -205,19 +201,11 @@
 
     assert layout == 'NCHW'
     assert KH == 3 and KW == 3 and HSTR == 1 and WSTR == 1
-<<<<<<< HEAD
-    data_pad = pad(data, (0, 0, HPAD, WPAD), name="data_pad")
+    data_pad = pad(data, (0, 0, pt, pl), (0, 0, pb, pr), name="data_pad")
 
     idxd = tvm.indexdiv
     idxm = tvm.indexmod
 
-=======
-    data_pad = pad(data, (0, 0, pt, pl), (0, 0, pb, pr), name="data_pad")
-
-    idxd = tvm.indexdiv
-    idxm = tvm.indexmod
-
->>>>>>> c4c61cb7
     r = KW
     m = tile_size
     alpha = m + r - 1
@@ -399,14 +387,6 @@
     assert len(kernel.shape) == 4
     CO, _, KH, KW = get_const_tuple(kernel.shape)
     HSTR, WSTR = strides if isinstance(strides, (tuple, list)) else (strides, strides)
-<<<<<<< HEAD
-    HPAD, WPAD, _, _ = get_pad_tuple(padding, kernel)
-
-    assert layout == 'NCHW'
-    assert KH == 3 and KW == 3 and HPAD == 1 and WPAD == 1 and HSTR == 1 and WSTR == 1
-    H = (IH + 2 * HPAD - 3) // HSTR + 1
-    W = (IW + 2 * WPAD - 3) // WSTR + 1
-=======
     pt, pl, pb, pr = get_pad_tuple(padding, (KH, KW))
 
     assert layout == 'NCHW'
@@ -414,7 +394,6 @@
         and WSTR == 1
     H = (IH + pt + pb - 3) // HSTR + 1
     W = (IW + pl + pr - 3) // WSTR + 1
->>>>>>> c4c61cb7
 
     cfg.define_knob('winograd_nnpack_algorithm', [convolution_algorithm])
 
@@ -429,19 +408,13 @@
         output = tvm.contrib.nnpack.convolution_inference_without_weight_transform(
             data, transformed_kernel,
             bias=None,
-<<<<<<< HEAD
-            padding=[HPAD, HPAD, WPAD, WPAD],
-=======
             padding=[pt, pb, pl, pr],
->>>>>>> c4c61cb7
             stride=[HSTR, WSTR],
             algorithm=cfg['winograd_nnpack_algorithm'].val)
 
     # we have to manually assign effective GFLOP for winograd
     cfg.add_flop(2 * N * CI * H * W * KH * KW * CO)
     return output
-<<<<<<< HEAD
-=======
 
 def _schedule_winograd_nnpack(cfg, s, output, last):
     # Could have bias.
@@ -454,24 +427,8 @@
         # kernel transformation will be pre-computed during compilation, so we skip
         # this part to make tuning records correct
         s[TK].pragma(s[TK].op.axis[0], 'debug_skip_region')
->>>>>>> c4c61cb7
-
-def _schedule_winograd_nnpack(cfg, s, output, last):
-    # Could have bias.
-
-<<<<<<< HEAD
-    (X, TK) = output.op.input_tensors[:2]
-
-    # transform kernel
-    assert isinstance(TK.op, (tvm.tensor.ComputeOp, tvm.tensor.ExternOp, tvm.tensor.PlaceholderOp))
-    if autotvm.GLOBAL_SCOPE.in_tuning and isinstance(TK.op, tvm.tensor.ComputeOp):
-        # kernel transformation will be pre-computed during compilation, so we skip
-        # this part to make tuning records correct
-        s[TK].pragma(s[TK].op.axis[0], 'debug_skip_region')
-
-
-=======
->>>>>>> c4c61cb7
+
+
 ##### REGISTER TOPI COMPUTE / SCHEDULE FOR WINOGRAD WITH WEIGHT TRANSFORM #####
 @autotvm.register_topi_compute(conv2d_winograd_without_weight_transform, 'arm_cpu', ['winograd'])
 def conv2d_winograd_ww(cfg, data, kernel, strides, padding, dilation, layout, out_dtype, tile_size):
@@ -511,15 +468,6 @@
     assert len(transformed_kernel.shape) == 4
     CO, _, _, _ = get_const_tuple(transformed_kernel.shape)
     HSTR, WSTR = strides if isinstance(strides, (tuple, list)) else (strides, strides)
-<<<<<<< HEAD
-    HPAD, WPAD, _, _ = get_pad_tuple(padding, (3, 3))
-    KH, KW = 3, 3
-
-    assert layout == 'NCHW'
-    assert KH == 3 and KW == 3 and HPAD == 1 and WPAD == 1 and HSTR == 1 and WSTR == 1
-    H = (IH + 2 * HPAD - 3) // HSTR + 1
-    W = (IW + 2 * WPAD - 3) // WSTR + 1
-=======
     KH, KW = 3, 3
     pt, pl, pb, pr = get_pad_tuple(padding, (KH, KW))
 
@@ -528,7 +476,6 @@
         and WSTR == 1
     H = (IH + pt + pb - 3) // HSTR + 1
     W = (IW + pl + pr - 3) // WSTR + 1
->>>>>>> c4c61cb7
 
     assert N == 1
     with tvm.tag_scope("winograd_nnpack_conv2d_output"):
@@ -536,11 +483,7 @@
             data=data,
             transformed_kernel=transformed_kernel,
             bias=bias,
-<<<<<<< HEAD
-            padding=[HPAD, HPAD, WPAD, WPAD],
-=======
             padding=[pt, pb, pl, pr],
->>>>>>> c4c61cb7
             stride=[HSTR, WSTR],
             algorithm=cfg['winograd_nnpack_algorithm'].val)
 
@@ -568,27 +511,6 @@
 @conv2d_alter_layout.register(["arm_cpu"])
 def _alter_conv2d_layout_arm(attrs, inputs, tinfos, F):
     """Alter op layout for pre-computing kernel transformation
-<<<<<<< HEAD
-
-    Parameters
-    ----------
-    attrs : tvm.attrs.Attrs
-        Attributes of current convolution
-    inputs : tvm.relay.Expr
-        Grouped input symbols
-    tinfos : list
-        Input shape and dtype
-    F: symbol
-        The context, can be either relay.op
-
-    Note
-    ----
-    Unlike other TOPI functions, this function operates on both graph level and operator level,
-    so we have to pass 'F' to make it support our two versions of graph IR,  Relay.
-    """
-    copy_inputs = [s for s in inputs]
-=======
->>>>>>> c4c61cb7
 
     Parameters
     ----------
@@ -614,17 +536,6 @@
         new_attrs["channels"] = inputs[1].checked_type.shape[attrs['kernel_layout'].index('O')]
 
     dilation = attrs.get_int_tuple("dilation")
-<<<<<<< HEAD
-    assert attrs.get_int_tuple("dilation") == (1, 1), "Does not support dilation " \
-                                                      "when alter_op_layout is enabled"
-
-    # Remove attached compilation target because conv2d_NCHWc needs to create
-    # a conv2d_nchwc op and target is not one of conv2d's parameters.
-    if "target" in new_attrs:
-        del new_attrs["target"]
-
-=======
->>>>>>> c4c61cb7
     strides = attrs.get_int_tuple("strides")
     padding = attrs.get_int_tuple("padding")
     groups = attrs.get_int('groups')
@@ -638,7 +549,6 @@
     if dilation != (1, 1):
         logger.warning("Does not support weight pre-transform for dilated convolution.")
         return None
-<<<<<<< HEAD
 
     # query config of this workload
     data, kernel = tinfos[0:2]
@@ -676,52 +586,9 @@
         return None
 
     idxd = tvm.indexdiv
-=======
->>>>>>> c4c61cb7
-
-    # query config of this workload
-    data, kernel = tinfos[0:2]
-    if groups == 1:
-<<<<<<< HEAD
-        target = tvm.target.current_target()
-=======
-        workload = autotvm.task.args_to_workload(
-            [data, kernel, strides, padding, dilation, layout, out_dtype], conv2d)
-    else:
-        workload = autotvm.task.args_to_workload(
-            [data, kernel, strides, padding, dilation, out_dtype], depthwise_conv2d_nchw)
-
-    if layout == 'NCHW' and kernel_layout == 'OIHW':
-        N, CI, H, W = get_const_tuple(data.shape)
-        CO, _, KH, KW = get_const_tuple(kernel.shape)
-    elif layout == 'NHWC' and kernel_layout == 'HWIO':
-        N, H, W, CI = get_const_tuple(data.shape)
-        KH, KW, _, CO = get_const_tuple(kernel.shape)
-        # Also modify the workload to pick up because later we convert to NCHW
-        # layout.
-        new_data = tvm.placeholder((N, CI, H, W), dtype=data.dtype)
-        new_kernel = tvm.placeholder((CO, CI, KH, KW), dtype=kernel.dtype)
-        new_layout = 'NCHW'
-        workload = autotvm.task.args_to_workload(
-            [new_data, new_kernel, strides, padding, dilation, new_layout, out_dtype], conv2d)
-    elif layout == 'NHWC' and kernel_layout == 'HWOI':
-        # This is the case for depthwise convolution.
-        N, H, W, CI = get_const_tuple(data.shape)
-        KH, KW, CO, M = get_const_tuple(kernel.shape)
-        # Also modify the workload to pick up because later we convert to NCHW
-        # layout.
-        new_data = tvm.placeholder((N, CI, H, W), dtype=data.dtype)
-        new_kernel = tvm.placeholder((CO, M, KH, KW), dtype=kernel.dtype)
-        workload = autotvm.task.args_to_workload(
-            [new_data, new_kernel, strides, padding, dilation, out_dtype], depthwise_conv2d_nchw)
-    else:
-        return None
-
-    idxd = tvm.indexdiv
 
     if groups == 1:
         target = tvm.target.Target.current()
->>>>>>> c4c61cb7
         dispatch_ctx = autotvm.DispatchContext.current
         cfg = dispatch_ctx.query(target, workload)
 
@@ -826,23 +693,6 @@
         else:
             raise RuntimeError("Unsupported template_key '%s'" % cfg.template_key)
     else:
-<<<<<<< HEAD
-        target = tvm.target.current_target()
-        dispatch_ctx = autotvm.DispatchContext.current
-        cfg = dispatch_ctx.query(target, workload)
-
-        if cfg.is_fallback:  # if is fallback, clear query cache and return None
-            autotvm.task.clear_fallback_cache(tvm.target.current_target(), workload)
-            if layout == 'NHWC' and kernel_layout == 'HWOI':
-                new_attrs['data_layout'] = 'NCHW'
-                new_attrs['kernel_layout'] = 'OIHW'
-                return F.nn.conv2d(*copy_inputs, **new_attrs)
-            return None
-        if cfg.template_key == 'contrib_spatial_pack':
-            VC = cfg['tile_co'].size[-1]
-            new_attrs['kernel_layout'] = 'OIHW%do' % (cfg['tile_co'].size[-1])
-
-=======
         target = tvm.target.Target.current()
         dispatch_ctx = autotvm.DispatchContext.current
         cfg = dispatch_ctx.query(target, workload)
@@ -858,7 +708,6 @@
             VC = cfg['tile_co'].size[-1]
             new_attrs['kernel_layout'] = 'OIHW%do' % (cfg['tile_co'].size[-1])
 
->>>>>>> c4c61cb7
             # Store the same config for the altered operator (workload)
             new_data = tvm.placeholder((N, CI, H, W), dtype=data.dtype)
             new_attrs[data_layout_key] = 'NCHW'
