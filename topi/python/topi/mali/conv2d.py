# Licensed to the Apache Software Foundation (ASF) under one
# or more contributor license agreements.  See the NOTICE file
# distributed with this work for additional information
# regarding copyright ownership.  The ASF licenses this file
# to you under the Apache License, Version 2.0 (the
# "License"); you may not use this file except in compliance
# with the License.  You may obtain a copy of the License at
#
#   http://www.apache.org/licenses/LICENSE-2.0
#
# Unless required by applicable law or agreed to in writing,
# software distributed under the License is distributed on an
# "AS IS" BASIS, WITHOUT WARRANTIES OR CONDITIONS OF ANY
# KIND, either express or implied.  See the License for the
# specific language governing permissions and limitations
# under the License.
# pylint: disable=invalid-name,unused-variable,unused-argument,no-else-return
"""conv2d schedule on ARM Mali GPU"""
import tvm
from tvm import autotvm
from tvm.autotvm.task.space import get_factors

from ..generic import schedule_conv2d_nchw, schedule_conv2d_winograd_without_weight_transform
from ..util import traverse_inline, get_const_int, get_const_tuple
from ..nn import conv2d, conv2d_winograd_without_weight_transform, \
    get_pad_tuple, pad, conv2d_alter_layout
from ..nn.winograd_util import winograd_transform_matrices

# reuse some compute declarations from ARM CPU
from ..arm_cpu.conv2d import _alter_conv2d_layout_arm
from ..arm_cpu.conv2d_spatial_pack import conv2d_spatial_pack_nchw


@autotvm.register_topi_compute(conv2d, 'mali', ['direct'])
def conv2d_mali(cfg, data, kernel, strides, padding, dilation, layout, out_dtype):
    """TOPI compute callback for conv2d

    Parameters
    ----------
    cfg: ConfigEntity
        The config for this template

    data : tvm.Tensor
        4-D with shape [batch, in_channel, in_height, in_width]

    kernel : tvm.Tensor
        4-D with shape [num_filter, in_channel, filter_height, filter_width] or
        pre-packed 5-D with shape [num_filter_chunk, in_channel, filter_height,
        filter_width, num_filter_block]

    strides : list of two ints
        [stride_height, stride_width]

    padding : list of two ints
        [pad_height, pad_width]

    dilation : list of two ints
        [dilation_height, dilation_width]

    layout : str
        layout of data

    out_dtype: str
        The output type. This is used for mixed precision.

    Returns
    -------
    output : tvm.Tensor
        4-D with shape [batch, out_channel, out_height, out_width]
    """
    if layout == 'NCHW':
        return conv2d_spatial_pack_nchw(cfg, data, kernel, strides, padding,
                                        dilation, out_dtype, num_tile=3)
    else:
        raise ValueError("Unsupported layout {}".format(layout))

@autotvm.register_topi_schedule(schedule_conv2d_nchw, 'mali', ['direct', 'winograd'])
def schedule_conv2d_nchw_mali(cfg, outs):
    """TOPI schedule callback for conv2d

    Parameters
    ----------
    cfg: ConfigEntity
        The configuration of this template
    outs: Array of Tensor
        The computation graph description of convolution2d
        in the format of an array of tensors.

    Returns
    -------
    s: Schedule
        The computation schedule for conv2d
    """
    s = tvm.create_schedule([x.op for x in outs])

    def _callback(op):
        # schedule conv2d
        if 'spatial_conv2d_output' in op.tag:
            output = op.output(0)
            conv = op.input_tensors[0]

            data_vec = conv.op.input_tensors[0]
            data_pad = data_vec.op.input_tensors[0]
            s[data_pad].compute_inline()

            kernel_vec = conv.op.input_tensors[1]
            if kernel_vec.op.name == 'kernel_vec':
                kernel = kernel_vec.op.input_tensors[0]
            else:
                kernel = kernel_vec
            if isinstance(kernel.op, tvm.tensor.ComputeOp) and "dilate" in kernel.op.tag:
                s[kernel].compute_inline()

            _schedule_spatial_pack(cfg, s, output, conv, data_vec, kernel_vec)

        if 'winograd_conv2d_output' in op.tag:
            _schedule_winograd(cfg, s, op)

    traverse_inline(s, outs[0].op, _callback)
    return s


def _schedule_spatial_pack(cfg, s, output, conv, data_vec, kernel_vec):
    """schedule the spatial packing for conv2d"""
    data = s[data_vec].op.input_tensors[0]

    max_unroll = 16
    vec_size = [1, 2, 4, 8, 16]
    # get tunable parameters (they are defined in compute)
    BC, TC, VC = cfg["tile_co"].size
    BH, TH, VH = cfg["tile_oh"].size
    BW, TW, VW = cfg["tile_ow"].size

    # schedule padding
    if isinstance(data.op, tvm.tensor.ComputeOp) and "pad" in data.op.tag:
        data_pad = data
        s[data_pad].compute_inline()

    # schedule data packing
    if isinstance(data_vec.op, tvm.tensor.ComputeOp) and data_vec.op.name == 'data_vec_undilated':
        _, h, w, ci, _, _, vh, vw = s[data_vec].op.axis
    else:
        _, h, w, ci, vh, vw = s[data_vec].op.axis
    tile_and_bind3d(s, data_vec, h, w, ci, 1)
    if vh.dom.extent.value < max_unroll:
        s[data_vec].unroll(vh)
    if vw.dom.extent.value < max_unroll:
        s[data_vec].unroll(vw)

    if isinstance(kernel_vec.op, tvm.tensor.ComputeOp) and kernel_vec.name == 'kernel_vec':
        if autotvm.GLOBAL_SCOPE.in_tuning:
            # kernel packing will be pre-computed during compilation, so we skip
            # this part to make tuning records correct
            s[kernel_vec].pragma(s[kernel_vec].op.axis[0], 'debug_skip_region')
        else:
            max_threads = tvm.target.Target.current(allow_none=False).max_num_threads
            co, ci, kh, kw, vc = s[kernel_vec].op.axis
            fused = s[kernel_vec].fuse(co, ci, kh, kw, vc)
            fused, vec = s[kernel_vec].split(fused, VC)
            bb, tt = s[kernel_vec].split(fused, max_threads)
            s[kernel_vec].bind(bb, tvm.thread_axis("blockIdx.x"))
            s[kernel_vec].bind(tt, tvm.thread_axis("threadIdx.x"))
            if VC in vec_size:
                s[kernel_vec].vectorize(vec)

    # schedule convolution
    n, c, h, w, vh, vw, vc = s[conv].op.axis
    kc, kh, kw = s[conv].op.reduce_axis

    cfg["reorder_0"].apply(s, conv, [n, c, h, w, kc, kh, kw, vh, vw, vc])
    tile_and_bind3d(s, conv, c, h, w, TC, TH, TW)

    cfg["ann_reduce"].apply(s, conv, [kh, kw],
                            axis_lens=[get_const_int(kernel_vec.shape[2]),
                                       get_const_int(kernel_vec.shape[3])],
                            max_unroll=max_unroll)

    cfg["ann_spatial"].apply(s, conv, [vh, vw, vc],
                             axis_lens=[VH, VW, VC],
                             max_unroll=max_unroll,
                             vec_size=vec_size,
                             cfg=cfg)

    # schedule output
    if output.op not in s.outputs:  # has bias
        s[output].compute_inline()
        output = s.outputs[0]

    _, co, oh, ow = s[output].op.axis
    tile_and_bind3d(s, output, co, oh, ow, TC, TH, TW)

    return s

##### WINOGRAD TEMPLATE #####
def _pick_tile_size(data, kernel):
    N, CI, H, W = get_const_tuple(data.shape)

    if H % 4 == 0:
        return 4
    else:
        return 2

@autotvm.register_topi_compute(conv2d, 'mali', ['winograd'])
def conv2d_mali_winograd(cfg, data, kernel, strides, padding, dilation, layout, out_dtype):
    tile_size = _pick_tile_size(data, kernel)
    return _decl_winograd(cfg, data, kernel, strides, padding, dilation, layout, out_dtype,
                          tile_size)

def _decl_winograd(cfg, data, kernel, strides, padding, dilation, layout, out_dtype, tile_size):
    N, CI, IH, IW = get_const_tuple(data.shape)
    if isinstance(dilation, int):
        dilation_h = dilation_w = dilation
    else:
        dilation_h, dilation_w = dilation

    if len(kernel.shape) == 4:

        if dilation_h != 1 or dilation_w != 1:
            kernel = dilate(kernel, (1, 1, dilation_h, dilation_w))
        pre_computed = False
        CO, _, KH, KW = get_const_tuple(kernel.shape)
    else:
        assert (dilation_h, dilation_w) == (1, 1), "Does not support dilation"
        pre_computed = True
        H_CAT, W_CAT, CO, CI, VC = get_const_tuple(kernel.shape)
        CO *= VC
        KH, KW = H_CAT - tile_size + 1, W_CAT - tile_size + 1
    HSTR, WSTR = strides if isinstance(strides, (tuple, list)) else (strides, strides)
    pt, pl, pb, pr = get_pad_tuple(padding, (KH, KW))

    assert layout == 'NCHW'
    assert KH == 3 and KW == 3 and HSTR == 1 and WSTR == 1
<<<<<<< HEAD
    data_pad = pad(data, (0, 0, HPAD, WPAD), name="data_pad")
=======
    data_pad = pad(data, (0, 0, pt, pl), (0, 0, pb, pr), name="data_pad")
>>>>>>> c4c61cb7

    r = KW
    m = tile_size
    alpha = m + r - 1
    A, B, G = winograd_transform_matrices(m, r, out_dtype)

    H = (IH + pt + pb - 3) // HSTR + 1
    W = (IW + pl + pr - 3) // WSTR + 1
    nH, nW = (H + m-1) // m, (W + m-1) // m
    P = N * nH * nW

    ##### space definition begin #####
    tile_bna_candidates = [1, 2, 4, 8, 16]
    factors = get_factors(CO)
    cfg.define_knob('tile_bna', [x for x in tile_bna_candidates if x in factors])
    cfg.define_knob('tile_bnb', [1, 2, 4, 8, 16])
    cfg.define_split('tile_t1', CI, num_outputs=2, max_factor=128)
    cfg.define_split('tile_t2', CO, num_outputs=2, max_factor=128)
    cfg.define_split('c_unroll', CI, num_outputs=2, max_factor=8)
    cfg.define_knob('yt', [1, 2, 4, 8, 16, 32])
    ##### space definition end #####

    if cfg.is_fallback:
        cfg['tile_bnb'].val = 4
        cfg['tile_bna'].val = 4
        while CO % cfg['tile_bna'].val != 0:
            cfg['tile_bna'].val //= 2
        cfg['yt'].val = 8
        cfg.fallback_split('tile_t1', [-1, 128])
        cfg.fallback_split('tile_t2', [-1, 128])
        cfg.fallback_split('c_unroll', [-1, 8])

    bna = cfg['tile_bna'].val
    bnb = cfg['tile_bnb'].val

    P_round = (P + bnb - 1) // bnb * bnb
    assert CO % bna == 0 and P_round % bnb == 0

    # pack input tile
    input_tile = tvm.compute((CI, P_round // bnb, alpha, alpha, bnb), lambda ci, b, eps, nu, bb: \
         tvm.if_then_else(
             b * bnb + bb < P,
             data_pad[(b*bnb+bb) // (nH*nW)][ci][(b*bnb+bb) // nW % nH * m + eps]
             [(b*bnb+bb) % nW * m + nu], tvm.const(0, data_pad.dtype)), name='d')

    # transform kernel
    if pre_computed:
        U = kernel
    else:
        r_kh = tvm.reduce_axis((0, KH), 'r_kh')
        r_kw = tvm.reduce_axis((0, KW), 'r_kw')
        U = tvm.compute((alpha, alpha, CO // bna, CI, bna), lambda eps, nu, co, ci, vco:
                        tvm.sum(kernel[co * bna + vco][ci][r_kh][r_kw] * G[eps][r_kh] * G[nu][r_kw],
                                axis=[r_kh, r_kw]), name='U')

    # transform image
    r_a = tvm.reduce_axis((0, alpha), 'r_a')
    r_b = tvm.reduce_axis((0, alpha), 'r_b')
    V = tvm.compute((alpha, alpha, P_round // bnb, CI, bnb), lambda eps, nu, p, ci, vp:
                    tvm.sum(input_tile[ci][p][r_a][r_b][vp] * B[r_a][eps] * B[r_b][nu],
                            axis=[r_a, r_b]), name='V')

    idxdiv = tvm.indexdiv
    idxmod = tvm.indexmod

    # batch gemm
    ci = tvm.reduce_axis((0, CI), name='c')
    M = tvm.compute((alpha, alpha, CO, P_round), lambda eps, nu, co, p:
                    tvm.sum(U[eps][nu][idxdiv(co, bna)][ci][idxmod(co, bna)] *
                            V[eps][nu][idxdiv(p, bnb)][ci][idxmod(p, bnb)], axis=ci), name='M')

    r_a = tvm.reduce_axis((0, alpha), 'r_a')
    r_b = tvm.reduce_axis((0, alpha), 'r_b')
    Y = tvm.compute((CO, P, m, m), lambda co, p, vh, vw:
                    tvm.sum(M[r_a][r_b][co][p] * A[r_a][vh] * A[r_b][vw],
                            axis=[r_a, r_b]), name='Y')

    # unpack output
    output = tvm.compute((N, CO, H, W), lambda n, co, h, w:
                         Y[co, n * nH * nW + idxdiv(h, m) * nW + idxdiv(w, m),
                           idxmod(h, m), idxmod(w, m)]
                         # The following hack term is used to make the padding in batch gemm ("M")
                         # effective, otherwise the padding will be eliminated by bound inference.
                         # Use `tvm.expr.Mul` instead of `*` to avoid issues in const folding.
                         + tvm.expr.Mul(tvm.const(0, out_dtype),
                                        M[alpha-1][alpha-1][CO-1][P_round-1]),
                         name='output', tag='winograd_conv2d_output')

    # we have to manually assign effective GFLOP for winograd
    cfg.add_flop(2 * N * CO * H * W * KH * KW * CI)
    return output

def _schedule_winograd(cfg, s, op):
    """schedule winograd fast convolution F(2x2, 3x3) for conv2d"""
    # get ops and tensors
    output = op.output(0)

    Y = op.input_tensors[0]
    M, A = s[Y].op.input_tensors
    U, V = s[M].op.input_tensors
    d, B = s[V].op.input_tensors
    data_pad = s[d].op.input_tensors[0]

    # padding
    s[data_pad].compute_inline()

    # transform kernel
    if isinstance(U.op, tvm.tensor.ComputeOp):
        kernel, G = s[U].op.input_tensors
        s[G].compute_inline()
        eps, nu, co, ci, vco, = s[U].op.axis
        if autotvm.GLOBAL_SCOPE.in_tuning:
            # kernel transformation will be pre-computed during compilation, so we skip
            # this part to make tuning records correct
            s[U].pragma(eps, 'debug_skip_region')
        else:
            r_kh, r_kw = s[U].op.reduce_axis
            s[U].reorder(co, ci, eps, nu, r_kh, r_kw, vco)
            _ = [s[U].unroll(x) for x in [eps, nu, r_kh, r_kw]]
            s[U].vectorize(vco)
            tile_and_bind(s, U, co, ci, 1, 256)

        # dilation
        if isinstance(kernel.op, tvm.tensor.ComputeOp) and "dilate" in kernel.op.tag:
            s[kernel].compute_inline()

    # transform image
    s[B].compute_inline()
    VL = s.cache_write(V, 'local')

    eps, nu, p, ci, vp = s[V].op.axis
    s[V].reorder(p, ci, eps, nu, vp)
    for axis in [eps, nu]:
        s[V].unroll(axis)
    s[V].vectorize(vp)
    fused = s[V].fuse(p, ci)

    bb, tt = cfg['tile_t1'].apply(s, V, fused)
    s[V].bind(bb, tvm.thread_axis('blockIdx.x'))
    s[V].bind(tt, tvm.thread_axis('threadIdx.x'))

    eps, nu, p, ci, vp = s[VL].op.axis
    r_a, r_b = s[VL].op.reduce_axis
    for axis in [eps, nu, r_a, r_b]:
        s[VL].unroll(axis)
    s[VL].vectorize(vp)
    s[d].compute_at(s[V], tt)
    s[VL].compute_at(s[V], tt)

    # batch gemm
    bna = cfg['tile_bna'].val
    bnb = cfg['tile_bnb'].val

    eps, nu, k, b = s[M].op.axis
    alpha = eps.dom.extent
    c = s[M].op.reduce_axis[0]
    yo, xo, yi, xi = s[M].tile(k, b, bna, bnb)
    c, c_unroll = cfg['c_unroll'].apply(s, M, c)
    s[M].reorder(yo, xo, c, c_unroll, yi, xi)
    s[M].unroll(c_unroll)
    s[M].unroll(yi)
    s[M].vectorize(xi)
    z = s[M].fuse(eps, nu)
    tile_and_bind3d(s, M, z, yo, xo, 1, cfg['yt'].val, 1)

    # inverse transform
    s[A].compute_inline()
    k, b, vh, vw = s[Y].op.axis
    r_a, r_b = s[Y].op.reduce_axis
    for axis in [vh, vw, r_a, r_b]:
        s[Y].unroll(axis)

    # schedule output and fusion
    if output.op not in s.outputs:
        s[output].compute_inline()
        output = s.outputs[0]

    n, co, h, w = s[output].op.axis
    m = alpha - 3 + 1
    h, w, hi, wi = s[output].tile(h, w, m, m)
    s[output].unroll(hi)
    s[output].unroll(wi)
    fused = s[output].fuse(n, co, h, w)
    bb, tt = cfg['tile_t2'].apply(s, output, fused)
    s[output].bind(bb, tvm.thread_axis('blockIdx.x'))
    s[output].bind(tt, tvm.thread_axis('threadIdx.x'))

    s[Y].compute_at(s[output], tt)

##### REGISTER TOPI COMPUTE / SCHEDULE FOR WINOGRAD WITH WEIGHT TRANSFORM #####
@autotvm.register_topi_compute(conv2d_winograd_without_weight_transform, 'mali', ['winograd'])
def conv2d_winograd_ww(cfg, data, kernel, strides, padding, dilation, layout, out_dtype, tile_size):
    """TOPI compute callback"""
    return _decl_winograd(cfg, data, kernel, strides, padding, dilation, layout, out_dtype,
                          tile_size)


@autotvm.register_topi_schedule(schedule_conv2d_winograd_without_weight_transform,
                                'mali', ['winograd'])
def schedule_conv2d_winograd_without_weight_transform_(cfg, outs):
    """TOPI schedule callback"""
    s = tvm.create_schedule([x.op for x in outs])

    def _callback(op):
        if 'winograd_conv2d_output' in op.tag:
            _schedule_winograd(cfg, s, op)

    traverse_inline(s, outs[0].op, _callback)
    return s


##### REGISTER ALTER OP LAYOUT #####
@conv2d_alter_layout.register(["mali"])
def _alter_conv2d_layout(attrs, inputs, tinfos, F):
    try:
        return _alter_conv2d_layout_arm(attrs, inputs, tinfos, F)
    except KeyError:  # to filter out fallback opencl templates
        return None


##### SCHECULE UTILITIES #####
def tile_and_bind(s, tensor, y, x, y_factor, x_factor=None):
    """ tile and bind to GPU threads """
    x_factor = x_factor or y_factor
    yo, xo, yi, xi = s[tensor].tile(y, x, y_factor, x_factor)
    s[tensor].bind(xo, tvm.thread_axis("blockIdx.x"))
    s[tensor].bind(xi, tvm.thread_axis("threadIdx.x"))
    s[tensor].bind(yo, tvm.thread_axis("blockIdx.y"))
    s[tensor].bind(yi, tvm.thread_axis("threadIdx.y"))
    return yo, xo, yi, xi


def tile_and_bind3d(s, tensor, z, y, x, z_factor=2, y_factor=None, x_factor=None):
    """ tile and bind 3d """
    y_factor = y_factor or z_factor
    x_factor = x_factor or y_factor
    zo, zi = s[tensor].split(z, z_factor)
    yo, yi = s[tensor].split(y, y_factor)
    xo, xi = s[tensor].split(x, x_factor)
    s[tensor].bind(zo, tvm.thread_axis("blockIdx.z"))
    s[tensor].bind(zi, tvm.thread_axis("threadIdx.z"))
    s[tensor].bind(yo, tvm.thread_axis("blockIdx.y"))
    s[tensor].bind(yi, tvm.thread_axis("threadIdx.y"))
    s[tensor].bind(xo, tvm.thread_axis("blockIdx.x"))
    s[tensor].bind(xi, tvm.thread_axis("threadIdx.x"))
    s[tensor].reorder(zo, yo, xo, zi, yi, xi)
    return zo, yo, xo, zi, yi, xi<|MERGE_RESOLUTION|>--- conflicted
+++ resolved
@@ -230,11 +230,7 @@
 
     assert layout == 'NCHW'
     assert KH == 3 and KW == 3 and HSTR == 1 and WSTR == 1
-<<<<<<< HEAD
-    data_pad = pad(data, (0, 0, HPAD, WPAD), name="data_pad")
-=======
     data_pad = pad(data, (0, 0, pt, pl), (0, 0, pb, pr), name="data_pad")
->>>>>>> c4c61cb7
 
     r = KW
     m = tile_size
