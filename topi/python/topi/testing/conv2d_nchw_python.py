--- conflicted
+++ resolved
@@ -88,15 +88,10 @@
     stride : int or a list/tuple of two ints
         Stride size, or [stride_height, stride_width]
 
-<<<<<<< HEAD
-    padding : int or str or a list/tuple of two ints
-        Padding size, or ['VALID', 'SAME'], or [pad_height, pad_width]
-=======
     padding : int or str or a list/tuple of 2 or 4 ints
         Padding size, or ['VALID', 'SAME'], or
         [pad_height, pad_width] for 2 ints, or
         [pad_top, pad_left, pad_bottom, pad_right] for 2 ints
->>>>>>> c4c61cb7
 
     groups : int
         Number of groups
