# Licensed to the Apache Software Foundation (ASF) under one
# or more contributor license agreements.  See the NOTICE file
# distributed with this work for additional information
# regarding copyright ownership.  The ASF licenses this file
# to you under the Apache License, Version 2.0 (the
# "License"); you may not use this file except in compliance
# with the License.  You may obtain a copy of the License at
#
#   http://www.apache.org/licenses/LICENSE-2.0
#
# Unless required by applicable law or agreed to in writing,
# software distributed under the License is distributed on an
# "AS IS" BASIS, WITHOUT WARRANTIES OR CONDITIONS OF ANY
# KIND, either express or implied.  See the License for the
# specific language governing permissions and limitations
# under the License.
# pylint: disable=invalid-name, line-too-long, unused-variable, too-many-locals
"""Bilinear Scale in python"""
import math
import numpy as np
from topi.util import nchw_pack_layout

<<<<<<< HEAD
def bilinear_resize_python(image, out_size, layout, align_corners=True):
=======
def bilinear_resize_python(image, out_size, layout, coordinate_transformation_mode="align_corners"):
>>>>>>> c4c61cb7
    """ Bilinear scaling using python"""
    (new_h, new_w) = out_size
    (ib, ic) = (1, 1)

    if layout == 'NHWC':
        (batch, h, w, channel) = image.shape
        scaled_image = np.ones((batch, new_h, new_w, channel))
    # NCHWinic
    elif nchw_pack_layout(layout):
        (batch, channel, h, w, ib, ic) = image.shape
        scaled_image = np.ones((batch, channel, new_h, new_w, ib, ic))
    else:
        (batch, channel, h, w) = image.shape
        scaled_image = np.ones((batch, channel, new_h, new_w))

    if coordinate_transformation_mode == "align_corners":
        height_scale = np.float32(h-1) / np.float32(out_size[0]-1)
        width_scale = np.float32(w-1) / np.float32(out_size[1]-1)
    else:
        height_scale = np.float32(h) / np.float32(out_size[0])
        width_scale = np.float32(w) / np.float32(out_size[1])

    def _lerp(A, B, t):
        return A * (1.0 - t) + B * t

    def _img_scale(b, m, i, n):
        for j in range(new_h):
            for k in range(new_w):
                if coordinate_transformation_mode == "half_pixel":
                    in_y = (j + 0.5) * height_scale - 0.5
                else:
                    in_y = j * height_scale
                y0 = int(math.floor(in_y))
                y1 = max(min(y0 + 1, h - 1), 0)
                y0 = max(y0, 0)
                y_lerp = in_y - math.floor(in_y)

                if coordinate_transformation_mode == "half_pixel":
                    in_x = (k + 0.5) * width_scale - 0.5
                else:
                    in_x = k * width_scale
                x0 = int(math.floor(in_x))
                x1 = max(min(x0 + 1, w - 1), 0)
                x0 = max(x0, 0)
                x_lerp = in_x - math.floor(in_x)

                if layout == 'NHWC':
                    A = image[b][y0][x0][i]
                    B = image[b][y0][x1][i]
                    C = image[b][y1][x0][i]
                    D = image[b][y1][x1][i]
                elif nchw_pack_layout(layout):
                    A = image[b][i][y0][x0][m][n]
                    B = image[b][i][y0][x1][m][n]
                    C = image[b][i][y1][x0][m][n]
                    D = image[b][i][y1][x1][m][n]
                else:
                    A = image[b][i][y0][x0]
                    B = image[b][i][y0][x1]
                    C = image[b][i][y1][x0]
                    D = image[b][i][y1][x1]

                top = _lerp(A, B, x_lerp)
                bottom = _lerp(C, D, x_lerp)

                pixel = np.float32(_lerp(top, bottom, y_lerp))

                if layout == 'NHWC':
                    scaled_image[b][j][k][i] = pixel
                elif nchw_pack_layout(layout):
                    scaled_image[b][i][j][k][m][n] = pixel
                else:
                    scaled_image[b][i][j][k] = pixel

    for b in range(batch):
        for m in range(ib):
            for i in range(channel):
                for n in range(ic):
                    _img_scale(b, m, i, n)

    return scaled_image<|MERGE_RESOLUTION|>--- conflicted
+++ resolved
@@ -20,11 +20,7 @@
 import numpy as np
 from topi.util import nchw_pack_layout
 
-<<<<<<< HEAD
-def bilinear_resize_python(image, out_size, layout, align_corners=True):
-=======
 def bilinear_resize_python(image, out_size, layout, coordinate_transformation_mode="align_corners"):
->>>>>>> c4c61cb7
     """ Bilinear scaling using python"""
     (new_h, new_w) = out_size
     (ib, ic) = (1, 1)
