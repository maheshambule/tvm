--- conflicted
+++ resolved
@@ -131,7 +131,6 @@
     """
     return cpp.flip(a, axis)
 
-<<<<<<< HEAD
 
 def reverse_sequence(a, seq_lengths, seq_axis=1, batch_axis=0):
     """Reverse the tensor for variable length slices.
@@ -163,10 +162,7 @@
     return cpp.reverse_sequence(a, seq_lengths, seq_axis, batch_axis)
 
 
-def strided_slice(a, begin, end, strides=None):
-=======
 def strided_slice(a, begin, end, strides=None, slice_mode="end"):
->>>>>>> c7274fd3
     """Slice of an array.
 
     Parameters
