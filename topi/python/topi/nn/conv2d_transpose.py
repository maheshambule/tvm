# Licensed to the Apache Software Foundation (ASF) under one
# or more contributor license agreements.  See the NOTICE file
# distributed with this work for additional information
# regarding copyright ownership.  The ASF licenses this file
# to you under the Apache License, Version 2.0 (the
# "License"); you may not use this file except in compliance
# with the License.  You may obtain a copy of the License at
#
#   http://www.apache.org/licenses/LICENSE-2.0
#
# Unless required by applicable law or agreed to in writing,
# software distributed under the License is distributed on an
# "AS IS" BASIS, WITHOUT WARRANTIES OR CONDITIONS OF ANY
# KIND, either express or implied.  See the License for the
# specific language governing permissions and limitations
# under the License.
# pylint: disable=invalid-name, unused-variable, unused-argument
"""Transposed 2D convolution operators (sometimes called Deconvolution)."""
from __future__ import absolute_import as _abs
import tvm
from tvm import relay
from .dilate import dilate
from .pad import pad
from .util import get_pad_tuple
from ..util import simplify


@tvm.target.generic_func
def conv2d_transpose_nchw(Input, Filter, strides, padding, out_dtype):
    """Transposed 2D convolution nchw forward operator.

    Parameters
    ----------
    Input : tvm.Tensor
        4-D with shape [batch, in_channel, in_height, in_width]

    Filter : tvm.Tensor
        4-D with shape [in_channel, num_filter, filter_height, filter_width]

    strides : tuple of two ints
        The spatial stride along height and width

    padding : int or str
        Padding size, or ['VALID', 'SAME']

    out_dtype : str
        The output data type. This is used for mixed precision.

    Returns
    -------
    Output : tvm.Tensor
        4-D with shape [batch, out_channel, out_height, out_width]
    """
    return declaration_conv2d_transpose_impl(Input, Filter, strides, padding, out_dtype)


def conv2d_transpose_nchw_preprocess(data, kernel, strides, padding, out_dtype):
    """Preprocess data and kernel to make the compute pattern
       of conv2d_transpose the same as conv2d"""
    batch, in_c, in_h, in_w = data.shape
    _, out_c, filter_h, filter_w = kernel.shape
    stride_h, stride_w = strides
    # dilate data
    data_dilate = dilate(data, [1, 1, stride_h, stride_w], name='data_dilate')
    # pad data
    fpad_top, fpad_left, fpad_bottom, fpad_right = get_pad_tuple(padding, (filter_h, filter_w))
    bpad_top = filter_h - 1 - fpad_top
    bpad_bottom = filter_h - 1 - fpad_bottom
    bpad_left = filter_w - 1 - fpad_left
    bpad_right = filter_w - 1 - fpad_right
    data_pad = pad(data_dilate, \
                   [0, 0, bpad_top, bpad_left], \
                   [0, 0, bpad_bottom, bpad_right], \
                   name='data_pad')
    # transform kernel layout from IOHW to OIHW, and rotate kernel by 180 degrees
    kernel_transform = tvm.compute((out_c, in_c, filter_h, filter_w), \
                                    lambda o, i, h, w: kernel[i][o][filter_h-1-h][filter_w-1-w], \
                                    name='kernel_transform')
    return data_pad, kernel_transform


def declaration_conv2d_transpose_impl(data, kernel, strides, padding, out_dtype):
    """Implementation of conv2d transpose"""
    data_pad, kernel_transform = \
        conv2d_transpose_nchw_preprocess(data, kernel, strides, padding, out_dtype)
    batch, in_c, in_h, in_w = data_pad.shape
    out_c, _, filter_h, filter_w = kernel_transform.shape
    stride_h, stride_w = strides

    # convolution stage
    out_c = simplify(out_c)
    out_h = simplify(in_h - filter_h + 1)
    out_w = simplify(in_w - filter_w + 1)
    dc = tvm.reduce_axis((0, in_c), name='dc')
    dh = tvm.reduce_axis((0, filter_h), name='dh')
    dw = tvm.reduce_axis((0, filter_w), name='dw')

    Output = tvm.compute(
        (batch, out_c, out_h, out_w),
        lambda b, c, h, w: tvm.sum(
            data_pad[b, dc, h+dh, w+dw].astype(out_dtype) *
            kernel_transform[c, dc, dh, dw].astype(out_dtype),
            axis=[dc, dh, dw]), tag="conv2d_transpose_nchw")

    return Output


@tvm.target.generic_func
def conv2d_transpose_legalize(attrs, inputs, types):
    """Legalizes Transposed 2D convolution op.

    Parameters
    ----------
<<<<<<< HEAD
    attrs : tvm.attrs.Attrs
=======
    attrs : tvm.ir.Attrs
>>>>>>> c4c61cb7
        Attributes of current Transposed 2D convolution
    inputs : list of tvm.relay.Expr
        The args of the Relay expr to be legalized
    types : list of types
        List of input and output types

    Returns
    -------
    result : tvm.relay.Expr
        The legalized expr
    """
    if attrs['data_layout'] == 'NHWC':
        data, kernel = inputs
        kernel_layout = attrs['kernel_layout']
        # Convert Kernel layout to IOHW
        # kernel_layout is different from input kernel layout - IO is swapped
        if kernel_layout == 'HWIO':
            # input kernel layout is swapped to HWOI
            # output kernel layout will be IOHW
            kernel = relay.transpose(kernel, axes=(3, 2, 0, 1))
        elif kernel_layout == 'HWOI':
            # input kernel layout is swapped to HWIO
            # output kernel layout will be IOHW
            kernel = relay.transpose(kernel, axes=(2, 3, 0, 1))
        elif kernel_layout == 'IOHW':
            # input kernel layout is swapped to OIHW
            # output kernel layout will be IOHW
            kernel = relay.transpose(kernel, axes=(1, 0, 2, 3))
        elif kernel_layout == 'OIHW':
            # input kernel layout is swapped to IOHW
            # output kernel layout will be IOHW
            pass
        else:
            # Skip legalize. Let relay.nn.conv2d_transpose to handle the case
            return None

        # Set new attrs for conv2d_transpose.
        new_attrs = {k: attrs[k] for k in attrs.keys()}
        new_attrs['data_layout'] = 'NCHW'
        # layout of kernel should be IOHW, but kernel_layout should be swapped - OIHW
        new_attrs['kernel_layout'] = 'OIHW'

        # Convert data to NCHW.
        data = relay.transpose(data, axes=(0, 3, 1, 2))
        deconv = relay.nn.conv2d_transpose(data, kernel, **new_attrs)
        # Convert back to original NHWC layout.
        out = relay.transpose(deconv, axes=(0, 2, 3, 1))
        return out

    return None<|MERGE_RESOLUTION|>--- conflicted
+++ resolved
@@ -111,11 +111,7 @@
 
     Parameters
     ----------
-<<<<<<< HEAD
-    attrs : tvm.attrs.Attrs
-=======
     attrs : tvm.ir.Attrs
->>>>>>> c4c61cb7
         Attributes of current Transposed 2D convolution
     inputs : list of tvm.relay.Expr
         The args of the Relay expr to be legalized
