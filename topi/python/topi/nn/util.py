--- conflicted
+++ resolved
@@ -146,7 +146,6 @@
             return  padding[0], padding[1], padding[2], padding[3]
         else:
             raise ValueError("Size of padding can only be 2 or 4")
-<<<<<<< HEAD
     elif isinstance(padding, int):
         pad_h = pad_w = padding * 2
     elif padding == "VALID":
@@ -159,63 +158,6 @@
         raise ValueError("Unknown padding option %s" % padding)
     pad_top = (pad_h + 1) // 2
     pad_left = (pad_w + 1) // 2
-    return pad_top, pad_left, pad_h - pad_top, pad_w - pad_left
-
-
-def get_pad_tuple3d(padding, kernel):
-    """Common code to get the pad option
-
-    Parameters
-    ----------
-    padding : int or str
-        Padding size, or ['VALID', 'SAME']
-
-    kernel : tuple of int
-        Conv kernel size
-
-    Returns
-    -------
-    pad_front : int
-        Padding size on front.
-
-    pad_top : int
-        Padding size on top
-
-    pad_left : int
-        Padding size on left
-
-    pad_back : int
-        Padding size on back.
-
-    pad_down : int
-        Padding size on down.
-
-    pad_right : int
-        Padding size on right.
-    """
-    # compute the padding size
-    if isinstance(padding, (tuple, list)):
-        pad_h = padding[0] * 2
-        pad_w = padding[1] * 2
-        pad_d = padding[2] * 2
-=======
->>>>>>> c4c61cb7
-    elif isinstance(padding, int):
-        pad_d = pad_w = pad_h = padding * 2
-    elif padding == "VALID":
-        pad_h = 0
-        pad_w = 0
-        pad_d = 0
-    elif padding == "SAME":
-        pad_h = kernel[0] - 1
-        pad_w = kernel[1] - 1
-        pad_d = kernel[2] - 1
-    else:
-        raise ValueError("Unknown padding option %s" % padding)
-    pad_top = (pad_h + 1) // 2
-    pad_left = (pad_w + 1) // 2
-<<<<<<< HEAD
-=======
     return pad_top, pad_left, pad_h - pad_top, pad_w - pad_left
 
 
@@ -275,7 +217,6 @@
         raise ValueError("Unknown padding option %s" % padding)
     pad_top = (pad_h + 1) // 2
     pad_left = (pad_w + 1) // 2
->>>>>>> c4c61cb7
     pad_front = (pad_d + 1) // 2
     return pad_front, pad_top, pad_left, pad_d - pad_front, pad_h - pad_top, pad_w - pad_left
 
