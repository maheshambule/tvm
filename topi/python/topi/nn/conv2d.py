# Licensed to the Apache Software Foundation (ASF) under one
# or more contributor license agreements.  See the NOTICE file
# distributed with this work for additional information
# regarding copyright ownership.  The ASF licenses this file
# to you under the Apache License, Version 2.0 (the
# "License"); you may not use this file except in compliance
# with the License.  You may obtain a copy of the License at
#
#   http://www.apache.org/licenses/LICENSE-2.0
#
# Unless required by applicable law or agreed to in writing,
# software distributed under the License is distributed on an
# "AS IS" BASIS, WITHOUT WARRANTIES OR CONDITIONS OF ANY
# KIND, either express or implied.  See the License for the
# specific language governing permissions and limitations
# under the License.
# pylint: disable=invalid-name, unused-variable, too-many-locals
# pylint: disable=unused-argument, redefined-builtin
"""Conv2D operators"""
from __future__ import absolute_import as _abs
from collections import namedtuple
import tvm

from .pad import pad
from .util import get_pad_tuple
<<<<<<< HEAD
from ..util import simplify, get_const_tuple
=======
from ..util import simplify, get_const_tuple, get_const_int
>>>>>>> c4c61cb7
from .winograd_util import winograd_transform_matrices

# workload description of conv2d
Workload = namedtuple('Workload',
                      ['in_dtype', 'out_dtype', 'height', 'width', 'in_filter', 'groups',
                       'out_filter', 'hkernel', 'wkernel', 'hpad', 'wpad', 'hstride', 'wstride'])

@tvm.target.generic_func
def conv2d(input, filter, strides, padding, dilation, layout='NCHW', out_dtype=None):
    """Conv2D operator.

    Parameters
    ----------
    input : tvm.Tensor
        4-D with shape [batch, in_channel, in_height, in_width]

    filter : tvm.Tensor
        4-D with shape [num_filter, in_channel, filter_height, filter_width]

    strides : int or a list/tuple of two ints
        stride size, or [stride_height, stride_width]

    padding : int or a list/tuple of 2 or 4 ints
        padding size, or
        [pad_height, pad_width] for 2 ints, or
        [pad_top, pad_left, pad_bottom, pad_right] for 4 ints

    dilation: int or a list/tuple of two ints
        dilation size, or [dilation_height, dilation_width]

    dilation: int or a list/tuple of two ints
        dilation size, or [dilation_height, dilation_width]

    layout : str
        layout of data

    Returns
    -------
    output : tvm.Tensor
        4-D with shape [batch, out_channel, out_height, out_width]
    """
    # search platform specific declaration first
    # default declaration
    if layout == 'NCHW':
        return conv2d_nchw(input, filter, strides, padding, dilation, out_dtype)
<<<<<<< HEAD
    elif layout == 'HWCN':
        return conv2d_hwcn(input, filter, strides, padding, dilation, out_dtype)
    elif layout == 'NHWC':
=======
    if layout == 'HWCN':
        return conv2d_hwcn(input, filter, strides, padding, dilation, out_dtype)
    if layout == 'NHWC':
>>>>>>> c4c61cb7
        return conv2d_nhwc(input, filter, strides, padding, dilation, out_dtype)
    raise ValueError("not support this layout {} yet".format(layout))


@tvm.target.generic_func
def conv2d_legalize(attrs, inputs, types):
    """Legalizes Conv2D op.

    Parameters
    ----------
<<<<<<< HEAD
    attrs : tvm.attrs.Attrs
=======
    attrs : tvm.ir.Attrs
>>>>>>> c4c61cb7
        Attributes of current convolution
    inputs : list of tvm.relay.Expr
        The args of the Relay expr to be legalized
    types : list of types
        List of input and output types

    Returns
    -------
    result : tvm.relay.Expr
        The legalized expr
    """
    # not to change by default
    return None


@tvm.target.generic_func
def conv2d_alter_layout(attrs, inputs, tinfos, F):
    """Change Conv2D layout.

    Parameters
    ----------
<<<<<<< HEAD
    attrs : tvm.attrs.Attrs
=======
    attrs : tvm.ir.Attrs
>>>>>>> c4c61cb7
        Attributes of current convolution
    inputs : tvm.relay.Expr
        Grouped input symbols
    tinfos : list
        Input shape and dtype
    F: symbol
        The context, can be either relay.op

    Note
    ----
    Unlike other TOPI functions, this function operates on both graph level and operator level,
    so we have to pass 'F' to make it support our two versions of graph IR, Relay.
    """
    # not to change by default
    return None

@tvm.target.generic_func
def conv2d_infer_layout(workload, cfg):
    """Infer input/output shapes and layouts from a workload and cfg.
<<<<<<< HEAD

    Parameters
    ----------
    workload : tuple
        conv2d workload

    cfg : tuple
        tvm.autotvm config

    Returns
    -------
    Output : [tuple of tuple and str, tuple of tuple and str]
        Input shapes and layouts, and output shapes and layouts
    """
    raise ValueError("missing register for topi.nn.conv2d_infer_layout")


=======

    Parameters
    ----------
    workload : tuple
        conv2d workload

    cfg : tuple
        tvm.autotvm config

    Returns
    -------
    Output : [tuple of tuple and str, tuple of tuple and str]
        Input shapes and layouts, and output shapes and layouts
    """
    raise ValueError("missing register for topi.nn.conv2d_infer_layout")


>>>>>>> c4c61cb7

def _get_workload(data, kernel, stride, padding, out_dtype, data_layout='NCHW'):
    """ Get the workload structure. """
    if data_layout == 'NCHW':
<<<<<<< HEAD
        _, CI, IH, IW = [x.value for x in data.shape]
    elif data_layout == 'NHWC':
        _, IH, IW, CI = [x.value for x in data.shape]
    elif data_layout == 'HWCN':
        IH, IW, CI, _ = [x.value for x in data.shape]
    else:
        raise ValueError("not support this layout {} yet".format(data_layout))

    if data_layout == 'NCHW':
        CO, CIG, KH, KW = [x.value for x in kernel.shape]
    else:
        KH, KW, CIG, CO = [x.value for x in kernel.shape]

    HPAD, WPAD, _, _ = get_pad_tuple(padding, kernel)
=======
        _, CI, IH, IW = get_const_tuple(data.shape)
    elif data_layout == 'NHWC':
        _, IH, IW, CI = get_const_tuple(data.shape)
    elif data_layout == 'HWCN':
        IH, IW, CI, _ = get_const_tuple(data.shape)
    else:
        raise ValueError("not support this layout {} yet".format(data_layout))

    if data_layout == 'NCHW':
        CO, CIG, KH, KW = get_const_tuple(kernel.shape)
    else:
        KH, KW, CIG, CO = get_const_tuple(kernel.shape)

    HPAD, WPAD, _, _ = get_pad_tuple(padding, (get_const_int(KH), get_const_int(KW)))
>>>>>>> c4c61cb7
    GRPS = CI // CIG
    if isinstance(stride, (tuple, list)):
        HSTR, WSTR = stride
    else:
        HSTR, WSTR = stride, stride
    assert (data.dtype == kernel.dtype) or (data.dtype == 'uint8' and kernel.dtype == 'int8'), \
        "Do not support inputs with different data types now. ' \
        '{} vs. {}".format(data.dtype, kernel.dtype)
    return Workload(data.dtype, out_dtype, IH, IW, CI, GRPS, CO, KH, KW, HPAD, WPAD, HSTR, WSTR)


def conv2d_nchw(Input, Filter, stride, padding, dilation, out_dtype=None):
    """Convolution operator in NCHW layout.

    Parameters
    ----------
    Input : tvm.Tensor
        4-D with shape [batch, in_channel, in_height, in_width]

    Filter : tvm.Tensor
        4-D with shape [num_filter, in_channel, filter_height, filter_width]

    stride : int or a list/tuple of two ints
        Stride size, or [stride_height, stride_width]

    padding : int or a list/tuple of 2 or 4 ints
        padding size, or
        [pad_height, pad_width] for 2 ints, or
        [pad_top, pad_left, pad_bottom, pad_right] for 4 ints

    dilation: int or a list/tuple of two ints
        dilation size, or [dilation_height, dilation_width]

    dilation: int or a list/tuple of two ints
        dilation size, or [dilation_height, dilation_width]

    Returns
    -------
    Output : tvm.Tensor
        4-D with shape [batch, out_channel, out_height, out_width]
    """
    if out_dtype is None:
        out_dtype = Input.dtype
    assert isinstance(stride, int) or len(stride) == 2
    assert isinstance(dilation, int) or len(dilation) == 2
    if isinstance(stride, int):
        stride_h = stride_w = stride
    else:
        stride_h, stride_w = stride

    if isinstance(dilation, int):
        dilation_h = dilation_w = dilation
    else:
        dilation_h, dilation_w = dilation

    batch, in_channel, in_height, in_width = Input.shape
    num_filter, channel, kernel_h, kernel_w = Filter.shape
    # compute the output shape
    dilated_kernel_h = (kernel_h - 1) * dilation_h + 1
    dilated_kernel_w = (kernel_w - 1) * dilation_w + 1
    pad_top, pad_left, pad_down, pad_right = get_pad_tuple(
        padding, (dilated_kernel_h, dilated_kernel_w))
    out_channel = num_filter
    out_height = simplify((in_height - dilated_kernel_h + pad_top + pad_down) // stride_h + 1)
    out_width = simplify((in_width - dilated_kernel_w + pad_left + pad_right) // stride_w + 1)
    # compute graph
    pad_before = [0, 0, pad_top, pad_left]
    pad_after = [0, 0, pad_down, pad_right]
    temp = pad(Input, pad_before, pad_after, name="pad_temp")
    rc = tvm.reduce_axis((0, in_channel), name='rc')
    ry = tvm.reduce_axis((0, kernel_h), name='ry')
    rx = tvm.reduce_axis((0, kernel_w), name='rx')
    return tvm.compute(
        (batch, out_channel, out_height, out_width),
        lambda nn, ff, yy, xx: tvm.sum(
            temp[nn, rc, yy * stride_h + ry * dilation_h,
                 xx * stride_w + rx * dilation_w].astype(out_dtype) *
            Filter[ff, rc, ry, rx].astype(out_dtype),
            axis=[rc, ry, rx]), tag="conv2d_nchw")


def conv2d_hwcn(Input, Filter, stride, padding, dilation, out_dtype=None):
    """Convolution operator in HWCN layout.

    Parameters
    ----------
    Input : tvm.Tensor
        4-D with shape [in_height, in_width, in_channel, batch]

    Filter : tvm.Tensor
        4-D with shape [filter_height, filter_width, in_channel, num_filter]

    stride : int or a list/tuple of two ints
        Stride size, or [stride_height, stride_width]

    padding : int or a list/tuple of 2 or 4 ints
        padding size, or
        [pad_height, pad_width] for 2 ints, or
        [pad_top, pad_left, pad_bottom, pad_right] for 4 ints

    dilation: int or a list/tuple of two ints
        dilation size, or [dilation_height, dilation_width]

    dilation: int or a list/tuple of two ints
        dilation size, or [dilation_height, dilation_width]

    Returns
    -------
    output : tvm.Tensor
        4-D with shape [out_height, out_width, out_channel, batch]
    """
    if out_dtype is None:
        out_dtype = Input.dtype
    assert isinstance(stride, int) or len(stride) == 2
    assert isinstance(dilation, int) or len(dilation) == 2

    if isinstance(stride, int):
        stride_h = stride_w = stride
    else:
        stride_h, stride_w = stride

    if isinstance(dilation, int):
        dilation_h = dilation_w = dilation
    else:
        dilation_h, dilation_w = dilation

    in_height, in_width, in_channel, batch = Input.shape
    kernel_h, kernel_w, channel, num_filter = Filter.shape
    # compute the output shape
    dilated_kernel_h = (kernel_h - 1) * dilation_h + 1
    dilated_kernel_w = (kernel_w - 1) * dilation_w + 1
    pad_top, pad_left, pad_down, pad_right = get_pad_tuple(
        padding, (dilated_kernel_h, dilated_kernel_w))
    out_channel = num_filter
    out_height = simplify((in_height - dilated_kernel_h + pad_top + pad_down) // stride_h + 1)
    out_width = simplify((in_width - dilated_kernel_w + pad_left + pad_right) // stride_w + 1)
    pad_before = [pad_top, pad_left, 0, 0]
    pad_after = [pad_down, pad_right, 0, 0]
    PaddedInput = pad(Input, pad_before, pad_after, name="PaddedInput")
    rc = tvm.reduce_axis((0, in_channel), name='rc')
    ry = tvm.reduce_axis((0, kernel_h), name='ry')
    rx = tvm.reduce_axis((0, kernel_w), name='rx')
    Output = tvm.compute(
        (out_height, out_width, out_channel, batch),
        lambda yy, xx, ff, nn: tvm.sum(
            PaddedInput[yy * stride_h + ry * dilation_h, xx * stride_w + rx * dilation_w,
                        rc, nn].astype(out_dtype) *
            Filter[ry, rx, rc, ff].astype(out_dtype), axis=[ry, rx, rc]),
        name="Conv2dOutput", tag="conv2d_hwcn")
    return Output


def conv2d_nhwc(Input, Filter, stride, padding, dilation, out_dtype='float32'):
    """Convolution operator in NHWC layout.

    Parameters
    ----------
    Input : tvm.Tensor
        4-D with shape [batch, in_height, in_width, in_channel]

    Filter : tvm.Tensor
        4-D with shape [filter_height, filter_width, in_channel, num_filter]

    stride : int or a list/tuple of two ints
        Stride size, or [stride_height, stride_width]

    padding : int or a list/tuple of 2 or 4 ints
        padding size, or
        [pad_height, pad_width] for 2 ints, or
        [pad_top, pad_left, pad_bottom, pad_right] for 4 ints

    dilation: int or a list/tuple of two ints
        dilation size, or [dilation_height, dilation_width]

    dilation: int or a list/tuple of two ints
        dilation size, or [dilation_height, dilation_width]

    Returns
    -------
    output : tvm.Tensor
        4-D with shape [batch, out_height, out_width, out_channel]
    """
    assert isinstance(stride, int) or len(stride) == 2
    assert isinstance(dilation, int) or len(dilation) == 2

    if isinstance(stride, int):
        stride_h = stride_w = stride
    else:
        stride_h, stride_w = stride

    if isinstance(dilation, int):
        dilation_h = dilation_w = dilation
    else:
        dilation_h, dilation_w = dilation

    batch, in_height, in_width, in_channel = Input.shape
    kernel_h, kernel_w, channel, num_filter = Filter.shape
    # compute the output shape
    dilated_kernel_h = (kernel_h - 1) * dilation_h + 1
    dilated_kernel_w = (kernel_w - 1) * dilation_w + 1
    pad_top, pad_left, pad_down, pad_right = get_pad_tuple(
        padding, (dilated_kernel_h, dilated_kernel_w))
    out_channel = num_filter
    out_height = simplify((in_height - dilated_kernel_h + pad_top + pad_down) // stride_h + 1)
    out_width = simplify((in_width - dilated_kernel_w + pad_left + pad_right) // stride_w + 1)
    pad_before = [0, pad_top, pad_left, 0]
    pad_after = [0, pad_down, pad_right, 0]
    PaddedInput = pad(Input, pad_before, pad_after, name="PaddedInput")
    rc = tvm.reduce_axis((0, in_channel), name='rc')
    ry = tvm.reduce_axis((0, kernel_h), name='ry')
    rx = tvm.reduce_axis((0, kernel_w), name='rx')
    Output = tvm.compute(
        (batch, out_height, out_width, out_channel),
        lambda nn, yy, xx, ff: tvm.sum(
            PaddedInput[nn, yy * stride_h + ry * dilation_h,
                        xx * stride_w + rx * dilation_w, rc].astype(out_dtype) *
            Filter[ry, rx, rc, ff].astype(out_dtype), axis=[ry, rx, rc]),
        name="Conv2dOutput", tag="conv2d_nhwc")
    return Output


@tvm.target.generic_func
def conv2d_NCHWc(data, kernel, stride, padding, dilation, layout, out_layout, out_dtype='float32'):
    """Conv2D operator for nChw[x]c layout.

    Parameters
    ----------
    data : tvm.Tensor
        5-D with shape [batch, in_channel_chunk, in_height, in_width, in_channel_block]

    kernel : tvm.Tensor
        6-D with shape
        [num_filter_chunk, in_channel_chunk, filter_height, filter_width,
        in_channel_block, num_filter_block]

    stride : int or a list/tuple of two ints
        stride size, or [stride_height, stride_width]

<<<<<<< HEAD
    padding : int or a list/tuple of two ints
        padding size, or [pad_height, pad_width]

    dilation: int or a list/tuple of two ints
        dilation size, or [dilation_height, dilation_width]

    layout : str
        Input data layout

    out_layout : str
        Output data layout

=======
    padding : int or a list/tuple of 2 or 4 ints
        padding size, or
        [pad_height, pad_width] for 2 ints, or
        [pad_top, pad_left, pad_bottom, pad_right] for 4 ints

    dilation: int or a list/tuple of two ints
        dilation size, or [dilation_height, dilation_width]

    layout : str
        Input data layout

    out_layout : str
        Output data layout

>>>>>>> c4c61cb7
    out_dtype : str
        output data type

    Returns
    -------
    output : tvm.Tensor
        5-D with shape [batch, out_channel_chunk, out_height, out_width, out_channel_block]
    """

    return conv2d_NCHWc_compute(data,
                                kernel,
                                stride,
                                padding,
                                dilation,
                                layout,
                                out_layout,
                                out_dtype)


def conv2d_NCHWc_compute(data, kernel, strides, padding, dilation, layout, out_layout, out_dtype):
    """Conv2D operator compute for nChw[x]c layout.

    Parameters
    ----------
    data : tvm.Tensor
        5-D with shape [batch, in_channel_chunk, in_height, in_width, in_channel_block]

    kernel : tvm.Tensor
        6-D with shape
        [num_filter_chunk, in_channel_chunk, filter_height, filter_width,
        in_channel_block, num_filter_block]

    stride : int or a list/tuple of two ints
        stride size, or [stride_height, stride_width]

    padding : int or a list/tuple of 2 or 4 ints
        padding size, or
        [pad_height, pad_width] for 2 ints, or
        [pad_top, pad_left, pad_bottom, pad_right] for 4 ints

    dilation: int or a list/tuple of two ints
        dilation size, or [dilation_height, dilation_width]

    dilation: int or a list/tuple of two ints
        dilation size, or [dilation_height, dilation_width]

    layout : str
        Input data layout

    out_layout : str
        Output data layout

    out_dtype : str
        output data type

    Returns
    -------
    output : tvm.Tensor
        5-D with shape [batch, out_channel_chunk, out_height, out_width, out_channel_block]
    """

    # layout and out_layout are not used here,
    # we keep them for debug convenience when dumping autotvm workload
<<<<<<< HEAD
    HPAD, WPAD = padding if isinstance(padding, (tuple, list)) else (padding, padding)
=======
>>>>>>> c4c61cb7
    HSTR, WSTR = strides if isinstance(strides, (tuple, list)) else (strides, strides)
    dilation_h, dilation_w = dilation if isinstance(dilation, (tuple, list)) \
        else (dilation, dilation)

    n, ic_chunk, ih, iw, ic_bn = get_const_tuple(data.shape)
    in_channel = ic_chunk * ic_bn
<<<<<<< HEAD
    target = tvm.target.current_target(allow_none=False)
=======
    target = tvm.target.Target.current(allow_none=False)
>>>>>>> c4c61cb7
    oc_chunk, ic_chunk_group, kernel_height, kernel_width, _, oc_bn = \
        get_const_tuple(kernel.shape)
    num_filter = oc_chunk * oc_bn
    groups = ic_chunk // ic_chunk_group

    dilated_kernel_h = (kernel_height - 1) * dilation_h + 1
    dilated_kernel_w = (kernel_width - 1) * dilation_w + 1

<<<<<<< HEAD
    # output shape
    out_height = (ih + 2 * HPAD - dilated_kernel_h) // HSTR + 1
    out_width = (iw + 2 * WPAD - dilated_kernel_w) // WSTR + 1
    oshape = (n, oc_chunk, out_height, out_width, oc_bn)
=======
    pad_top, pad_left, pad_down, pad_right = get_pad_tuple(
        padding, (dilated_kernel_h, dilated_kernel_w))
    HPAD = pad_top + pad_down
    WPAD = pad_left + pad_right

    # output shape
    out_height = (ih + HPAD - dilated_kernel_h) // HSTR + 1
    out_width = (iw + WPAD - dilated_kernel_w) // WSTR + 1
    oshape = (n, oc_chunk, out_height, out_width, oc_bn)
    pad_before = (0, 0, pad_top, pad_left, 0)
    pad_after = (0, 0, pad_down, pad_right, 0)
>>>>>>> c4c61cb7

    # DOPAD
    DOPAD = (HPAD != 0 or WPAD != 0)
    if DOPAD:
<<<<<<< HEAD
        data_pad = pad(data, (0, 0, HPAD, WPAD, 0), name="data_pad")
=======
        data_pad = pad(data, pad_before, pad_after, name="data_pad")
>>>>>>> c4c61cb7
    else:
        data_pad = data

    ic = tvm.reduce_axis((0, in_channel), name='ic')
    kh = tvm.reduce_axis((0, kernel_height), name='kh')
    kw = tvm.reduce_axis((0, kernel_width), name='kw')

    idxdiv = tvm.indexdiv
    idxmod = tvm.indexmod

    return tvm.compute(oshape, lambda n, oc_chunk, oh, ow, oc_block:
                       tvm.sum(data_pad[n,
                                        idxdiv(ic, ic_bn),
                                        oh * HSTR + kh * dilation_h,
                                        ow * WSTR + kw * dilation_w,
                                        idxmod(ic, ic_bn)].astype(out_dtype)
                               * kernel[oc_chunk,
                                        idxdiv(ic, ic_bn),
                                        kh,
                                        kw,
                                        idxmod(ic, ic_bn),
                                        oc_block],
                               axis=[ic, kh, kw]),
                       name='conv2d_NCHWc', tag="conv2d_NCHWc")


@tvm.target.generic_func
def conv2d_NCHWc_int8(data, kernel, strides, padding, dilation, layout, out_layout,
                      out_dtype='int32'):
    """Conv2D operator for nChw[x]c layout.

    Parameters
    ----------
    data : tvm.Tensor
        5-D with shape [batch, in_channel_chunk, in_height, in_width, in_channel_block]

    kernel : tvm.Tensor
        7-D with shape
        [num_filter_chunk, in_channel_chunk, filter_height, filter_width, in_channel_block/4,
        num_filter_block, 4]

    stride : int or a list/tuple of two ints
        stride size, or [stride_height, stride_width]

<<<<<<< HEAD
    padding : int or a list/tuple of two ints
        padding size, or [pad_height, pad_width]
=======
    padding : int or a list/tuple of 2 or 4 ints
        padding size, or
        [pad_height, pad_width] for 2 ints, or
        [pad_top, pad_left, pad_bottom, pad_right] for 4 ints
>>>>>>> c4c61cb7

    dilation: int or a list/tuple of two ints
        dilation size, or [dilation_height, dilation_width]

    layout : str
        Input data layout

    out_layout : str
        Output data layout

    out_dtype : str
        output data type

    Returns
    -------
    output : tvm.Tensor
        5-D with shape [batch, out_channel_chunk, out_height, out_width, out_channel_block]
    """

    return conv2d_NCHWc_int8_compute(data,
                                     kernel,
                                     strides,
                                     padding,
                                     dilation,
                                     layout,
                                     out_layout,
                                     out_dtype)


def conv2d_NCHWc_int8_compute(data, kernel, strides, padding, dilation, layout, out_layout,
                              out_dtype='int32'):
    """Conv2D operator for nChw[x]c layout.

    Parameters
    ----------
    data : tvm.Tensor
        5-D with shape [batch, in_channel_chunk, in_height, in_width, in_channel_block]

    kernel : tvm.Tensor
        7-D with shape
        [num_filter_chunk, in_channel_chunk, filter_height, filter_width, in_channel_block/4,
        num_filter_block, 4]

    stride : int or a list/tuple of two ints
        stride size, or [stride_height, stride_width]

<<<<<<< HEAD
    padding : int or a list/tuple of two ints
        padding size, or [pad_height, pad_width]
=======
    padding : int or a list/tuple of 2 or 4 ints
        padding size, or
        [pad_height, pad_width] for 2 ints, or
        [pad_top, pad_left, pad_bottom, pad_right] for 4 ints
>>>>>>> c4c61cb7

    dilation: int or a list/tuple of two ints
        dilation size, or [dilation_height, dilation_width]

    layout : str
        Input data layout

    out_layout : str
        Output data layout

    out_dtype : str
        output data type

    Returns
    -------
    output : tvm.Tensor
        5-D with shape [batch, out_channel_chunk, out_height, out_width, out_channel_block]
    """

    # layout and out_layout are not used here,
    # we keep them for debug convenience when dumping autotvm workload
<<<<<<< HEAD
    HPAD, WPAD = padding if isinstance(padding, (tuple, list)) else (padding, padding)
=======
>>>>>>> c4c61cb7
    HSTR, WSTR = strides if isinstance(strides, (tuple, list)) else (strides, strides)
    dilation_h, dilation_w = dilation if isinstance(dilation, (tuple, list)) \
        else (dilation, dilation)

    n, ic_chunk, ih, iw, ic_bn = get_const_tuple(data.shape)
    in_channel = ic_chunk * ic_bn
    oc_chunk, ic_chunk_group, kernel_height, kernel_width, _, oc_bn, _ = \
        get_const_tuple(kernel.shape)
    num_filter = oc_chunk * oc_bn
    groups = ic_chunk // ic_chunk_group

    dilated_kernel_h = (kernel_height - 1) * dilation_h + 1
    dilated_kernel_w = (kernel_width - 1) * dilation_w + 1

<<<<<<< HEAD
    # output shape
    out_height = (ih + 2 * HPAD - dilated_kernel_h) // HSTR + 1
    out_width = (iw + 2 * WPAD - dilated_kernel_w) // WSTR + 1
    oshape = (n, oc_chunk, out_height, out_width, oc_bn)
=======

    pad_top, pad_left, pad_down, pad_right = get_pad_tuple(
        padding, (dilated_kernel_h, dilated_kernel_w))
    HPAD = pad_top + pad_down
    WPAD = pad_left + pad_right

    # output shape
    out_height = (ih + HPAD - dilated_kernel_h) // HSTR + 1
    out_width = (iw + WPAD - dilated_kernel_w) // WSTR + 1
    oshape = (n, oc_chunk, out_height, out_width, oc_bn)
    pad_before = (0, 0, pad_top, pad_left, 0)
    pad_after = (0, 0, pad_down, pad_right, 0)
>>>>>>> c4c61cb7

    # DOPAD
    DOPAD = (HPAD != 0 or WPAD != 0)
    if DOPAD:
<<<<<<< HEAD
        data_pad = pad(data, (0, 0, HPAD, WPAD, 0), name="data_pad")
=======
        data_pad = pad(data, pad_before, pad_after, name="data_pad")
>>>>>>> c4c61cb7
    else:
        data_pad = data

    ic = tvm.reduce_axis((0, in_channel), name='ic')
    kh = tvm.reduce_axis((0, kernel_height), name='kh')
    kw = tvm.reduce_axis((0, kernel_width), name='kw')

    if groups == 1:
        n_elems = 4
        ic_outer = tvm.reduce_axis((0, in_channel//ic_bn), name='ic_outer')
        ic_f_inner = tvm.reduce_axis((0, ic_bn//n_elems), name='ic_f_inner')
        ic_s_inner = tvm.reduce_axis((0, n_elems), name='ic_s_inner')
        return tvm.compute(oshape, lambda n, oc_chunk, oh, ow, oc_block:
                           tvm.sum(data_pad[n,
                                            ic_outer,
                                            oh * HSTR + kh * dilation_h,
                                            ow * WSTR + kw * dilation_w,
                                            ic_f_inner * n_elems + ic_s_inner].astype(out_dtype)
                                   * kernel[oc_chunk,
                                            ic_outer,
                                            kh,
                                            kw,
                                            ic_f_inner,
                                            oc_block,
                                            ic_s_inner].astype(out_dtype),
                                   axis=[kh, kw, ic_outer, ic_f_inner, ic_s_inner]),
                           name='conv2d_NCHWc_int8', tag="conv2d_NCHWc_int8")
    # for int8 group conv support
    n_elems = 4
    ic_chunk = in_channel//ic_bn
    ic_outer = tvm.reduce_axis((0, ic_chunk//groups), name='ic_outer')
    ic_f_inner = tvm.reduce_axis((0, ic_bn//n_elems), name='ic_f_inner')
    ic_s_inner = tvm.reduce_axis((0, n_elems), name='ic_s_inner')
    oshape = (n, oc_chunk, out_height, out_width, oc_bn)
    return tvm.compute(oshape, lambda n, occ, oh, ow, oc_block:
                       tvm.sum(data_pad[n,
                                        (occ * oc_bn // (oc_chunk * oc_bn // groups))
                                        * (ic_chunk // groups) + ic_outer,
                                        oh * HSTR + kh,
                                        ow * WSTR + kw,
                                        ic_f_inner * n_elems +  ic_s_inner].astype(out_dtype)
                               * kernel[occ,
                                        ic_outer,
                                        kh,
                                        kw,
                                        ic_f_inner,
                                        oc_block,
                                        ic_s_inner].astype(out_dtype),
                               axis=[kh, kw, ic_outer, ic_f_inner, ic_s_inner]),
                       name='conv2d_NCHWc_int8', tag="conv2d_NCHWc_int8")


def conv2d_winograd_weight_transform(kernel, tile_size):
    """Weight transformation for winograd

    Parameters
    ----------
    kernel: Tensor
        The raw kernel tensor with layout "NCHW".
    tile_size: int
        Tile size of winograd transform. e.g. 2 for F(2x2, 3x3) and 4 for F(4x4, 3x3)

    Returns
    -------
    output : tvm.Tensor
        4-D with shape [alpha, alpha, CO, CI]
    """
    shape = get_const_tuple(kernel.shape)
    assert shape[2] == shape[3], "Only support NxN kernel"

    K = shape[3]
    r = tile_size + K - 1
    shape = (r, r) + shape[:2]

    _, _, G = winograd_transform_matrices(tile_size, K, kernel.dtype)

    r_kh = tvm.reduce_axis((0, K), name='r_kh')
    r_kw = tvm.reduce_axis((0, K), name='r_kw')
    return tvm.compute(shape, lambda eps, nu, co, ci:
                       tvm.sum(kernel[co][ci][r_kh][r_kw] *
                               G[eps][r_kh] * G[nu][r_kw],
                               axis=[r_kh, r_kw]), name='transform_weight')


@tvm.target.generic_func
def conv2d_winograd_without_weight_transform(input, filter, strides, padding, dilation,
                                             layout, out_dtype, tile_size):
    """Compute convolution in winograd algorithm. The filter is supposed to be transformed
    in advance.

    Parameters
    ----------
    input : tvm.Tensor
        4-D with shape [batch, in_height, in_width, in_channel]
    filter : tvm.Tensor
        4-D with shape [filter_height, filter_width, in_channel, num_filter]
    strides : int or a list/tuple of two ints
        Stride size, or [stride_height, stride_width]
    padding : int or str
        Padding size, or ['VALID', 'SAME']
    tile_size: int
        Tile size of winograd transform. e.g. 2 for F(2x2, 3x3) and 4 for F(4x4, 3x3)

    Returns
    -------
    output : tvm.Tensor
        4-D with shape [batch, out_height, out_width, out_channel]
    """
    raise ValueError("missing register for topi.nn.conv2d_winograd_without_weight_transform")


def conv2d_winograd_nnpack_weight_transform(kernel, convolution_algorithm, out_dtype):
    """Weight transformation for winograd
     Parameters
    ----------
    kernel: Tensor
        The raw kernel tensor with layout "NCHW". Only 3x3 kernel is supported for now.
    convolution_algorithm: int
        The convolution algorithm for Winograd NNPACK.
     Returns
    -------
    output : tvm.Tensor
        4-D with shape [alpha, alpha, CO, CI]
    """
<<<<<<< HEAD
=======
    # pylint: disable=import-outside-toplevel
>>>>>>> c4c61cb7
    from tvm.contrib import nnpack
    return nnpack.convolution_inference_weight_transform(
        kernel, algorithm=convolution_algorithm, dtype=out_dtype)

<<<<<<< HEAD
@tvm.target.generic_func
def conv2d_winograd_nnpack_without_weight_transform(
        input, filter, bias, strides, padding, dilation, layout, out_dtype):
    """Compute convolution in winograd algorithm. The filter is supposed to be transformed
    in advance.
     Parameters
    ----------
    input : tvm.Tensor
        4-D with shape [batch, in_height, in_width, in_channel]
    filter : tvm.Tensor
        4-D with shape [num_filter, in_channel, 8, 8]
    bias : tvm.Tensor
        1-D with shape [num_filter]
    strides : int or a list/tuple of two ints
        Stride size, or [stride_height, stride_width]
    padding : int or str
        Padding size, or ['VALID', 'SAME']
     Returns
    -------
    output : tvm.Tensor
        4-D with shape [batch, out_height, out_width, out_channel]
    """
    raise ValueError("missing register for topi.nn.conv2d_winograd_without_weight_transform")


@tvm.target.generic_func
=======
@tvm.target.generic_func
def conv2d_winograd_nnpack_without_weight_transform(
        input, filter, bias, strides, padding, dilation, layout, out_dtype):
    """Compute convolution in winograd algorithm. The filter is supposed to be transformed
    in advance.
     Parameters
    ----------
    input : tvm.Tensor
        4-D with shape [batch, in_height, in_width, in_channel]
    filter : tvm.Tensor
        4-D with shape [num_filter, in_channel, 8, 8]
    bias : tvm.Tensor
        1-D with shape [num_filter]
    strides : int or a list/tuple of two ints
        Stride size, or [stride_height, stride_width]
    padding : int or str
        Padding size, or ['VALID', 'SAME']
     Returns
    -------
    output : tvm.Tensor
        4-D with shape [batch, out_height, out_width, out_channel]
    """
    raise ValueError("missing register for topi.nn.conv2d_winograd_without_weight_transform")


@tvm.target.generic_func
>>>>>>> c4c61cb7
def group_conv2d_nchw(Input, Filter, stride, padding, dilation, groups, out_dtype=None):
    """Group convolution operator in NCHW layout.

    Parameters
    ----------
    Input : tvm.Tensor
        4-D with shape [batch, in_channel, in_height, in_width]

    Filter : tvm.Tensor
        4-D with shape [num_filter, in_channel // groups, filter_height, filter_width]

    stride : int or a list/tuple of two ints
        Stride size, or [stride_height, stride_width]

<<<<<<< HEAD
    padding : int or str
        Padding size, or ['VALID', 'SAME']

    dilation : int or a list/tuple of two ints
        dilation size, or [dilation_height, dilation_width]

    groups : int
        number of groups

=======
    padding : int or a list/tuple of 2 or 4 ints
        padding size, or
        [pad_height, pad_width] for 2 ints, or
        [pad_top, pad_left, pad_bottom, pad_right] for 4 ints

    dilation : int or a list/tuple of two ints
        dilation size, or [dilation_height, dilation_width]

    groups : int
        number of groups

>>>>>>> c4c61cb7
    out_dtype : str
        The output type. This is used for mixed precision.

    Returns
    -------
    Output : tvm.Tensor
        4-D with shape [batch, out_channel, out_height, out_width]
    """
    if out_dtype is None:
        out_dtype = Input.dtype
    assert isinstance(stride, int) or len(stride) == 2
    assert isinstance(dilation, int) or len(dilation) == 2
    if isinstance(stride, int):
        stride_h = stride_w = stride
    else:
        stride_h, stride_w = stride

    if isinstance(dilation, int):
        dilation_h = dilation_w = dilation
    else:
        dilation_h, dilation_w = dilation

    batch, in_channel, in_height, in_width = get_const_tuple(Input.shape)
    num_filter, _, kernel_h, kernel_w = get_const_tuple(Filter.shape)

    assert in_channel % groups == 0, "input channels must divide group size"
    assert num_filter % groups == 0, "output channels must divide group size"

    pad_top, pad_left, pad_down, pad_right = get_pad_tuple(
        padding, (kernel_h, kernel_w))
    # compute the output shape
    out_channel = num_filter
    out_height = simplify(
        (in_height - (kernel_h - 1) * dilation_h - 1 + pad_top + pad_down) // stride_h + 1)
    out_width = simplify(
        (in_width - (kernel_w - 1) * dilation_w - 1 + pad_left + pad_right) // stride_w + 1)
    # compute graph
    pad_before = [0, 0, pad_top, pad_left]
    pad_after = [0, 0, pad_down, pad_right]
    temp = pad(Input, pad_before, pad_after, name="pad_temp")
    rc = tvm.reduce_axis((0, in_channel // groups), name='rc')
    ry = tvm.reduce_axis((0, kernel_h), name='ry')
    rx = tvm.reduce_axis((0, kernel_w), name='rx')
    return tvm.compute(
        (batch, out_channel, out_height, out_width),
        lambda nn, ff, yy, xx: tvm.sum(
            temp[nn, ff // (num_filter//groups) * (in_channel//groups) + rc,
                 yy * stride_h + ry * dilation_h,
                 xx * stride_w + rx * dilation_w].astype(out_dtype) *
            Filter[ff, rc, ry, rx].astype(out_dtype),
            axis=[rc, ry, rx]), tag='group_conv2d_nchw')<|MERGE_RESOLUTION|>--- conflicted
+++ resolved
@@ -23,11 +23,7 @@
 
 from .pad import pad
 from .util import get_pad_tuple
-<<<<<<< HEAD
-from ..util import simplify, get_const_tuple
-=======
 from ..util import simplify, get_const_tuple, get_const_int
->>>>>>> c4c61cb7
 from .winograd_util import winograd_transform_matrices
 
 # workload description of conv2d
@@ -58,9 +54,6 @@
     dilation: int or a list/tuple of two ints
         dilation size, or [dilation_height, dilation_width]
 
-    dilation: int or a list/tuple of two ints
-        dilation size, or [dilation_height, dilation_width]
-
     layout : str
         layout of data
 
@@ -73,15 +66,9 @@
     # default declaration
     if layout == 'NCHW':
         return conv2d_nchw(input, filter, strides, padding, dilation, out_dtype)
-<<<<<<< HEAD
-    elif layout == 'HWCN':
-        return conv2d_hwcn(input, filter, strides, padding, dilation, out_dtype)
-    elif layout == 'NHWC':
-=======
     if layout == 'HWCN':
         return conv2d_hwcn(input, filter, strides, padding, dilation, out_dtype)
     if layout == 'NHWC':
->>>>>>> c4c61cb7
         return conv2d_nhwc(input, filter, strides, padding, dilation, out_dtype)
     raise ValueError("not support this layout {} yet".format(layout))
 
@@ -92,11 +79,7 @@
 
     Parameters
     ----------
-<<<<<<< HEAD
-    attrs : tvm.attrs.Attrs
-=======
     attrs : tvm.ir.Attrs
->>>>>>> c4c61cb7
         Attributes of current convolution
     inputs : list of tvm.relay.Expr
         The args of the Relay expr to be legalized
@@ -118,11 +101,7 @@
 
     Parameters
     ----------
-<<<<<<< HEAD
-    attrs : tvm.attrs.Attrs
-=======
     attrs : tvm.ir.Attrs
->>>>>>> c4c61cb7
         Attributes of current convolution
     inputs : tvm.relay.Expr
         Grouped input symbols
@@ -142,7 +121,6 @@
 @tvm.target.generic_func
 def conv2d_infer_layout(workload, cfg):
     """Infer input/output shapes and layouts from a workload and cfg.
-<<<<<<< HEAD
 
     Parameters
     ----------
@@ -160,45 +138,10 @@
     raise ValueError("missing register for topi.nn.conv2d_infer_layout")
 
 
-=======
-
-    Parameters
-    ----------
-    workload : tuple
-        conv2d workload
-
-    cfg : tuple
-        tvm.autotvm config
-
-    Returns
-    -------
-    Output : [tuple of tuple and str, tuple of tuple and str]
-        Input shapes and layouts, and output shapes and layouts
-    """
-    raise ValueError("missing register for topi.nn.conv2d_infer_layout")
-
-
->>>>>>> c4c61cb7
 
 def _get_workload(data, kernel, stride, padding, out_dtype, data_layout='NCHW'):
     """ Get the workload structure. """
     if data_layout == 'NCHW':
-<<<<<<< HEAD
-        _, CI, IH, IW = [x.value for x in data.shape]
-    elif data_layout == 'NHWC':
-        _, IH, IW, CI = [x.value for x in data.shape]
-    elif data_layout == 'HWCN':
-        IH, IW, CI, _ = [x.value for x in data.shape]
-    else:
-        raise ValueError("not support this layout {} yet".format(data_layout))
-
-    if data_layout == 'NCHW':
-        CO, CIG, KH, KW = [x.value for x in kernel.shape]
-    else:
-        KH, KW, CIG, CO = [x.value for x in kernel.shape]
-
-    HPAD, WPAD, _, _ = get_pad_tuple(padding, kernel)
-=======
         _, CI, IH, IW = get_const_tuple(data.shape)
     elif data_layout == 'NHWC':
         _, IH, IW, CI = get_const_tuple(data.shape)
@@ -213,7 +156,6 @@
         KH, KW, CIG, CO = get_const_tuple(kernel.shape)
 
     HPAD, WPAD, _, _ = get_pad_tuple(padding, (get_const_int(KH), get_const_int(KW)))
->>>>>>> c4c61cb7
     GRPS = CI // CIG
     if isinstance(stride, (tuple, list)):
         HSTR, WSTR = stride
@@ -243,9 +185,6 @@
         padding size, or
         [pad_height, pad_width] for 2 ints, or
         [pad_top, pad_left, pad_bottom, pad_right] for 4 ints
-
-    dilation: int or a list/tuple of two ints
-        dilation size, or [dilation_height, dilation_width]
 
     dilation: int or a list/tuple of two ints
         dilation size, or [dilation_height, dilation_width]
@@ -317,9 +256,6 @@
     dilation: int or a list/tuple of two ints
         dilation size, or [dilation_height, dilation_width]
 
-    dilation: int or a list/tuple of two ints
-        dilation size, or [dilation_height, dilation_width]
-
     Returns
     -------
     output : tvm.Tensor
@@ -388,9 +324,6 @@
     dilation: int or a list/tuple of two ints
         dilation size, or [dilation_height, dilation_width]
 
-    dilation: int or a list/tuple of two ints
-        dilation size, or [dilation_height, dilation_width]
-
     Returns
     -------
     output : tvm.Tensor
@@ -452,20 +385,6 @@
     stride : int or a list/tuple of two ints
         stride size, or [stride_height, stride_width]
 
-<<<<<<< HEAD
-    padding : int or a list/tuple of two ints
-        padding size, or [pad_height, pad_width]
-
-    dilation: int or a list/tuple of two ints
-        dilation size, or [dilation_height, dilation_width]
-
-    layout : str
-        Input data layout
-
-    out_layout : str
-        Output data layout
-
-=======
     padding : int or a list/tuple of 2 or 4 ints
         padding size, or
         [pad_height, pad_width] for 2 ints, or
@@ -480,7 +399,6 @@
     out_layout : str
         Output data layout
 
->>>>>>> c4c61cb7
     out_dtype : str
         output data type
 
@@ -524,9 +442,6 @@
     dilation: int or a list/tuple of two ints
         dilation size, or [dilation_height, dilation_width]
 
-    dilation: int or a list/tuple of two ints
-        dilation size, or [dilation_height, dilation_width]
-
     layout : str
         Input data layout
 
@@ -544,21 +459,13 @@
 
     # layout and out_layout are not used here,
     # we keep them for debug convenience when dumping autotvm workload
-<<<<<<< HEAD
-    HPAD, WPAD = padding if isinstance(padding, (tuple, list)) else (padding, padding)
-=======
->>>>>>> c4c61cb7
     HSTR, WSTR = strides if isinstance(strides, (tuple, list)) else (strides, strides)
     dilation_h, dilation_w = dilation if isinstance(dilation, (tuple, list)) \
         else (dilation, dilation)
 
     n, ic_chunk, ih, iw, ic_bn = get_const_tuple(data.shape)
     in_channel = ic_chunk * ic_bn
-<<<<<<< HEAD
-    target = tvm.target.current_target(allow_none=False)
-=======
     target = tvm.target.Target.current(allow_none=False)
->>>>>>> c4c61cb7
     oc_chunk, ic_chunk_group, kernel_height, kernel_width, _, oc_bn = \
         get_const_tuple(kernel.shape)
     num_filter = oc_chunk * oc_bn
@@ -567,12 +474,6 @@
     dilated_kernel_h = (kernel_height - 1) * dilation_h + 1
     dilated_kernel_w = (kernel_width - 1) * dilation_w + 1
 
-<<<<<<< HEAD
-    # output shape
-    out_height = (ih + 2 * HPAD - dilated_kernel_h) // HSTR + 1
-    out_width = (iw + 2 * WPAD - dilated_kernel_w) // WSTR + 1
-    oshape = (n, oc_chunk, out_height, out_width, oc_bn)
-=======
     pad_top, pad_left, pad_down, pad_right = get_pad_tuple(
         padding, (dilated_kernel_h, dilated_kernel_w))
     HPAD = pad_top + pad_down
@@ -584,16 +485,11 @@
     oshape = (n, oc_chunk, out_height, out_width, oc_bn)
     pad_before = (0, 0, pad_top, pad_left, 0)
     pad_after = (0, 0, pad_down, pad_right, 0)
->>>>>>> c4c61cb7
 
     # DOPAD
     DOPAD = (HPAD != 0 or WPAD != 0)
     if DOPAD:
-<<<<<<< HEAD
-        data_pad = pad(data, (0, 0, HPAD, WPAD, 0), name="data_pad")
-=======
         data_pad = pad(data, pad_before, pad_after, name="data_pad")
->>>>>>> c4c61cb7
     else:
         data_pad = data
 
@@ -638,15 +534,10 @@
     stride : int or a list/tuple of two ints
         stride size, or [stride_height, stride_width]
 
-<<<<<<< HEAD
-    padding : int or a list/tuple of two ints
-        padding size, or [pad_height, pad_width]
-=======
     padding : int or a list/tuple of 2 or 4 ints
         padding size, or
         [pad_height, pad_width] for 2 ints, or
         [pad_top, pad_left, pad_bottom, pad_right] for 4 ints
->>>>>>> c4c61cb7
 
     dilation: int or a list/tuple of two ints
         dilation size, or [dilation_height, dilation_width]
@@ -693,15 +584,10 @@
     stride : int or a list/tuple of two ints
         stride size, or [stride_height, stride_width]
 
-<<<<<<< HEAD
-    padding : int or a list/tuple of two ints
-        padding size, or [pad_height, pad_width]
-=======
     padding : int or a list/tuple of 2 or 4 ints
         padding size, or
         [pad_height, pad_width] for 2 ints, or
         [pad_top, pad_left, pad_bottom, pad_right] for 4 ints
->>>>>>> c4c61cb7
 
     dilation: int or a list/tuple of two ints
         dilation size, or [dilation_height, dilation_width]
@@ -723,10 +609,6 @@
 
     # layout and out_layout are not used here,
     # we keep them for debug convenience when dumping autotvm workload
-<<<<<<< HEAD
-    HPAD, WPAD = padding if isinstance(padding, (tuple, list)) else (padding, padding)
-=======
->>>>>>> c4c61cb7
     HSTR, WSTR = strides if isinstance(strides, (tuple, list)) else (strides, strides)
     dilation_h, dilation_w = dilation if isinstance(dilation, (tuple, list)) \
         else (dilation, dilation)
@@ -741,12 +623,6 @@
     dilated_kernel_h = (kernel_height - 1) * dilation_h + 1
     dilated_kernel_w = (kernel_width - 1) * dilation_w + 1
 
-<<<<<<< HEAD
-    # output shape
-    out_height = (ih + 2 * HPAD - dilated_kernel_h) // HSTR + 1
-    out_width = (iw + 2 * WPAD - dilated_kernel_w) // WSTR + 1
-    oshape = (n, oc_chunk, out_height, out_width, oc_bn)
-=======
 
     pad_top, pad_left, pad_down, pad_right = get_pad_tuple(
         padding, (dilated_kernel_h, dilated_kernel_w))
@@ -759,16 +635,11 @@
     oshape = (n, oc_chunk, out_height, out_width, oc_bn)
     pad_before = (0, 0, pad_top, pad_left, 0)
     pad_after = (0, 0, pad_down, pad_right, 0)
->>>>>>> c4c61cb7
 
     # DOPAD
     DOPAD = (HPAD != 0 or WPAD != 0)
     if DOPAD:
-<<<<<<< HEAD
-        data_pad = pad(data, (0, 0, HPAD, WPAD, 0), name="data_pad")
-=======
         data_pad = pad(data, pad_before, pad_after, name="data_pad")
->>>>>>> c4c61cb7
     else:
         data_pad = data
 
@@ -893,15 +764,11 @@
     output : tvm.Tensor
         4-D with shape [alpha, alpha, CO, CI]
     """
-<<<<<<< HEAD
-=======
     # pylint: disable=import-outside-toplevel
->>>>>>> c4c61cb7
     from tvm.contrib import nnpack
     return nnpack.convolution_inference_weight_transform(
         kernel, algorithm=convolution_algorithm, dtype=out_dtype)
 
-<<<<<<< HEAD
 @tvm.target.generic_func
 def conv2d_winograd_nnpack_without_weight_transform(
         input, filter, bias, strides, padding, dilation, layout, out_dtype):
@@ -928,34 +795,6 @@
 
 
 @tvm.target.generic_func
-=======
-@tvm.target.generic_func
-def conv2d_winograd_nnpack_without_weight_transform(
-        input, filter, bias, strides, padding, dilation, layout, out_dtype):
-    """Compute convolution in winograd algorithm. The filter is supposed to be transformed
-    in advance.
-     Parameters
-    ----------
-    input : tvm.Tensor
-        4-D with shape [batch, in_height, in_width, in_channel]
-    filter : tvm.Tensor
-        4-D with shape [num_filter, in_channel, 8, 8]
-    bias : tvm.Tensor
-        1-D with shape [num_filter]
-    strides : int or a list/tuple of two ints
-        Stride size, or [stride_height, stride_width]
-    padding : int or str
-        Padding size, or ['VALID', 'SAME']
-     Returns
-    -------
-    output : tvm.Tensor
-        4-D with shape [batch, out_height, out_width, out_channel]
-    """
-    raise ValueError("missing register for topi.nn.conv2d_winograd_without_weight_transform")
-
-
-@tvm.target.generic_func
->>>>>>> c4c61cb7
 def group_conv2d_nchw(Input, Filter, stride, padding, dilation, groups, out_dtype=None):
     """Group convolution operator in NCHW layout.
 
@@ -970,17 +809,6 @@
     stride : int or a list/tuple of two ints
         Stride size, or [stride_height, stride_width]
 
-<<<<<<< HEAD
-    padding : int or str
-        Padding size, or ['VALID', 'SAME']
-
-    dilation : int or a list/tuple of two ints
-        dilation size, or [dilation_height, dilation_width]
-
-    groups : int
-        number of groups
-
-=======
     padding : int or a list/tuple of 2 or 4 ints
         padding size, or
         [pad_height, pad_width] for 2 ints, or
@@ -992,7 +820,6 @@
     groups : int
         number of groups
 
->>>>>>> c4c61cb7
     out_dtype : str
         The output type. This is used for mixed precision.
 
