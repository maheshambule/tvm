--- conflicted
+++ resolved
@@ -19,10 +19,7 @@
 """Neural network operators"""
 from __future__ import absolute_import as _abs
 
-<<<<<<< HEAD
-=======
 from .conv1d import *
->>>>>>> c4c61cb7
 from .conv2d import *
 from .conv3d import *
 from .deformable_conv2d import *
@@ -41,10 +38,6 @@
 from .local_response_norm import *
 from .bitserial_conv2d import *
 from .bitserial_dense import *
-<<<<<<< HEAD
-from .l2_normalize import *
-=======
->>>>>>> c4c61cb7
 from .batch_matmul import *
 from .sparse import *
 from .pad import *
