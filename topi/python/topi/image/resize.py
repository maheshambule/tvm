--- conflicted
+++ resolved
@@ -18,12 +18,6 @@
 """TVM operator input resize compute."""
 from __future__ import absolute_import
 import tvm
-<<<<<<< HEAD
-from .. import tag
-
-
-def resize(data, size, layout="NCHW", method="bilinear", align_corners=True, out_dtype=None):
-=======
 from topi.util import nchw_pack_layout, nchw_xc_layout
 from .. import tag
 
@@ -497,7 +491,6 @@
 
 def resize(data, size, layout="NCHW", method="bilinear",
            coordinate_transformation_mode="half_pixel", out_dtype=None):
->>>>>>> c4c61cb7
     """Perform resize operation on the data.
 
     Parameters
@@ -513,16 +506,11 @@
     layout: string, optional
         "NCHW", "NHWC", or "NCHWc".
 
-<<<<<<< HEAD
-    align_corners: Boolean, optional
-        To preserve the values at the corner pixels.
-=======
     coordinate_transformation_mode: string, optional
         Describes how to transform the coordinate in the resized tensor
         to the coordinate in the original tensor.
         Refer to the ONNX Resize operator specification for details.
         Available options are "half_pixel", "align_corners" and "asymmetric".
->>>>>>> c4c61cb7
 
     method: {"bilinear", "nearest_neighbor", "bicubic"}
         Method to be used for resizing.
@@ -536,154 +524,6 @@
         4-D with shape [batch, channel, in_height*scale, in_width*scale]
         or [batch, in_height*scale, in_width*scale, channel]
         or 5-D with shape [batch, channel-major, in_height*scale, in_width*scale, channel-minor]
-<<<<<<< HEAD
-    """
-    method = method.lower()
-
-    if layout == 'NHWC':
-        in_n, in_h, in_w, in_c = data.shape
-        output_shape = [in_n, size[0], size[1], in_c]
-    elif layout == 'NCHW':
-        in_n, in_c, in_h, in_w = data.shape
-        output_shape = [in_n, in_c, size[0], size[1]]
-    # Otherwise layout must be NCHWxc
-    else:
-        in_n, in_c, in_h, in_w, in_cc = data.shape
-        output_shape = [in_n, in_c, size[0], size[1], in_cc]
-
-    if align_corners:
-        y_ratio = (in_h - 1).astype('float') / (size[0] - 1)
-        x_ratio = (in_w - 1).astype('float') / (size[1] - 1)
-    else:
-        y_ratio = (in_h).astype('float') / (size[0])
-        x_ratio = (in_w).astype('float') / (size[1])
-
-    def _get_pixel(n, c, y, x, cc):
-        y = tvm.max(tvm.min(y, in_h - 1), 0)
-        x = tvm.max(tvm.min(x, in_w - 1), 0)
-        if layout == 'NHWC':
-            return data(n, y, x, c).astype('float')
-        if layout == 'NCHW':
-            return data(n, c, y, x).astype('float')
-        # else must be NCHWxc
-        return data(n, c, y, x, cc).astype('float')
-
-    def _get_indices(*indices):
-        if layout == 'NHWC':
-            n, y, x, c = indices
-            cc = None
-        elif layout == 'NCHW':
-            n, c, y, x = indices
-            cc = None
-        else:
-            n, c, y, x, cc = indices
-
-        return n, c, y, x, cc
-
-    def _cast_output(value):
-        if out_dtype:
-            dtype = out_dtype
-        else:
-            dtype = data.dtype
-        return value.astype(dtype)
-
-    # Nearest neighbor computation
-    def _nearest_neighbor(*indices):
-        n, c, y, x, cc = _get_indices(*indices)
-
-        in_y = y_ratio * y
-        in_x = x_ratio * x
-
-        if align_corners:
-            yint = tvm.round(in_y).astype('int32')
-            xint = tvm.round(in_x).astype('int32')
-        else:
-            # Add epsilon to floor to prevent gpu rounding errors.
-            epsilon = 1e-5
-            yint = tvm.floor(in_y + epsilon).astype('int32')
-            xint = tvm.floor(in_x + epsilon).astype('int32')
-
-        return _cast_output(_get_pixel(n, c, yint, xint, cc))
-
-    # Bilinear helper functions and computation.
-    def _lerp(A, B, t):
-        return A * (1.0 - t) + B * t
-
-    def _bilinear(*indices):
-        n, c, y, x, cc = _get_indices(*indices)
-
-        in_y = y_ratio * y
-        in_x = x_ratio * x
-
-        xint = tvm.floor(in_x).astype('int32')
-        xfract = in_x - tvm.floor(in_x)
-
-        yint = tvm.floor(in_y).astype('int32')
-        yfract = in_y - tvm.floor(in_y)
-
-        p00 = _get_pixel(n, c, yint, xint, cc)
-        p10 = _get_pixel(n, c, yint, xint + 1, cc)
-        p01 = _get_pixel(n, c, yint + 1, xint, cc)
-        p11 = _get_pixel(n, c, yint + 1, xint + 1, cc)
-
-        col0 = _lerp(p00, p10, xfract)
-        col1 = _lerp(p01, p11, xfract)
-        value = _lerp(col0, col1, yfract)
-        return _cast_output(value)
-
-    # Bicubic helper function and computation.
-    def _cubic_kernel(A, B, C, D, t):
-        a = -A / 2.0 + (3.0*B) / 2.0 - (3.0*C) / 2.0 + D / 2.0
-        b = A - (5.0*B) / 2.0 + 2.0*C - D / 2.0
-        c = -A / 2.0 + C / 2.0
-        d = B
-
-        return a*t*t*t + b*t*t + c*t + d
-
-    def _bicubic(*indices):
-        n, c, y, x, cc = _get_indices(*indices)
-
-        in_y = y_ratio * y
-        in_x = x_ratio * x
-
-        xint = tvm.floor(in_x).astype('int32')
-        xfract = in_x - tvm.floor(in_x)
-
-        yint = tvm.floor(in_y).astype('int32')
-        yfract = in_y - tvm.floor(in_y)
-
-        # 1st row
-        p00 = _get_pixel(n, c, yint - 1, xint - 1, cc)
-        p10 = _get_pixel(n, c, yint - 1, xint + 0, cc)
-        p20 = _get_pixel(n, c, yint - 1, xint + 1, cc)
-        p30 = _get_pixel(n, c, yint - 1, xint + 2, cc)
-
-        # 2nd row
-        p01 = _get_pixel(n, c, yint + 0, xint - 1, cc)
-        p11 = _get_pixel(n, c, yint + 0, xint + 0, cc)
-        p21 = _get_pixel(n, c, yint + 0, xint + 1, cc)
-        p31 = _get_pixel(n, c, yint + 0, xint + 2, cc)
-
-        # 3rd row
-        p02 = _get_pixel(n, c, yint + 1, xint - 1, cc)
-        p12 = _get_pixel(n, c, yint + 1, xint + 0, cc)
-        p22 = _get_pixel(n, c, yint + 1, xint + 1, cc)
-        p32 = _get_pixel(n, c, yint + 1, xint + 2, cc)
-
-        # 4th row
-        p03 = _get_pixel(n, c, yint + 2, xint - 1, cc)
-        p13 = _get_pixel(n, c, yint + 2, xint + 0, cc)
-        p23 = _get_pixel(n, c, yint + 2, xint + 1, cc)
-        p33 = _get_pixel(n, c, yint + 2, xint + 2, cc)
-
-        # Interpolate bicubically
-        col0 = _cubic_kernel(p00, p10, p20, p30, xfract)
-        col1 = _cubic_kernel(p01, p11, p21, p31, xfract)
-        col2 = _cubic_kernel(p02, p12, p22, p32, xfract)
-        col3 = _cubic_kernel(p03, p13, p23, p33, xfract)
-        value = _cubic_kernel(col0, col1, col2, col3, yfract)
-        return _cast_output(value)
-=======
     """
 
     method = method.lower()
@@ -807,75 +647,41 @@
         return resize_nearest_neighbor(indices, data, image_h, image_w, target_h,
                                        target_w, boxes, box_indices, extrapolation_value,
                                        layout, out_dtype=out_dtype)
->>>>>>> c4c61cb7
 
     # Determine which interpolation method to use then run it.
     if method == "nearest_neighbor":
         compute_func = _nearest_neighbor
     elif method == "bilinear":
         compute_func = _bilinear
-<<<<<<< HEAD
-    elif method == "bicubic":
-        compute_func = _bicubic
     else:
         raise ValueError('%s method is not supported.' % method)
 
-    return tvm.compute(output_shape, compute_func, name='resize', tag=tag.INJECTIVE)
-=======
-    else:
-        raise ValueError('%s method is not supported.' % method)
-
     return tvm.compute(output_shape, compute_func, name='crop_and_resize', tag=tag.INJECTIVE)
 
 
->>>>>>> c4c61cb7
 
 def resize3d(data, size, layout="NCDHW", method="nearest_neighbor",
              coordinate_transformation_mode="align_corners", out_dtype=None):
     """Perform resize operation on the data.
-<<<<<<< HEAD
-
-=======
->>>>>>> c4c61cb7
     Parameters
     ----------
     inputs: tvm.Tensor
         inputs is a 5-D tensor with shape
         [batch, channel, in_depth, in_height, in_width]
         or  [batch, in_depth, in_height, in_width, channel]
-<<<<<<< HEAD
-
-    size: Tuple
-        Output resolution scale to
-
-    layout: string, optional
-        "NCDHW", "NDHWC", or "NCDHWc".
-
-=======
     size: Tuple
         Output resolution scale to
     layout: string, optional
         "NCDHW", "NDHWC", or "NCDHWc".
->>>>>>> c4c61cb7
     coordinate_transformation_mode: string, optional
         Describes how to transform the coordinate in the resized tensor
         to the coordinate in the original tensor.
         Refer to the ONNX Resize operator specification for details.
         Available options are "half_pixel", "align_corners" and "asymmetric".
-<<<<<<< HEAD
-
-    method: {"trilinear", "nearest_neighbor"}
-        Method to be used for resizing.
-
-    out_dtype: string, optional
-        Type to return. If left None will be same as input type.
-
-=======
     method: {"trilinear", "nearest_neighbor"}
         Method to be used for resizing.
     out_dtype: string, optional
         Type to return. If left None will be same as input type.
->>>>>>> c4c61cb7
     Returns
     -------
     output : tvm.Tensor
