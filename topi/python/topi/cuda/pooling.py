# Licensed to the Apache Software Foundation (ASF) under one
# or more contributor license agreements.  See the NOTICE file
# distributed with this work for additional information
# regarding copyright ownership.  The ASF licenses this file
# to you under the Apache License, Version 2.0 (the
# "License"); you may not use this file except in compliance
# with the License.  You may obtain a copy of the License at
#
#   http://www.apache.org/licenses/LICENSE-2.0
#
# Unless required by applicable law or agreed to in writing,
# software distributed under the License is distributed on an
# "AS IS" BASIS, WITHOUT WARRANTIES OR CONDITIONS OF ANY
# KIND, either express or implied.  See the License for the
# specific language governing permissions and limitations
# under the License.
# pylint: disable=invalid-name, unused-variable, unused-argument
"""Schedule for pooling operators"""
import tvm
from .. import tag
from .. import generic
from ..util import traverse_inline



@generic.schedule_adaptive_pool.register(["cuda", "gpu"])
def schedule_adaptive_pool(outs):
    """Schedule for adaptive_pool.

    Parameters
    ----------
    outs: Array of Tensor
        The computation graph description of adaptive_pool
        in the format of an array of tensors.

    Returns
    -------
    s: Schedule
        The computation schedule for adaptive_pool.
    """
    outs = [outs] if isinstance(outs, tvm.tensor.Tensor) else outs
    s = tvm.create_schedule([x.op for x in outs])

    def _schedule(Pool):
        num_thread = 8
        block_x = tvm.thread_axis("blockIdx.x")
        block_y = tvm.thread_axis("blockIdx.y")
        thread_x = tvm.thread_axis((0, num_thread), "threadIdx.x")
        thread_y = tvm.thread_axis((0, num_thread), "threadIdx.y")
        if Pool.op in s.outputs:
            Out = Pool
            OL = s.cache_write(Pool, "local")
        else:
            Out = outs[0].op.output(0)
            s[Pool].set_scope("local")
        by, ty = s[Out].split(s[Out].op.axis[0], factor=num_thread)
        bx, tx = s[Out].split(s[Out].op.axis[1], factor=num_thread)
        s[Out].reorder(by, bx, ty, tx)
        s[Out].bind(ty, thread_y)
        s[Out].bind(tx, thread_x)
        s[Out].bind(by, block_y)
        s[Out].bind(bx, block_x)
        if Pool.op in s.outputs:
            s[OL].compute_at(s[Out], tx)
        else:
            s[Pool].compute_at(s[Out], tx)

    scheduled_ops = []

    def traverse(OP):
        """Internal traverse function"""
        # inline all one-to-one-mapping operators except the last stage (output)
        if tag.is_broadcast(OP.tag):
            if OP not in s.outputs:
                s[OP].compute_inline()
            for tensor in OP.input_tensors:
                if isinstance(tensor.op, tvm.tensor.ComputeOp) and tensor.op not in scheduled_ops:
                    traverse(tensor.op)
        # schedule global_pool
        elif OP.tag.startswith('adaptive_pool'):
            Pool = OP.output(0)
            _schedule(Pool)
        else:
            raise RuntimeError("Unsupported operator: %s" % OP.tag)

        scheduled_ops.append(OP)

    traverse(outs[0].op)
    return s


@generic.schedule_pool.register(["cuda", "gpu"])
def schedule_pool(outs, layout):
    """Schedule for pool.

    Parameters
    ----------
    outs: Array of Tensor
        The computation graph description of pool
        in the format of an array of tensors.

    layout: str
        Data layout.

    Returns
    -------
    s: Schedule
        The computation schedule for pool.
    """
    outs = [outs] if isinstance(outs, tvm.tensor.Tensor) else outs
    s = tvm.create_schedule([x.op for x in outs])
    def _schedule(PaddedInput, Pool):
        if isinstance(PaddedInput.op, tvm.tensor.ComputeOp):
            s[PaddedInput].compute_inline()
        num_thread = tvm.target.Target.current(allow_none=False).max_num_threads
        if Pool.op in s.outputs:
            Out = Pool
            OL = s.cache_write(Pool, "local")
        else:
            Out = outs[0].op.output(0)
            s[Pool].set_scope("local")
        fused = s[Out].fuse(*s[Out].op.axis)
        bx, tx = s[Out].split(fused, factor=num_thread)
        s[Out].bind(bx, tvm.thread_axis("blockIdx.x"))
        s[Out].bind(tx, tvm.thread_axis("threadIdx.x"))
        if Pool.op in s.outputs:
            s[OL].compute_at(s[Out], tx)
        else:
            s[Pool].compute_at(s[Out], tx)

    scheduled_ops = []

    def traverse(OP):
        """Internal traverse function"""
        # inline all one-to-one-mapping operators except the last stage (output)
        if tag.is_broadcast(OP.tag):
            if OP not in s.outputs:
                s[OP].compute_inline()
            for tensor in OP.input_tensors:
                if isinstance(tensor.op, tvm.tensor.ComputeOp) and tensor.op not in scheduled_ops:
                    traverse(tensor.op)
        # schedule pool
        elif OP.tag.startswith('pool'):
            PaddedInput = OP.input_tensors[0]
            Pool = OP.output(0)
            _schedule(PaddedInput, Pool)
        else:
            raise RuntimeError("Unsupported operator: %s" % OP.tag)

        scheduled_ops.append(OP)

    traverse(outs[0].op)
    return s


@generic.schedule_pool_grad.register(['cuda', 'gpu'])
def schedule_pool_grad_cuda(outs):
    """Schedule for pool_grad on CUDA

    Parameters
    ----------
    outs: Array of Tensor
        The computation graph description of pool_grad
        in the format of an array of tensors.

    Returns
    -------
    s: Schedule
        The computation schedule for pool_grad.
    """
    outs = [outs] if isinstance(outs, tvm.tensor.Tensor) else outs
    s = tvm.create_schedule([x.op for x in outs])

    def _schedule_pool_grad(op):
        if op in s.outputs:
            out = op
        else:
            out = outs[0].op.output(0)
        fused = s[out].fuse(*s[out].op.axis)
<<<<<<< HEAD
        num_thread = tvm.target.current_target(allow_none=False).max_num_threads
=======
        num_thread = tvm.target.Target.current(allow_none=False).max_num_threads
>>>>>>> c4c61cb7
        bx, tx = s[out].split(fused, factor=num_thread)
        s[out].bind(bx, tvm.thread_axis("blockIdx.x"))
        s[out].bind(tx, tvm.thread_axis("threadIdx.x"))

        if tag.COMM_REDUCE_IDX in op.input_tensors[0].op.tag:
            max_pool_index = op.input_tensors[0]
            s[max_pool_index].compute_at(s[out], tx)

            pool_input = max_pool_index.op.input_tensors[0]
            if isinstance(pool_input.op, tvm.tensor.ComputeOp):
                # handle padding
                s[pool_input].compute_inline()
        if op not in s.outputs:
            s[op].compute_at(s[out], tx)

    def _callback(op):
        if op.tag.startswith('pool_grad'):
            _schedule_pool_grad(op)

    traverse_inline(s, outs[0].op, _callback)

    return s<|MERGE_RESOLUTION|>--- conflicted
+++ resolved
@@ -177,11 +177,7 @@
         else:
             out = outs[0].op.output(0)
         fused = s[out].fuse(*s[out].op.axis)
-<<<<<<< HEAD
-        num_thread = tvm.target.current_target(allow_none=False).max_num_threads
-=======
         num_thread = tvm.target.Target.current(allow_none=False).max_num_threads
->>>>>>> c4c61cb7
         bx, tx = s[out].split(fused, factor=num_thread)
         s[out].bind(bx, tvm.thread_axis("blockIdx.x"))
         s[out].bind(tx, tvm.thread_axis("threadIdx.x"))
