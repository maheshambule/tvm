# Licensed to the Apache Software Foundation (ASF) under one
# or more contributor license agreements.  See the NOTICE file
# distributed with this work for additional information
# regarding copyright ownership.  The ASF licenses this file
# to you under the Apache License, Version 2.0 (the
# "License"); you may not use this file except in compliance
# with the License.  You may obtain a copy of the License at
#
#   http://www.apache.org/licenses/LICENSE-2.0
#
# Unless required by applicable law or agreed to in writing,
# software distributed under the License is distributed on an
# "AS IS" BASIS, WITHOUT WARRANTIES OR CONDITIONS OF ANY
# KIND, either express or implied.  See the License for the
# specific language governing permissions and limitations
# under the License.
<<<<<<< HEAD
# pylint: disable=invalid-name, no-member, too-many-locals, too-many-arguments, too-many-statements, singleton-comparison, unused-argument
=======
# pylint: disable=invalid-name, no-member, too-many-locals, too-many-arguments, too-many-statements, singleton-comparison
# pylint: disable=bad-continuation, unused-argument
>>>>>>> c4c61cb7
"""Non-maximum suppression operator"""
import math
import tvm

from tvm import api
<<<<<<< HEAD
from tvm.generic import cast
from tvm.intrin import if_then_else, log, power
=======
from tvm.intrin import if_then_else
>>>>>>> c4c61cb7
from topi.vision import non_max_suppression, get_valid_counts
from .sort import argsort
from .. import tag


<<<<<<< HEAD
def get_valid_counts_pre(data, flag, idx, score_threshold, id_index, score_index):
    """Low level IR to Prepare get valid count of bounding boxes
    given a score threshold. Also moves valid boxes to the
    top of input data.

    Parameters
    ----------
    data: Buffer
        3D Buffer with shape [batch_size, num_anchors, elem_length], output of nms.

    flag : Buffer
        2D Buffer of flag indicating valid data with shape [batch_size, num_anchors].

    idx : Buffer
        2D Buffer of valid data indices with shape [batch_size, num_anchors].

    score_threshold : float32
        Lower limit of score for valid bounding boxes.

    id_index : optional, int
        index of the class categories, -1 to disable.

    score_index: optional, int
        Index of the scores/confidence of boxes.

    Returns
    -------
    stmt : Stmt
        The result IR statement.
    """
    batch_size = data.shape[0]
    num_anchors = data.shape[1]
    box_data_length = data.shape[2]

    ib = tvm.ir_builder.create()

    data = ib.buffer_ptr(data)
    flag = ib.buffer_ptr(flag)
    idx = ib.buffer_ptr(idx)
    score_threshold = tvm.make.node("FloatImm", dtype="float32", value=score_threshold)
    id_index = tvm.make.node("IntImm", dtype="int32", value=id_index)
    score_index = tvm.make.node("IntImm", dtype="int32", value=score_index)

    max_threads = int(tvm.target.current_target(allow_none=False).max_num_threads)
    nthread_tx = max_threads
    nthread_bx = batch_size * num_anchors // max_threads + 1
    tx = tvm.thread_axis("threadIdx.x")
    bx = tvm.thread_axis("blockIdx.x")
    ib.scope_attr(tx, "thread_extent", nthread_tx)
    ib.scope_attr(bx, "thread_extent", nthread_bx)
    tid = bx * max_threads + tx

    with ib.if_scope(tid < batch_size * num_anchors):
        with ib.if_scope(tvm.all(data[tid * box_data_length + score_index] > score_threshold, \
            tvm.any(id_index < 0, data[tid * box_data_length + id_index] >= 0))):
            flag[tid] = 1
            idx[tid] = 1
        with ib.else_scope():
            flag[tid] = 0
            idx[tid] = 0
=======
def cuda_atomic_add_rule(op):
    if op.dtype == "float32":
        return tvm.call_pure_extern("float32", "atomicAdd", op.args[0], op.args[1])
    if op.dtype == "float64":
        return tvm.call_pure_extern("float64", "atomicAdd", op.args[0], op.args[1])
    if op.dtype == "int32":
        return tvm.call_pure_extern("int32", "atomicAdd", op.args[0], op.args[1])
    raise RuntimeError("only support int32, float32 and float64")


tvm.target.intrin.register_intrin_rule(
    "cuda", "atomic_add", cuda_atomic_add_rule, override=True)


def atomic_add(x, y):
    return tvm.call_pure_intrin(y.dtype, "atomic_add", x, y)
>>>>>>> c4c61cb7

    return ib.get()

<<<<<<< HEAD
def get_valid_counts_upsweep(data, idx_in, idx, partial):
    """Low level IR of first step of scan: unsweep.

    Parameters
    ----------
    data: Buffer
        3D Buffer with shape [batch_size, num_anchors, elem_length], output of nms.

    idx_in : Buffer
        2D Buffer of valid data indices with shape [batch_size, num_anchors].

    idx : Buffer
        2D Buffer of valid data indices with shape [batch_size, num_anchors].

    partial : Buffer
        2D Buffer of valid data indices with shape [batch_size, new_range].
=======
def get_valid_counts_ir(data, valid_count, flag, score_threshold, id_index, score_index):
    """Low level IR to get valid count of bounding boxes
    given a score threshold. Also prepares to move valid boxes to the
    top of input data.

    Parameters
    ----------
    data : Buffer
        Input data. 3-D Buffer with shape [batch_size, num_anchors, elem_length].

    valid_count : Buffer
        1D buffer for valid number of boxes with shape [batch_size, ].

    flag : Buffer
        2D Buffer of flag indicating valid data with shape [batch_size, num_anchors].

    score_threshold : float32
        Lower limit of score for valid bounding boxes.

    id_index : optional, int
        index of the class categories, -1 to disable.

    score_index: optional, int
        Index of the scores/confidence of boxes.
>>>>>>> c4c61cb7

    Returns
    -------
    stmt : Stmt
        The result IR statement.
    """
    batch_size = data.shape[0]
    num_anchors = data.shape[1]
<<<<<<< HEAD
    ib = tvm.ir_builder.create()
    data = ib.buffer_ptr(data)
    idx_in = ib.buffer_ptr(idx_in)
    idx = ib.buffer_ptr(idx)
    partial = ib.buffer_ptr(partial)
    max_threads = int(tvm.target.current_target(allow_none=False).max_num_threads)
    elem_per_thread = num_anchors // max_threads + 1
    nthread_tx = max_threads
    nthread_bx = batch_size
=======
    elem_length = data.shape[2]

    ib = tvm.ir_builder.create()

    data = ib.buffer_ptr(data)

    valid_count = ib.buffer_ptr(valid_count)
    flag = ib.buffer_ptr(flag)
    atomic_add_return = ib.allocate(
        valid_count.dtype, (1,), name='atomic_add_return', scope='local')
    one_count = tvm.const(1, dtype=valid_count.dtype)
    score_threshold = tvm.make.node(
        "FloatImm", dtype="float32", value=score_threshold)
    id_index = tvm.make.node("IntImm", dtype="int32", value=id_index)
    score_index = tvm.make.node("IntImm", dtype="int32", value=score_index)

    max_threads = int(tvm.target.Target.current(
        allow_none=False).max_num_threads)
    nthread_tx = max_threads
    nthread_bx = batch_size * num_anchors // max_threads + 1
>>>>>>> c4c61cb7
    tx = tvm.thread_axis("threadIdx.x")
    bx = tvm.thread_axis("blockIdx.x")
    ib.scope_attr(tx, "thread_extent", nthread_tx)
    ib.scope_attr(bx, "thread_extent", nthread_bx)
<<<<<<< HEAD
    new_range = num_anchors // elem_per_thread + 1
    # Scan: Upsweep:
    with ib.if_scope(tvm.all(bx < batch_size, tx < new_range)):
        with ib.for_range(0, elem_per_thread) as i:
            with ib.if_scope(bx * num_anchors + \
                             tx * elem_per_thread + i < batch_size * num_anchors):
                with ib.if_scope(i == 0):
                    partial[bx * new_range + tx] = idx_in[bx * num_anchors + tx * elem_per_thread]
                    idx[bx * num_anchors + tx * elem_per_thread] = \
                    idx_in[bx * num_anchors + tx * elem_per_thread]
                with ib.else_scope():
                    partial[bx * new_range + tx] += \
                    idx_in[bx * num_anchors + tx * elem_per_thread + i]
                    idx[bx * num_anchors + tx * elem_per_thread + i] = \
                    idx[bx * num_anchors + tx * elem_per_thread + i - 1] + \
                    idx_in[bx * num_anchors + tx * elem_per_thread + i]
            ib.emit(tvm.make.Call(None, 'tvm_storage_sync',
                                  tvm.convert(['shared']),
                                  tvm.expr.Call.Intrinsic, None, 0))
    return ib.get()

def get_valid_counts_scan(data, partial_in, partial):
    """Low level IR to do scan.

    Parameters
    ----------
    data: Buffer
        3D Buffer with shape [batch_size, num_anchors, elem_length], output of nms.

    idx_in : Buffer
        2D Buffer of valid data indices with shape [batch_size, num_anchors].

    idx : Buffer
        2D Buffer of valid data indices with shape [batch_size, num_anchors].

    partial : Buffer
        2D Buffer of valid data indices with shape [batch_size, new_range].

    Returns
    -------
    stmt : Stmt
        The result IR statement.
    """
    batch_size = data.shape[0]
    num_anchors = data.shape[1]
    ib = tvm.ir_builder.create()
    partial_in = ib.buffer_ptr(partial_in)
    partial = ib.buffer_ptr(partial)
    max_threads = int(tvm.target.current_target(allow_none=False).max_num_threads)
    elem_per_thread = num_anchors // max_threads + 1
    nthread_tx = max_threads
    nthread_bx = batch_size
    tx = tvm.thread_axis("threadIdx.x")
    bx = tvm.thread_axis("blockIdx.x")
    ib.scope_attr(tx, "thread_extent", nthread_tx)
    ib.scope_attr(bx, "thread_extent", nthread_bx)
    var = tvm.make.node("FloatImm", dtype="float32", value=2)
    new_range = num_anchors // elem_per_thread + 1
    iteration = cast(log(cast(new_range, "float32")) / math.log(2), "int32")
    # Scan: Kogge-Stone adder
    with ib.if_scope(tvm.all(bx < batch_size, tx < tvm.min(new_range, num_anchors))):
        with ib.for_range(0, iteration) as k:
            with ib.if_scope(k == 0):
                with ib.if_scope(tvm.all(tx > 0, tx < tvm.min(new_range, num_anchors))):
                    partial[bx * new_range + tx] = \
                    partial_in[bx * new_range + tx] + partial_in[bx * new_range + tx - 1]
                with ib.else_scope():
                    partial[bx * new_range] = partial_in[bx * new_range]
            with ib.else_scope():
                with ib.if_scope(tvm.all(tx >= cast(power(var, k), "int32"), \
                                         tx < tvm.min(new_range, num_anchors))):
                    partial[bx * new_range + tx] += \
                    partial[bx * new_range + tx - cast(power(var, k), "int32")]
            ib.emit(tvm.make.Call(None, 'tvm_storage_sync',
                                  tvm.convert(['shared']),
                                  tvm.expr.Call.Intrinsic, None, 0))
    return ib.get()

def get_valid_counts_downsweep(data, idx_in, partial, idx):
    """Low level IR to do downsweep of scan.

    Parameters
    ----------
    data: Buffer
        3D Buffer with shape [batch_size, num_anchors, elem_length], output of nms.

    idx_in : Buffer
        2D Buffer of valid data indices with shape [batch_size, num_anchors].

    partial : Buffer
        2D Buffer of valid data indices with shape [batch_size, new_range].

    idx : Buffer
        2D Buffer of valid data indices with shape [batch_size, num_anchors].
=======
    tid = bx * max_threads + tx
    idxd = tvm.indexdiv

    # initialize valid_count
    with ib.if_scope(tid < batch_size):
        valid_count[tid] = 0
    # initialize flag
    with ib.if_scope(tid < batch_size * num_anchors):
        flag[tid] = 0
    with ib.if_scope(tid < batch_size * num_anchors):
        i = idxd(tid, num_anchors)
        with ib.if_scope(tvm.all(data[tid * elem_length + score_index] > score_threshold,
                                 tvm.any(id_index < 0, data[tid * elem_length + id_index] >= 0))):
            flag[tid] = 1
            atomic_add_return[0] = atomic_add(tvm.call_pure_intrin("handle", "tvm_address_of",
                                                                 valid_count[i]), one_count)

    return ib.get()


def flag_scan(flag, prefix_sum):
    """Low level IR to calculate correct positions for valid boxes.

    Parameters
    ----------
    flag : Buffer
        2D Buffer of flag indicating valid data with shape [batch_size, num_anchors].

    prefix_sum : Buffer
        2D Buffer of prefix sum of flags indicating new locations of valid boxes
        with same shape as flag.
>>>>>>> c4c61cb7

    Returns
    -------
    stmt : Stmt
        The result IR statement.
    """
<<<<<<< HEAD
    batch_size = data.shape[0]
    num_anchors = data.shape[1]
    ib = tvm.ir_builder.create()
    idx_in = ib.buffer_ptr(idx_in)
    idx = ib.buffer_ptr(idx)
    partial = ib.buffer_ptr(partial)
    max_threads = int(tvm.target.current_target(allow_none=False).max_num_threads)
    elem_per_thread = num_anchors // max_threads + 1
=======
    batch_size = flag.shape[0]
    num_anchors = flag.shape[1]

    ib = tvm.ir_builder.create()

    flag = ib.buffer_ptr(flag)
    prefix_sum = ib.buffer_ptr(prefix_sum)

    max_threads = int(tvm.target.Target.current(
        allow_none=False).max_num_threads)
>>>>>>> c4c61cb7
    nthread_tx = max_threads
    nthread_bx = batch_size * num_anchors // max_threads + 1
    tx = tvm.thread_axis("threadIdx.x")
    bx = tvm.thread_axis("blockIdx.x")
    ib.scope_attr(tx, "thread_extent", nthread_tx)
    ib.scope_attr(bx, "thread_extent", nthread_bx)
    tid = bx * max_threads + tx
<<<<<<< HEAD
    new_range = num_anchors // elem_per_thread + 1
    idxd = tvm.indexdiv
    idxm = tvm.indexmod
    # Scan: Downsweep:
    with ib. if_scope(tid < batch_size * num_anchors):
        i = idxd(tid, num_anchors) # number of batches
        j = idxm(tid, num_anchors) # number of anchors
        with ib.if_scope(j < elem_per_thread):
            idx[tid] = idx_in[tid]
        with ib.else_scope():
            idx[tid] = idx_in[tid] + partial[i * new_range + idxd(j, elem_per_thread) - 1]

    return ib.get()

def get_valid_counts_ir(data, flag, idx, valid_count, out):
    """Low level IR to get valid count of bounding boxes
    given a score threshold. Also moves valid boxes to the
=======
    idxd = tvm.indexdiv
    idxm = tvm.indexmod

    # initialize prefix_sum
    with ib.if_scope(tid < batch_size * num_anchors):
        prefix_sum[tid] = 0
    with ib.if_scope(tid < batch_size * num_anchors):
        i = idxd(tid, num_anchors)
        j = idxm(tid, num_anchors)
        with ib.for_range(0, j) as r:
            prefix_sum[tid] += flag[i * num_anchors + r]

    return ib.get()


def out_rewrite(data, flag, prefix_sum, valid_count, out):
    """Low level IR to move valid boxes to the
>>>>>>> c4c61cb7
    top of input data.

    Parameters
    ----------
    data : Buffer
        Input data. 3-D Buffer with shape [batch_size, num_anchors, elem_length].

    flag : Buffer
        2D Buffer of flag indicating valid data with shape [batch_size, num_anchors].

<<<<<<< HEAD
    idx : Buffer
        2D Buffer of valid data indices with shape [batch_size, num_anchors].

    valid_count : Buffer
        1-D buffer for valid number of boxes.
=======
    prefix_sum : Buffer
        2D Buffer of prefix sum of flags indicating new locations of valid boxes
        with same shape as flag.

    valid_count : Buffer
        1D buffer for valid number of boxes with shape [batch_size, ].
>>>>>>> c4c61cb7

    out : Buffer
        Rearranged data buffer.

    Returns
    -------
    stmt : Stmt
        The result IR statement.
    """
<<<<<<< HEAD
    batch_size = data.shape[0]
    num_anchors = data.shape[1]
    elem_length = data.shape[2]
    size = batch_size * num_anchors * elem_length

    ib = tvm.ir_builder.create()

    data = ib.buffer_ptr(data)
    flag = ib.buffer_ptr(flag)
    idx = ib.buffer_ptr(idx)
    valid_count = ib.buffer_ptr(valid_count)
    out = ib.buffer_ptr(out)

    max_threads = int(tvm.target.current_target(allow_none=False).max_num_threads)
    nthread_tx = max_threads
    nthread_bx = batch_size * num_anchors * elem_length // max_threads + 1
=======
    batch_size = out.shape[0]
    num_anchors = out.shape[1]
    elem_length = out.shape[2]

    ib = tvm.ir_builder.create()

    one = tvm.const(1, dtype=out.dtype)
    data = ib.buffer_ptr(data)
    flag = ib.buffer_ptr(flag)
    valid_count = ib.buffer_ptr(valid_count)
    prefix_sum = ib.buffer_ptr(prefix_sum)
    out = ib.buffer_ptr(out)

    max_threads = int(tvm.target.Target.current(
        allow_none=False).max_num_threads)
    nthread_tx = max_threads
    nthread_bx = batch_size * num_anchors // max_threads + 1
>>>>>>> c4c61cb7
    tx = tvm.thread_axis("threadIdx.x")
    bx = tvm.thread_axis("blockIdx.x")
    ib.scope_attr(tx, "thread_extent", nthread_tx)
    ib.scope_attr(bx, "thread_extent", nthread_bx)
    tid = bx * max_threads + tx
<<<<<<< HEAD

=======
>>>>>>> c4c61cb7
    idxd = tvm.indexdiv
    idxm = tvm.indexmod

    with ib.if_scope(tid < batch_size * num_anchors):
        i = idxd(tid, num_anchors)
        j = idxm(tid, num_anchors)
        base_idx = i * num_anchors * elem_length
<<<<<<< HEAD
        with ib.if_scope(flag[tid] > 0):
            with ib.for_range(0, elem_length) as k:
                with ib.if_scope(base_idx + (idx[tid] - 1) * elem_length + k < size):
                    out[base_idx + (idx[tid] - 1) * elem_length + k] =\
                    data[base_idx + j * elem_length + k]
        with ib.if_scope(j == 0):
            valid_count[i] = idx[tid + num_anchors - 1]
        with ib.if_scope(j >= idx[i * num_anchors + num_anchors - 1]):
            with ib.for_range(0, elem_length) as l:
                with ib.if_scope(tid * elem_length + l < size):
                    out[tid * elem_length + l] = -1.0
=======
        with ib.if_scope(tvm.all(flag[tid] > 0, prefix_sum[tid] >= 0,
                                 prefix_sum[tid] < num_anchors)):
            with ib.for_range(0, elem_length) as k:
                out[base_idx + prefix_sum[tid] * elem_length +
                    k] = data[tid * elem_length + k]
        with ib.if_scope(j >= valid_count[i]):
            with ib.for_range(0, elem_length) as k:
                out[tid * elem_length + k] = -one

>>>>>>> c4c61cb7
    return ib.get()


@get_valid_counts.register(["cuda", "gpu"])
def get_valid_counts_gpu(data, score_threshold=0, id_index=0, score_index=1):
    """Get valid count of bounding boxes given a score threshold.
    Also moves valid boxes to the top of input data.

    Parameters
    ----------
    data : tvm.Tensor
        Input data. 3-D tensor with shape [batch_size, num_anchors, elem_length].

    score_threshold : optional, float
        Lower limit of score for valid bounding boxes.

    id_index : optional, int
        index of the class categories, -1 to disable.

    score_index: optional, int
        Index of the scores/confidence of boxes.

    Returns
    -------
    valid_count : tvm.Tensor
        1-D tensor for valid number of boxes.

    out_tensor : tvm.Tensor
        Rearranged data tensor.
    """
    batch_size = data.shape[0]
    num_anchors = data.shape[1]
<<<<<<< HEAD
    max_threads = int(tvm.target.current_target(allow_none=False).max_num_threads)
    elem_per_thread = num_anchors // max_threads + 1
    new_range = num_anchors // elem_per_thread + 1
    temp_flag_buf = api.decl_buffer(
        (batch_size, num_anchors,), "int32", "temp_flag", data_alignment=8)
    temp_idx_buf = api.decl_buffer(
        (batch_size, num_anchors,), "int32", "temp_idx", data_alignment=8)
    temp_partial_buf = api.decl_buffer(
        (batch_size, new_range), "int32", "temp_partial", data_alignment=8)
    data_buf = api.decl_buffer(
        data.shape, data.dtype, "data_buf", data_alignment=8)

    temp_flag, temp_idx = \
        tvm.extern([(batch_size, num_anchors,), (batch_size, num_anchors,)], [data],
                   lambda ins, outs: get_valid_counts_pre(
                       ins[0], outs[0], outs[1], score_threshold, id_index, score_index),
                   dtype=["int32", "int32"],
                   out_buffers=[temp_flag_buf, temp_idx_buf],
                   name="get_valid_counts_phase_one")
    temp_idx_new, temp_partial = \
        tvm.extern([(batch_size, num_anchors,), (batch_size, new_range)], [data, temp_idx],
                   lambda ins, outs: get_valid_counts_upsweep(
                       ins[0], ins[1], outs[0], outs[1]),
                   dtype=["int32", "int32"],
                   out_buffers=[temp_idx_buf, temp_partial_buf],
                   name="get_valid_counts_phase_two")
    temp_partial_new = \
        tvm.extern([(batch_size, new_range)], [data, temp_partial],
                   lambda ins, outs: get_valid_counts_scan(
                       ins[0], ins[1], outs[0]),
                   dtype=["int32"],
                   out_buffers=[temp_partial_buf],
                   name="get_valid_counts_phase_three")
    temp_idx_final = \
        tvm.extern([(batch_size, num_anchors)], [data, temp_idx_new, temp_partial_new],
                   lambda ins, outs: get_valid_counts_downsweep(
                       ins[0], ins[1], ins[2], outs[0]),
                   dtype=["int32"],
                   out_buffers=[temp_idx_buf],
                   name="get_valid_counts_phase_four")
    valid_count, out_tensor = \
	tvm.extern([(batch_size,), data.shape], [data, temp_flag, temp_idx_final],
            lambda ins, outs: get_valid_counts_ir(
                ins[0], ins[1], ins[2], outs[0], outs[1]),
            dtype=["int32", data.dtype],
            in_buffers=[data_buf, temp_flag_buf, temp_idx_buf],
            name="get_valid_counts_phase_five",
            tag="get_valid_counts_gpu")

    return [valid_count, out_tensor]
=======
    data_buf = api.decl_buffer(
        data.shape, data.dtype, "data_buf", data_alignment=8)
    valid_count_buf = api.decl_buffer(
        (batch_size,), "int32", "valid_count_buf", data_alignment=8)
    temp_flag_buf = api.decl_buffer(
        (batch_size, num_anchors,), "int32", "temp_flag", data_alignment=8)
    temp_partial_buf = api.decl_buffer(
        (batch_size, num_anchors), "int32", "temp_partial", data_alignment=8)
    out_buf = api.decl_buffer(
        data.shape, data.dtype, "out_buf", data_alignment=8)

    valid_count, temp_flag = \
        tvm.extern([(batch_size,), (batch_size, num_anchors)], [data],
                   lambda ins, outs: get_valid_counts_ir(
            ins[0], outs[0], outs[1], score_threshold, id_index, score_index),
            dtype=["int32", "int32"],
            in_buffers=[data_buf],
            out_buffers=[valid_count_buf, temp_flag_buf],
            name="get_valid_counts",
            tag="get_valid_counts_gpu")

    temp_partial = \
        tvm.extern([(batch_size, num_anchors)], [temp_flag],
                   lambda ins, outs: flag_scan(
            ins[0], outs[0]),
            dtype=["int32"],
            in_buffers=[temp_flag_buf],
            out_buffers=[temp_partial_buf],
            name="flag_scan")

    out = \
        tvm.extern([data.shape], [data, temp_flag, temp_partial, valid_count],
                   lambda ins, outs: out_rewrite(
            ins[0], ins[1], ins[2], ins[3], outs[0]),
            dtype=[data.dtype],
            in_buffers=[data_buf, temp_flag_buf,
                        temp_partial_buf, valid_count_buf],
            out_buffers=[out_buf],
            name="out_rewrite")

    return [valid_count, out]
>>>>>>> c4c61cb7


def nms_ir(data, sorted_index, valid_count, out, box_indices,
           max_output_size, iou_threshold, force_suppress,
           top_k, coord_start, id_index, score_index):
    """Low level IR routing for transform location in multibox_detection operator.

    Parameters
    ----------
    data : Buffer
        Buffer of output boxes with class and score.

    sort_index : Buffer
        Buffer of output box indexes sorted by score.

    valid_count : Buffer
        Buffer of number of valid output boxes.

    out : Buffer
        Output buffer.

    max_output_size : int
        Max number of output valid boxes for each instance.
        By default all valid boxes are returned.

    iou_threshold : float
        Overlapping(IoU) threshold to suppress object with smaller score.

    force_suppress : boolean
        Whether to suppress all detections regardless of class_id.

    top_k : int
        Keep maximum top k detections before nms, -1 for no limit.

    coord_start : int
        Start index of the consecutive 4 coordinates.

    id_index : int
        index of the class categories, -1 to disable.

    score_index : optional, int
        Index of the scores/confidence of boxes.

    Returns
    -------
    stmt : Stmt
        The result IR statement.
    """
    def calculate_overlap(out_tensor, box_a_idx, box_b_idx):
        """Calculate overlap of two boxes.
        """
        w = tvm.max(0.0, tvm.min(out_tensor[box_a_idx + 2], out_tensor[box_b_idx + 2])
                    - tvm.max(out_tensor[box_a_idx], out_tensor[box_b_idx]))
        h = tvm.max(0.0, tvm.min(out_tensor[box_a_idx + 3], out_tensor[box_b_idx + 3])
                    - tvm.max(out_tensor[box_a_idx + 1], out_tensor[box_b_idx + 1]))
        i = w * h
        u = (out_tensor[box_a_idx + 2] - out_tensor[box_a_idx]) * \
            (out_tensor[box_a_idx + 3] - out_tensor[box_a_idx + 1]) + \
            (out_tensor[box_b_idx + 2] - out_tensor[box_b_idx]) * \
            (out_tensor[box_b_idx + 3] - out_tensor[box_b_idx + 1]) - i
        return tvm.expr.Select(u <= 0.0, 0.0, i / u)

    batch_size = data.shape[0]
    num_anchors = data.shape[1]
    box_data_length = data.shape[2]

    ib = tvm.ir_builder.create()

    data = ib.buffer_ptr(data)
    sorted_index = ib.buffer_ptr(sorted_index)
    valid_count = ib.buffer_ptr(valid_count)
    out = ib.buffer_ptr(out)
    box_indices = ib.buffer_ptr(box_indices)
<<<<<<< HEAD
    num_valid_boxes = ib.allocate("int32", (1,), name="num_valid_boxes", scope="local")

    max_threads = int(
        tvm.target.current_target(allow_none=False).max_num_threads)
=======
    num_valid_boxes = ib.allocate(
        "int32", (1,), name="num_valid_boxes", scope="local")

    max_threads = int(
        tvm.target.Target.current(allow_none=False).max_num_threads)
>>>>>>> c4c61cb7
    nthread_tx = max_threads
    nthread_bx = num_anchors // max_threads + 1
    tx = tvm.thread_axis("threadIdx.x")
    bx = tvm.thread_axis("blockIdx.x")
    ib.scope_attr(tx, "thread_extent", nthread_tx)
    ib.scope_attr(bx, "thread_extent", nthread_bx)
    j = bx * max_threads + tx

<<<<<<< HEAD
    iou_threshold = tvm.make.node("FloatImm", dtype="float32", value=iou_threshold)
=======
    iou_threshold = tvm.make.node(
        "FloatImm", dtype="float32", value=iou_threshold)
>>>>>>> c4c61cb7
    top_k = tvm.make.node("IntImm", dtype="int32", value=top_k)
    coord_start = tvm.make.node("IntImm", dtype="int32", value=coord_start)
    id_index = tvm.make.node("IntImm", dtype="int32", value=id_index)
    score_index = tvm.make.node("IntImm", dtype="int32", value=score_index)
<<<<<<< HEAD
    force_suppress = tvm.make.node("IntImm", dtype="int32", value=1 if force_suppress else 0)
=======
    force_suppress = tvm.make.node(
        "IntImm", dtype="int32", value=1 if force_suppress else 0)
>>>>>>> c4c61cb7

    with ib.for_range(0, batch_size, for_type="unroll") as i:
        base_idx = i * num_anchors * box_data_length
        with ib.if_scope(tvm.all(iou_threshold > 0, valid_count[i] > 0)):
            # Reorder output
<<<<<<< HEAD
            nkeep = if_then_else( \
                    tvm.all(top_k > 0, top_k < valid_count[i]),
                    top_k, valid_count[i])
            with ib.if_scope(j < nkeep):
                with ib.for_range(0, box_data_length) as k:
                    out[(base_idx + j * box_data_length + k)] = \
                    data[(base_idx + sorted_index[i * num_anchors + j] \
                    * box_data_length + k)]
                box_indices[i * num_anchors + j] = sorted_index[i * num_anchors + j]
=======
            nkeep = if_then_else(
                tvm.all(top_k > 0, top_k < valid_count[i]),
                top_k, valid_count[i])
            with ib.if_scope(j < nkeep):
                with ib.for_range(0, box_data_length) as k:
                    out[(base_idx + j * box_data_length + k)] = \
                        data[(base_idx + sorted_index[i * num_anchors + j]
                              * box_data_length + k)]
                box_indices[i * num_anchors +
                            j] = sorted_index[i * num_anchors + j]
>>>>>>> c4c61cb7
            with ib.if_scope(tvm.all(top_k > 0, top_k < valid_count[i])):
                with ib.if_scope(j < valid_count[i] - nkeep):
                    with ib.for_range(0, box_data_length) as k:
                        out[(base_idx + (j + nkeep) * box_data_length + k)] = -1.0
                    box_indices[i * num_anchors + (j + nkeep)] = -1
            # Apply nms
            with ib.for_range(0, valid_count[i]) as k:
                offset_k = k * box_data_length
<<<<<<< HEAD
                with ib.if_scope(tvm.all(out[base_idx + offset_k + score_index] > 0, \
                    tvm.any(id_index < 0, out[base_idx + offset_k + id_index] >= 0))):
                    with ib.if_scope(j < valid_count[i]):
                        offset_j = j * box_data_length
                        with ib.if_scope(tvm.all(j > k, \
                            out[base_idx + offset_j + score_index] > 0, \
                                                 tvm.any(id_index < 0, \
                                                    out[base_idx + offset_j + id_index] >= 0), \
						 tvm.any(force_suppress > 0, id_index < 0, \
                                                         out[base_idx + offset_k + id_index] == \
=======
                with ib.if_scope(tvm.all(out[base_idx + offset_k + score_index] > 0,
                                         tvm.any(id_index < 0, out[base_idx +
                                                                   offset_k + id_index] >= 0))):
                    with ib.if_scope(j < valid_count[i]):
                        offset_j = j * box_data_length
                        with ib.if_scope(tvm.all(j > k,
                                                 out[base_idx + offset_j +
                                                     score_index] > 0,
                                                 tvm.any(id_index < 0,
                                                         out[base_idx + offset_j + id_index] >= 0),
                                                 tvm.any(force_suppress > 0, id_index < 0,
                                                         out[base_idx + offset_k + id_index] ==
>>>>>>> c4c61cb7
                                                         out[base_idx + offset_j + id_index]))):
                            iou = calculate_overlap(out, base_idx + offset_j + coord_start,
                                                    base_idx + offset_k + coord_start)
                            with ib.if_scope(iou >= iou_threshold):
                                out[base_idx + offset_j + score_index] = -1.0
                                with ib.if_scope(id_index >= 0):
                                    out[base_idx + offset_j + id_index] = -1.0
                                box_indices[i * num_anchors + j] = -1
        with ib.else_scope():
            with ib.if_scope(j < valid_count[i]):
                offset_j = j * box_data_length
                with ib.for_range(0, box_data_length) as k:
<<<<<<< HEAD
                    out[(base_idx + offset_j + k)] = data[base_idx + offset_j + k]
=======
                    out[(base_idx + offset_j + k)
                        ] = data[base_idx + offset_j + k]
>>>>>>> c4c61cb7
                box_indices[i * num_anchors + j] = j
        # Set invalid entry to be -1
        with ib.if_scope(j < num_anchors - valid_count[i]):
            with ib.for_range(0, box_data_length) as k:
<<<<<<< HEAD
                out[base_idx + (j + valid_count[i]) * box_data_length + k] = -1.0
=======
                out[base_idx + (j + valid_count[i]) *
                    box_data_length + k] = -1.0
>>>>>>> c4c61cb7
            box_indices[i * num_anchors + j + valid_count[i]] = -1
        # Only return max_output_size number of valid boxes
        num_valid_boxes[0] = 0
        with ib.if_scope(max_output_size > 0):
            with ib.if_scope(j < valid_count[i]):
                offset_j = j * box_data_length
                with ib.if_scope(out[base_idx + offset_j] >= 0):
                    with ib.if_scope(num_valid_boxes[0] == max_output_size):
                        with ib.for_range(0, box_data_length) as k:
                            out[base_idx + offset_j + k] = -1.0
                        box_indices[i * num_anchors + j] = -1
                    with ib.else_scope():
                        num_valid_boxes[0] += 1

    return ib.get()


def invalid_to_bottom_pre(data, flag, idx):
    """Low level IR to rearrange nms output to move all valid entries to top.

    Parameters
    ----------
    data: Buffer
        3D Buffer with shape [batch_size, num_anchors, elem_length], output of nms.

    flag : Buffer
        1D Buffer of flag indicating valid data with [num_anchors].

    idx : Buffer
        1D Buffer of valid data indices with [num_anchors].

    Returns
    -------
    stmt : Stmt
        The result IR statement.
    """
    batch_size = data.shape[0]
    num_anchors = data.shape[1]
    elem_length = data.shape[2]

    ib = tvm.ir_builder.create()

    data = ib.buffer_ptr(data)
    flag = ib.buffer_ptr(flag)
    idx = ib.buffer_ptr(idx)

    max_threads = int(math.sqrt(
<<<<<<< HEAD
        tvm.target.current_target(allow_none=False).max_num_threads))
=======
        tvm.target.Target.current(allow_none=False).max_num_threads))
>>>>>>> c4c61cb7
    nthread_tx = max_threads
    nthread_bx = num_anchors // max_threads + 1
    tx = tvm.thread_axis("threadIdx.x")
    bx = tvm.thread_axis("blockIdx.x")
    ib.scope_attr(tx, "thread_extent", nthread_tx)
    ib.scope_attr(bx, "thread_extent", nthread_bx)
    j = bx * max_threads + tx

    with ib.for_range(0, batch_size, for_type="unroll") as i:
        base_idx = i * num_anchors * elem_length
        with ib.if_scope(j < num_anchors):
            with ib.if_scope(data[base_idx + j * elem_length] >= 0):
                flag[i * num_anchors + j] = 1
                idx[i * num_anchors + j] = 1
            with ib.else_scope():
                flag[i * num_anchors + j] = 0
                idx[i * num_anchors + j] = 0

    with ib.if_scope(j < batch_size):
        with ib.for_range(0, num_anchors) as k:
            with ib.if_scope(k > 0):
                idx[j * num_anchors + k] += idx[j * num_anchors + k - 1]
    return ib.get()


def invalid_to_bottom_ir(data, flag, idx, out):
    """Low level IR to rearrange nms output to move all valid entries to top.

    Parameters
    ----------
    data: Buffer
        3D Buffer with shape [batch_size, num_anchors, elem_length], output of nms.

    flag : Buffer
        1D Buffer of flag indicating valid data with [num_anchors].

    idx : Buffer
        1D Buffer of valid data indices with [num_anchors].

    out : Buffer
        3D Buffer of rearranged nms output with shape [batch_size, num_anchors, elem_length].

    Returns
    -------
    stmt : Stmt
        The result IR statement.
    """
    batch_size = data.shape[0]
    num_anchors = data.shape[1]
    elem_length = data.shape[2]
<<<<<<< HEAD

    ib = tvm.ir_builder.create()

=======

    ib = tvm.ir_builder.create()

>>>>>>> c4c61cb7
    data = ib.buffer_ptr(data)
    flag = ib.buffer_ptr(flag)
    idx = ib.buffer_ptr(idx)
    out = ib.buffer_ptr(out)

    max_threads = int(math.sqrt(
<<<<<<< HEAD
        tvm.target.current_target(allow_none=False).max_num_threads))
=======
        tvm.target.Target.current(allow_none=False).max_num_threads))
>>>>>>> c4c61cb7
    nthread_tx = max_threads
    nthread_bx = num_anchors // max_threads + 1
    tx = tvm.thread_axis("threadIdx.x")
    bx = tvm.thread_axis("blockIdx.x")
    ib.scope_attr(tx, "thread_extent", nthread_tx)
    ib.scope_attr(bx, "thread_extent", nthread_bx)
    j = bx * max_threads + tx

    with ib.for_range(0, batch_size, for_type="unroll") as i:
        base_idx = i * num_anchors * elem_length
        with ib.if_scope(j < num_anchors):
            with ib.for_range(0, elem_length) as k:
                out[base_idx + j * elem_length + k] = -1.0
            with ib.if_scope(flag[i * num_anchors + j] > 0):
                with ib.for_range(0, elem_length) as k:
                    out[base_idx + (idx[i * num_anchors + j] - 1) * elem_length + k] \
<<<<<<< HEAD
                    = data[base_idx + j * elem_length + k]
=======
                        = data[base_idx + j * elem_length + k]
>>>>>>> c4c61cb7
    return ib.get()


@non_max_suppression.register(["cuda", "gpu"])
def non_max_suppression_gpu(data, valid_count, max_output_size=-1,
                            iou_threshold=0.5, force_suppress=False, top_k=-1,
                            coord_start=2, score_index=1, id_index=0,
                            return_indices=True, invalid_to_bottom=False):
    """Non-maximum suppression operator for object detection.

    Parameters
    ----------
    data : tvm.Tensor
        3-D tensor with shape [batch_size, num_anchors, elem_length].
        The last dimension should be in format of
        [class_id, score, box_left, box_top, box_right, box_bottom].

    valid_count : tvm.Tensor
        1-D tensor for valid number of boxes.

    max_output_size : optional, int
        Max number of output valid boxes for each instance.
        By default all valid boxes are returned.

    iou_threshold : optional, float
        Non-maximum suppression threshold.

    force_suppress : optional, boolean
        Whether to suppress all detections regardless of class_id.

    top_k : optional, int
        Keep maximum top k detections before nms, -1 for no limit.

    coord_start : required, int
        Start index of the consecutive 4 coordinates.

    score_index : optional, int
        Index of the scores/confidence of boxes.

    id_index : optional, int
        index of the class categories, -1 to disable.

    return_indices : boolean
        Whether to return box indices in input data.

    invalid_to_bottom : optional, boolean
        Whether to move all valid bounding boxes to the top.

    Returns
    -------
    out : tvm.Tensor
        3-D tensor with shape [batch_size, num_anchors, elem_length].

    Example
    --------
    .. code-block:: python

        # An example to use nms
        dshape = (1, 5, 6)
        data = tvm.placeholder(dshape, name="data")
        valid_count = tvm.placeholder((dshape[0],), dtype="int32", name="valid_count")
        iou_threshold = 0.7
        force_suppress = True
        top_k = -1
        out = non_max_suppression(data=data, valid_count=valid_count, iou_threshold=iou_threshold,
                                 force_suppress=force_supress, top_k=top_k, return_indices=False)
        np_data = np.random.uniform(dshape)
        np_valid_count = np.array([4])
        s = topi.generic.schedule_nms(out)
        f = tvm.build(s, [data, valid_count, out], "cuda")
        ctx = tvm.gpu(0)
        tvm_data = tvm.nd.array(np_data, ctx)
        tvm_valid_count = tvm.nd.array(np_valid_count, ctx)
        tvm_out = tvm.nd.array(np.zeros(dshape, dtype=data.dtype), ctx)
        f(tvm_data, tvm_valid_count, tvm_out)
    """
    batch_size = data.shape[0]
    num_anchors = data.shape[1]

    valid_count_dtype = "int32"
    valid_count_buf = api.decl_buffer(valid_count.shape, valid_count_dtype,
                                      "valid_count_buf", data_alignment=4)
    score_axis = score_index
    score_shape = (batch_size, num_anchors)
<<<<<<< HEAD
    score_tensor = tvm.compute(score_shape, lambda i, j: data[i, j, score_axis], tag=tag.ELEMWISE)
    sort_tensor = argsort(score_tensor, valid_count=valid_count, axis=1, is_ascend=False)
=======
    score_tensor = tvm.compute(
        score_shape, lambda i, j: data[i, j, score_axis], tag=tag.ELEMWISE)
    sort_tensor = argsort(
        score_tensor, valid_count=valid_count, axis=1, is_ascend=False)
>>>>>>> c4c61cb7

    sort_tensor_buf = api.decl_buffer(sort_tensor.shape, sort_tensor.dtype,
                                      "sort_tensor_buf", data_alignment=8)

    data_buf = api.decl_buffer(
        data.shape, data.dtype, "data_buf", data_alignment=8)

    out_buf = api.decl_buffer(
        data.shape, data.dtype, "out_buf", data_alignment=8)

    out, box_indices = \
        tvm.extern([data.shape, score_shape],
                   [data, sort_tensor, valid_count],
                   lambda ins, outs: nms_ir(
                       ins[0], ins[1], ins[2], outs[0], outs[1],
                       max_output_size, iou_threshold, force_suppress,
                       top_k, coord_start, id_index, score_index),
                   dtype=[data.dtype, "int32"],
                   in_buffers=[data_buf, sort_tensor_buf, valid_count_buf],
                   name="nms",
                   tag="nms")

    if return_indices:
        return box_indices

    if invalid_to_bottom:
        output_buf = api.decl_buffer(
            data.shape, data.dtype, "output_buf", data_alignment=8)
        temp_flag_buf = api.decl_buffer(
            score_shape, valid_count_dtype, "temp_flag", data_alignment=8)
        temp_idx_buf = api.decl_buffer(
            score_shape, valid_count_dtype, "temp_idx", data_alignment=8)
        temp_flag, temp_idx = tvm.extern([score_shape, score_shape], [out],
                                         lambda ins, outs: invalid_to_bottom_pre(
                                             ins[0], outs[0], outs[1]),
                                         dtype=["int32", "int32"],
                                         in_buffers=[out_buf],
<<<<<<< HEAD
                                         out_buffers=[temp_flag_buf, temp_idx_buf],
=======
                                         out_buffers=[
                                             temp_flag_buf, temp_idx_buf],
>>>>>>> c4c61cb7
                                         name="invalid_to_bottom_phase_one")

        output = tvm.extern([data.shape], [out, temp_flag, temp_idx],
                            lambda ins, outs: invalid_to_bottom_ir(
                                ins[0], ins[1], ins[2], outs[0]),
                            dtype=[data.dtype],
                            in_buffers=[out_buf, temp_flag_buf, temp_idx_buf],
                            out_buffers=[output_buf],
                            name="invalid_to_bottom",
                            tag="invalid_to_bottom")
        return output

    return out<|MERGE_RESOLUTION|>--- conflicted
+++ resolved
@@ -14,90 +14,19 @@
 # KIND, either express or implied.  See the License for the
 # specific language governing permissions and limitations
 # under the License.
-<<<<<<< HEAD
-# pylint: disable=invalid-name, no-member, too-many-locals, too-many-arguments, too-many-statements, singleton-comparison, unused-argument
-=======
 # pylint: disable=invalid-name, no-member, too-many-locals, too-many-arguments, too-many-statements, singleton-comparison
 # pylint: disable=bad-continuation, unused-argument
->>>>>>> c4c61cb7
 """Non-maximum suppression operator"""
 import math
 import tvm
 
 from tvm import api
-<<<<<<< HEAD
-from tvm.generic import cast
-from tvm.intrin import if_then_else, log, power
-=======
 from tvm.intrin import if_then_else
->>>>>>> c4c61cb7
 from topi.vision import non_max_suppression, get_valid_counts
 from .sort import argsort
 from .. import tag
 
 
-<<<<<<< HEAD
-def get_valid_counts_pre(data, flag, idx, score_threshold, id_index, score_index):
-    """Low level IR to Prepare get valid count of bounding boxes
-    given a score threshold. Also moves valid boxes to the
-    top of input data.
-
-    Parameters
-    ----------
-    data: Buffer
-        3D Buffer with shape [batch_size, num_anchors, elem_length], output of nms.
-
-    flag : Buffer
-        2D Buffer of flag indicating valid data with shape [batch_size, num_anchors].
-
-    idx : Buffer
-        2D Buffer of valid data indices with shape [batch_size, num_anchors].
-
-    score_threshold : float32
-        Lower limit of score for valid bounding boxes.
-
-    id_index : optional, int
-        index of the class categories, -1 to disable.
-
-    score_index: optional, int
-        Index of the scores/confidence of boxes.
-
-    Returns
-    -------
-    stmt : Stmt
-        The result IR statement.
-    """
-    batch_size = data.shape[0]
-    num_anchors = data.shape[1]
-    box_data_length = data.shape[2]
-
-    ib = tvm.ir_builder.create()
-
-    data = ib.buffer_ptr(data)
-    flag = ib.buffer_ptr(flag)
-    idx = ib.buffer_ptr(idx)
-    score_threshold = tvm.make.node("FloatImm", dtype="float32", value=score_threshold)
-    id_index = tvm.make.node("IntImm", dtype="int32", value=id_index)
-    score_index = tvm.make.node("IntImm", dtype="int32", value=score_index)
-
-    max_threads = int(tvm.target.current_target(allow_none=False).max_num_threads)
-    nthread_tx = max_threads
-    nthread_bx = batch_size * num_anchors // max_threads + 1
-    tx = tvm.thread_axis("threadIdx.x")
-    bx = tvm.thread_axis("blockIdx.x")
-    ib.scope_attr(tx, "thread_extent", nthread_tx)
-    ib.scope_attr(bx, "thread_extent", nthread_bx)
-    tid = bx * max_threads + tx
-
-    with ib.if_scope(tid < batch_size * num_anchors):
-        with ib.if_scope(tvm.all(data[tid * box_data_length + score_index] > score_threshold, \
-            tvm.any(id_index < 0, data[tid * box_data_length + id_index] >= 0))):
-            flag[tid] = 1
-            idx[tid] = 1
-        with ib.else_scope():
-            flag[tid] = 0
-            idx[tid] = 0
-=======
 def cuda_atomic_add_rule(op):
     if op.dtype == "float32":
         return tvm.call_pure_extern("float32", "atomicAdd", op.args[0], op.args[1])
@@ -114,28 +43,8 @@
 
 def atomic_add(x, y):
     return tvm.call_pure_intrin(y.dtype, "atomic_add", x, y)
->>>>>>> c4c61cb7
-
-    return ib.get()
-
-<<<<<<< HEAD
-def get_valid_counts_upsweep(data, idx_in, idx, partial):
-    """Low level IR of first step of scan: unsweep.
-
-    Parameters
-    ----------
-    data: Buffer
-        3D Buffer with shape [batch_size, num_anchors, elem_length], output of nms.
-
-    idx_in : Buffer
-        2D Buffer of valid data indices with shape [batch_size, num_anchors].
-
-    idx : Buffer
-        2D Buffer of valid data indices with shape [batch_size, num_anchors].
-
-    partial : Buffer
-        2D Buffer of valid data indices with shape [batch_size, new_range].
-=======
+
+
 def get_valid_counts_ir(data, valid_count, flag, score_threshold, id_index, score_index):
     """Low level IR to get valid count of bounding boxes
     given a score threshold. Also prepares to move valid boxes to the
@@ -160,7 +69,6 @@
 
     score_index: optional, int
         Index of the scores/confidence of boxes.
->>>>>>> c4c61cb7
 
     Returns
     -------
@@ -169,17 +77,6 @@
     """
     batch_size = data.shape[0]
     num_anchors = data.shape[1]
-<<<<<<< HEAD
-    ib = tvm.ir_builder.create()
-    data = ib.buffer_ptr(data)
-    idx_in = ib.buffer_ptr(idx_in)
-    idx = ib.buffer_ptr(idx)
-    partial = ib.buffer_ptr(partial)
-    max_threads = int(tvm.target.current_target(allow_none=False).max_num_threads)
-    elem_per_thread = num_anchors // max_threads + 1
-    nthread_tx = max_threads
-    nthread_bx = batch_size
-=======
     elem_length = data.shape[2]
 
     ib = tvm.ir_builder.create()
@@ -200,107 +97,10 @@
         allow_none=False).max_num_threads)
     nthread_tx = max_threads
     nthread_bx = batch_size * num_anchors // max_threads + 1
->>>>>>> c4c61cb7
     tx = tvm.thread_axis("threadIdx.x")
     bx = tvm.thread_axis("blockIdx.x")
     ib.scope_attr(tx, "thread_extent", nthread_tx)
     ib.scope_attr(bx, "thread_extent", nthread_bx)
-<<<<<<< HEAD
-    new_range = num_anchors // elem_per_thread + 1
-    # Scan: Upsweep:
-    with ib.if_scope(tvm.all(bx < batch_size, tx < new_range)):
-        with ib.for_range(0, elem_per_thread) as i:
-            with ib.if_scope(bx * num_anchors + \
-                             tx * elem_per_thread + i < batch_size * num_anchors):
-                with ib.if_scope(i == 0):
-                    partial[bx * new_range + tx] = idx_in[bx * num_anchors + tx * elem_per_thread]
-                    idx[bx * num_anchors + tx * elem_per_thread] = \
-                    idx_in[bx * num_anchors + tx * elem_per_thread]
-                with ib.else_scope():
-                    partial[bx * new_range + tx] += \
-                    idx_in[bx * num_anchors + tx * elem_per_thread + i]
-                    idx[bx * num_anchors + tx * elem_per_thread + i] = \
-                    idx[bx * num_anchors + tx * elem_per_thread + i - 1] + \
-                    idx_in[bx * num_anchors + tx * elem_per_thread + i]
-            ib.emit(tvm.make.Call(None, 'tvm_storage_sync',
-                                  tvm.convert(['shared']),
-                                  tvm.expr.Call.Intrinsic, None, 0))
-    return ib.get()
-
-def get_valid_counts_scan(data, partial_in, partial):
-    """Low level IR to do scan.
-
-    Parameters
-    ----------
-    data: Buffer
-        3D Buffer with shape [batch_size, num_anchors, elem_length], output of nms.
-
-    idx_in : Buffer
-        2D Buffer of valid data indices with shape [batch_size, num_anchors].
-
-    idx : Buffer
-        2D Buffer of valid data indices with shape [batch_size, num_anchors].
-
-    partial : Buffer
-        2D Buffer of valid data indices with shape [batch_size, new_range].
-
-    Returns
-    -------
-    stmt : Stmt
-        The result IR statement.
-    """
-    batch_size = data.shape[0]
-    num_anchors = data.shape[1]
-    ib = tvm.ir_builder.create()
-    partial_in = ib.buffer_ptr(partial_in)
-    partial = ib.buffer_ptr(partial)
-    max_threads = int(tvm.target.current_target(allow_none=False).max_num_threads)
-    elem_per_thread = num_anchors // max_threads + 1
-    nthread_tx = max_threads
-    nthread_bx = batch_size
-    tx = tvm.thread_axis("threadIdx.x")
-    bx = tvm.thread_axis("blockIdx.x")
-    ib.scope_attr(tx, "thread_extent", nthread_tx)
-    ib.scope_attr(bx, "thread_extent", nthread_bx)
-    var = tvm.make.node("FloatImm", dtype="float32", value=2)
-    new_range = num_anchors // elem_per_thread + 1
-    iteration = cast(log(cast(new_range, "float32")) / math.log(2), "int32")
-    # Scan: Kogge-Stone adder
-    with ib.if_scope(tvm.all(bx < batch_size, tx < tvm.min(new_range, num_anchors))):
-        with ib.for_range(0, iteration) as k:
-            with ib.if_scope(k == 0):
-                with ib.if_scope(tvm.all(tx > 0, tx < tvm.min(new_range, num_anchors))):
-                    partial[bx * new_range + tx] = \
-                    partial_in[bx * new_range + tx] + partial_in[bx * new_range + tx - 1]
-                with ib.else_scope():
-                    partial[bx * new_range] = partial_in[bx * new_range]
-            with ib.else_scope():
-                with ib.if_scope(tvm.all(tx >= cast(power(var, k), "int32"), \
-                                         tx < tvm.min(new_range, num_anchors))):
-                    partial[bx * new_range + tx] += \
-                    partial[bx * new_range + tx - cast(power(var, k), "int32")]
-            ib.emit(tvm.make.Call(None, 'tvm_storage_sync',
-                                  tvm.convert(['shared']),
-                                  tvm.expr.Call.Intrinsic, None, 0))
-    return ib.get()
-
-def get_valid_counts_downsweep(data, idx_in, partial, idx):
-    """Low level IR to do downsweep of scan.
-
-    Parameters
-    ----------
-    data: Buffer
-        3D Buffer with shape [batch_size, num_anchors, elem_length], output of nms.
-
-    idx_in : Buffer
-        2D Buffer of valid data indices with shape [batch_size, num_anchors].
-
-    partial : Buffer
-        2D Buffer of valid data indices with shape [batch_size, new_range].
-
-    idx : Buffer
-        2D Buffer of valid data indices with shape [batch_size, num_anchors].
-=======
     tid = bx * max_threads + tx
     idxd = tvm.indexdiv
 
@@ -332,23 +132,12 @@
     prefix_sum : Buffer
         2D Buffer of prefix sum of flags indicating new locations of valid boxes
         with same shape as flag.
->>>>>>> c4c61cb7
 
     Returns
     -------
     stmt : Stmt
         The result IR statement.
     """
-<<<<<<< HEAD
-    batch_size = data.shape[0]
-    num_anchors = data.shape[1]
-    ib = tvm.ir_builder.create()
-    idx_in = ib.buffer_ptr(idx_in)
-    idx = ib.buffer_ptr(idx)
-    partial = ib.buffer_ptr(partial)
-    max_threads = int(tvm.target.current_target(allow_none=False).max_num_threads)
-    elem_per_thread = num_anchors // max_threads + 1
-=======
     batch_size = flag.shape[0]
     num_anchors = flag.shape[1]
 
@@ -359,7 +148,6 @@
 
     max_threads = int(tvm.target.Target.current(
         allow_none=False).max_num_threads)
->>>>>>> c4c61cb7
     nthread_tx = max_threads
     nthread_bx = batch_size * num_anchors // max_threads + 1
     tx = tvm.thread_axis("threadIdx.x")
@@ -367,25 +155,6 @@
     ib.scope_attr(tx, "thread_extent", nthread_tx)
     ib.scope_attr(bx, "thread_extent", nthread_bx)
     tid = bx * max_threads + tx
-<<<<<<< HEAD
-    new_range = num_anchors // elem_per_thread + 1
-    idxd = tvm.indexdiv
-    idxm = tvm.indexmod
-    # Scan: Downsweep:
-    with ib. if_scope(tid < batch_size * num_anchors):
-        i = idxd(tid, num_anchors) # number of batches
-        j = idxm(tid, num_anchors) # number of anchors
-        with ib.if_scope(j < elem_per_thread):
-            idx[tid] = idx_in[tid]
-        with ib.else_scope():
-            idx[tid] = idx_in[tid] + partial[i * new_range + idxd(j, elem_per_thread) - 1]
-
-    return ib.get()
-
-def get_valid_counts_ir(data, flag, idx, valid_count, out):
-    """Low level IR to get valid count of bounding boxes
-    given a score threshold. Also moves valid boxes to the
-=======
     idxd = tvm.indexdiv
     idxm = tvm.indexmod
 
@@ -403,7 +172,6 @@
 
 def out_rewrite(data, flag, prefix_sum, valid_count, out):
     """Low level IR to move valid boxes to the
->>>>>>> c4c61cb7
     top of input data.
 
     Parameters
@@ -414,20 +182,12 @@
     flag : Buffer
         2D Buffer of flag indicating valid data with shape [batch_size, num_anchors].
 
-<<<<<<< HEAD
-    idx : Buffer
-        2D Buffer of valid data indices with shape [batch_size, num_anchors].
-
-    valid_count : Buffer
-        1-D buffer for valid number of boxes.
-=======
     prefix_sum : Buffer
         2D Buffer of prefix sum of flags indicating new locations of valid boxes
         with same shape as flag.
 
     valid_count : Buffer
         1D buffer for valid number of boxes with shape [batch_size, ].
->>>>>>> c4c61cb7
 
     out : Buffer
         Rearranged data buffer.
@@ -437,24 +197,6 @@
     stmt : Stmt
         The result IR statement.
     """
-<<<<<<< HEAD
-    batch_size = data.shape[0]
-    num_anchors = data.shape[1]
-    elem_length = data.shape[2]
-    size = batch_size * num_anchors * elem_length
-
-    ib = tvm.ir_builder.create()
-
-    data = ib.buffer_ptr(data)
-    flag = ib.buffer_ptr(flag)
-    idx = ib.buffer_ptr(idx)
-    valid_count = ib.buffer_ptr(valid_count)
-    out = ib.buffer_ptr(out)
-
-    max_threads = int(tvm.target.current_target(allow_none=False).max_num_threads)
-    nthread_tx = max_threads
-    nthread_bx = batch_size * num_anchors * elem_length // max_threads + 1
-=======
     batch_size = out.shape[0]
     num_anchors = out.shape[1]
     elem_length = out.shape[2]
@@ -472,16 +214,11 @@
         allow_none=False).max_num_threads)
     nthread_tx = max_threads
     nthread_bx = batch_size * num_anchors // max_threads + 1
->>>>>>> c4c61cb7
     tx = tvm.thread_axis("threadIdx.x")
     bx = tvm.thread_axis("blockIdx.x")
     ib.scope_attr(tx, "thread_extent", nthread_tx)
     ib.scope_attr(bx, "thread_extent", nthread_bx)
     tid = bx * max_threads + tx
-<<<<<<< HEAD
-
-=======
->>>>>>> c4c61cb7
     idxd = tvm.indexdiv
     idxm = tvm.indexmod
 
@@ -489,19 +226,6 @@
         i = idxd(tid, num_anchors)
         j = idxm(tid, num_anchors)
         base_idx = i * num_anchors * elem_length
-<<<<<<< HEAD
-        with ib.if_scope(flag[tid] > 0):
-            with ib.for_range(0, elem_length) as k:
-                with ib.if_scope(base_idx + (idx[tid] - 1) * elem_length + k < size):
-                    out[base_idx + (idx[tid] - 1) * elem_length + k] =\
-                    data[base_idx + j * elem_length + k]
-        with ib.if_scope(j == 0):
-            valid_count[i] = idx[tid + num_anchors - 1]
-        with ib.if_scope(j >= idx[i * num_anchors + num_anchors - 1]):
-            with ib.for_range(0, elem_length) as l:
-                with ib.if_scope(tid * elem_length + l < size):
-                    out[tid * elem_length + l] = -1.0
-=======
         with ib.if_scope(tvm.all(flag[tid] > 0, prefix_sum[tid] >= 0,
                                  prefix_sum[tid] < num_anchors)):
             with ib.for_range(0, elem_length) as k:
@@ -511,7 +235,6 @@
             with ib.for_range(0, elem_length) as k:
                 out[tid * elem_length + k] = -one
 
->>>>>>> c4c61cb7
     return ib.get()
 
 
@@ -544,58 +267,6 @@
     """
     batch_size = data.shape[0]
     num_anchors = data.shape[1]
-<<<<<<< HEAD
-    max_threads = int(tvm.target.current_target(allow_none=False).max_num_threads)
-    elem_per_thread = num_anchors // max_threads + 1
-    new_range = num_anchors // elem_per_thread + 1
-    temp_flag_buf = api.decl_buffer(
-        (batch_size, num_anchors,), "int32", "temp_flag", data_alignment=8)
-    temp_idx_buf = api.decl_buffer(
-        (batch_size, num_anchors,), "int32", "temp_idx", data_alignment=8)
-    temp_partial_buf = api.decl_buffer(
-        (batch_size, new_range), "int32", "temp_partial", data_alignment=8)
-    data_buf = api.decl_buffer(
-        data.shape, data.dtype, "data_buf", data_alignment=8)
-
-    temp_flag, temp_idx = \
-        tvm.extern([(batch_size, num_anchors,), (batch_size, num_anchors,)], [data],
-                   lambda ins, outs: get_valid_counts_pre(
-                       ins[0], outs[0], outs[1], score_threshold, id_index, score_index),
-                   dtype=["int32", "int32"],
-                   out_buffers=[temp_flag_buf, temp_idx_buf],
-                   name="get_valid_counts_phase_one")
-    temp_idx_new, temp_partial = \
-        tvm.extern([(batch_size, num_anchors,), (batch_size, new_range)], [data, temp_idx],
-                   lambda ins, outs: get_valid_counts_upsweep(
-                       ins[0], ins[1], outs[0], outs[1]),
-                   dtype=["int32", "int32"],
-                   out_buffers=[temp_idx_buf, temp_partial_buf],
-                   name="get_valid_counts_phase_two")
-    temp_partial_new = \
-        tvm.extern([(batch_size, new_range)], [data, temp_partial],
-                   lambda ins, outs: get_valid_counts_scan(
-                       ins[0], ins[1], outs[0]),
-                   dtype=["int32"],
-                   out_buffers=[temp_partial_buf],
-                   name="get_valid_counts_phase_three")
-    temp_idx_final = \
-        tvm.extern([(batch_size, num_anchors)], [data, temp_idx_new, temp_partial_new],
-                   lambda ins, outs: get_valid_counts_downsweep(
-                       ins[0], ins[1], ins[2], outs[0]),
-                   dtype=["int32"],
-                   out_buffers=[temp_idx_buf],
-                   name="get_valid_counts_phase_four")
-    valid_count, out_tensor = \
-	tvm.extern([(batch_size,), data.shape], [data, temp_flag, temp_idx_final],
-            lambda ins, outs: get_valid_counts_ir(
-                ins[0], ins[1], ins[2], outs[0], outs[1]),
-            dtype=["int32", data.dtype],
-            in_buffers=[data_buf, temp_flag_buf, temp_idx_buf],
-            name="get_valid_counts_phase_five",
-            tag="get_valid_counts_gpu")
-
-    return [valid_count, out_tensor]
-=======
     data_buf = api.decl_buffer(
         data.shape, data.dtype, "data_buf", data_alignment=8)
     valid_count_buf = api.decl_buffer(
@@ -637,7 +308,6 @@
             name="out_rewrite")
 
     return [valid_count, out]
->>>>>>> c4c61cb7
 
 
 def nms_ir(data, sorted_index, valid_count, out, box_indices,
@@ -711,18 +381,11 @@
     valid_count = ib.buffer_ptr(valid_count)
     out = ib.buffer_ptr(out)
     box_indices = ib.buffer_ptr(box_indices)
-<<<<<<< HEAD
-    num_valid_boxes = ib.allocate("int32", (1,), name="num_valid_boxes", scope="local")
-
-    max_threads = int(
-        tvm.target.current_target(allow_none=False).max_num_threads)
-=======
     num_valid_boxes = ib.allocate(
         "int32", (1,), name="num_valid_boxes", scope="local")
 
     max_threads = int(
         tvm.target.Target.current(allow_none=False).max_num_threads)
->>>>>>> c4c61cb7
     nthread_tx = max_threads
     nthread_bx = num_anchors // max_threads + 1
     tx = tvm.thread_axis("threadIdx.x")
@@ -731,38 +394,19 @@
     ib.scope_attr(bx, "thread_extent", nthread_bx)
     j = bx * max_threads + tx
 
-<<<<<<< HEAD
-    iou_threshold = tvm.make.node("FloatImm", dtype="float32", value=iou_threshold)
-=======
     iou_threshold = tvm.make.node(
         "FloatImm", dtype="float32", value=iou_threshold)
->>>>>>> c4c61cb7
     top_k = tvm.make.node("IntImm", dtype="int32", value=top_k)
     coord_start = tvm.make.node("IntImm", dtype="int32", value=coord_start)
     id_index = tvm.make.node("IntImm", dtype="int32", value=id_index)
     score_index = tvm.make.node("IntImm", dtype="int32", value=score_index)
-<<<<<<< HEAD
-    force_suppress = tvm.make.node("IntImm", dtype="int32", value=1 if force_suppress else 0)
-=======
     force_suppress = tvm.make.node(
         "IntImm", dtype="int32", value=1 if force_suppress else 0)
->>>>>>> c4c61cb7
 
     with ib.for_range(0, batch_size, for_type="unroll") as i:
         base_idx = i * num_anchors * box_data_length
         with ib.if_scope(tvm.all(iou_threshold > 0, valid_count[i] > 0)):
             # Reorder output
-<<<<<<< HEAD
-            nkeep = if_then_else( \
-                    tvm.all(top_k > 0, top_k < valid_count[i]),
-                    top_k, valid_count[i])
-            with ib.if_scope(j < nkeep):
-                with ib.for_range(0, box_data_length) as k:
-                    out[(base_idx + j * box_data_length + k)] = \
-                    data[(base_idx + sorted_index[i * num_anchors + j] \
-                    * box_data_length + k)]
-                box_indices[i * num_anchors + j] = sorted_index[i * num_anchors + j]
-=======
             nkeep = if_then_else(
                 tvm.all(top_k > 0, top_k < valid_count[i]),
                 top_k, valid_count[i])
@@ -773,7 +417,6 @@
                               * box_data_length + k)]
                 box_indices[i * num_anchors +
                             j] = sorted_index[i * num_anchors + j]
->>>>>>> c4c61cb7
             with ib.if_scope(tvm.all(top_k > 0, top_k < valid_count[i])):
                 with ib.if_scope(j < valid_count[i] - nkeep):
                     with ib.for_range(0, box_data_length) as k:
@@ -782,18 +425,6 @@
             # Apply nms
             with ib.for_range(0, valid_count[i]) as k:
                 offset_k = k * box_data_length
-<<<<<<< HEAD
-                with ib.if_scope(tvm.all(out[base_idx + offset_k + score_index] > 0, \
-                    tvm.any(id_index < 0, out[base_idx + offset_k + id_index] >= 0))):
-                    with ib.if_scope(j < valid_count[i]):
-                        offset_j = j * box_data_length
-                        with ib.if_scope(tvm.all(j > k, \
-                            out[base_idx + offset_j + score_index] > 0, \
-                                                 tvm.any(id_index < 0, \
-                                                    out[base_idx + offset_j + id_index] >= 0), \
-						 tvm.any(force_suppress > 0, id_index < 0, \
-                                                         out[base_idx + offset_k + id_index] == \
-=======
                 with ib.if_scope(tvm.all(out[base_idx + offset_k + score_index] > 0,
                                          tvm.any(id_index < 0, out[base_idx +
                                                                    offset_k + id_index] >= 0))):
@@ -806,7 +437,6 @@
                                                          out[base_idx + offset_j + id_index] >= 0),
                                                  tvm.any(force_suppress > 0, id_index < 0,
                                                          out[base_idx + offset_k + id_index] ==
->>>>>>> c4c61cb7
                                                          out[base_idx + offset_j + id_index]))):
                             iou = calculate_overlap(out, base_idx + offset_j + coord_start,
                                                     base_idx + offset_k + coord_start)
@@ -819,22 +449,14 @@
             with ib.if_scope(j < valid_count[i]):
                 offset_j = j * box_data_length
                 with ib.for_range(0, box_data_length) as k:
-<<<<<<< HEAD
-                    out[(base_idx + offset_j + k)] = data[base_idx + offset_j + k]
-=======
                     out[(base_idx + offset_j + k)
                         ] = data[base_idx + offset_j + k]
->>>>>>> c4c61cb7
                 box_indices[i * num_anchors + j] = j
         # Set invalid entry to be -1
         with ib.if_scope(j < num_anchors - valid_count[i]):
             with ib.for_range(0, box_data_length) as k:
-<<<<<<< HEAD
-                out[base_idx + (j + valid_count[i]) * box_data_length + k] = -1.0
-=======
                 out[base_idx + (j + valid_count[i]) *
                     box_data_length + k] = -1.0
->>>>>>> c4c61cb7
             box_indices[i * num_anchors + j + valid_count[i]] = -1
         # Only return max_output_size number of valid boxes
         num_valid_boxes[0] = 0
@@ -882,11 +504,7 @@
     idx = ib.buffer_ptr(idx)
 
     max_threads = int(math.sqrt(
-<<<<<<< HEAD
-        tvm.target.current_target(allow_none=False).max_num_threads))
-=======
         tvm.target.Target.current(allow_none=False).max_num_threads))
->>>>>>> c4c61cb7
     nthread_tx = max_threads
     nthread_bx = num_anchors // max_threads + 1
     tx = tvm.thread_axis("threadIdx.x")
@@ -937,26 +555,16 @@
     batch_size = data.shape[0]
     num_anchors = data.shape[1]
     elem_length = data.shape[2]
-<<<<<<< HEAD
 
     ib = tvm.ir_builder.create()
 
-=======
-
-    ib = tvm.ir_builder.create()
-
->>>>>>> c4c61cb7
     data = ib.buffer_ptr(data)
     flag = ib.buffer_ptr(flag)
     idx = ib.buffer_ptr(idx)
     out = ib.buffer_ptr(out)
 
     max_threads = int(math.sqrt(
-<<<<<<< HEAD
-        tvm.target.current_target(allow_none=False).max_num_threads))
-=======
         tvm.target.Target.current(allow_none=False).max_num_threads))
->>>>>>> c4c61cb7
     nthread_tx = max_threads
     nthread_bx = num_anchors // max_threads + 1
     tx = tvm.thread_axis("threadIdx.x")
@@ -973,11 +581,7 @@
             with ib.if_scope(flag[i * num_anchors + j] > 0):
                 with ib.for_range(0, elem_length) as k:
                     out[base_idx + (idx[i * num_anchors + j] - 1) * elem_length + k] \
-<<<<<<< HEAD
-                    = data[base_idx + j * elem_length + k]
-=======
                         = data[base_idx + j * elem_length + k]
->>>>>>> c4c61cb7
     return ib.get()
 
 
@@ -1062,15 +666,10 @@
                                       "valid_count_buf", data_alignment=4)
     score_axis = score_index
     score_shape = (batch_size, num_anchors)
-<<<<<<< HEAD
-    score_tensor = tvm.compute(score_shape, lambda i, j: data[i, j, score_axis], tag=tag.ELEMWISE)
-    sort_tensor = argsort(score_tensor, valid_count=valid_count, axis=1, is_ascend=False)
-=======
     score_tensor = tvm.compute(
         score_shape, lambda i, j: data[i, j, score_axis], tag=tag.ELEMWISE)
     sort_tensor = argsort(
         score_tensor, valid_count=valid_count, axis=1, is_ascend=False)
->>>>>>> c4c61cb7
 
     sort_tensor_buf = api.decl_buffer(sort_tensor.shape, sort_tensor.dtype,
                                       "sort_tensor_buf", data_alignment=8)
@@ -1108,12 +707,8 @@
                                              ins[0], outs[0], outs[1]),
                                          dtype=["int32", "int32"],
                                          in_buffers=[out_buf],
-<<<<<<< HEAD
-                                         out_buffers=[temp_flag_buf, temp_idx_buf],
-=======
                                          out_buffers=[
                                              temp_flag_buf, temp_idx_buf],
->>>>>>> c4c61cb7
                                          name="invalid_to_bottom_phase_one")
 
         output = tvm.extern([data.shape], [out, temp_flag, temp_idx],
