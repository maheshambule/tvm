--- conflicted
+++ resolved
@@ -64,25 +64,15 @@
         KH = KW = alpha + 1 - tile_size
         assert HSTR == 1 and WSTR == 1 and dilation_h == 1 and dilation_w == 1
 
-<<<<<<< HEAD
-    HPAD, WPAD, _, _ = nn.get_pad_tuple(padding, kernel)
-    data_pad = nn.pad(data, (0, 0, HPAD, WPAD), (0, 0, HPAD, WPAD), name="data_pad")
-=======
     pt, pl, pb, pr = nn.get_pad_tuple(padding, (KH, KW))
     data_pad = nn.pad(data, (0, 0, pt, pl), (0, 0, pb, pr), name="data_pad")
->>>>>>> c4c61cb7
 
     r = KW
     m = tile_size
     A, B, G = winograd_transform_matrices(m, r, out_dtype)
 
-<<<<<<< HEAD
-    H = (H + 2 * HPAD - KH) // HSTR + 1
-    W = (W + 2 * WPAD - KW) // WSTR + 1
-=======
     H = (H + pt + pb - KH) // HSTR + 1
     W = (W + pl + pr - KW) // WSTR + 1
->>>>>>> c4c61cb7
     nH, nW = (H + m-1) // m, (W + m-1) // m
     P = N * nH * nW
 
@@ -321,11 +311,7 @@
 
     Parameters
     ----------
-<<<<<<< HEAD
-    attrs : tvm.attrs.Attrs
-=======
     attrs : tvm.ir.Attrs
->>>>>>> c4c61cb7
         Attributes of current convolution
     inputs : tvm.relay.Expr
         Grouped input symbols
@@ -339,14 +325,6 @@
     Unlike other TOPI functions, this function operates on both graph level and operator level,
     so we have to pass 'F' to make it support our two versions of graph IR,  Relay.
     """
-<<<<<<< HEAD
-    if 'cudnn' in tvm.target.current_target().libs or 'miopen' in tvm.target.current_target().libs:
-        return None
-
-    copy_inputs = [s for s in inputs]
-    new_attrs = {k: attrs[k] for k in attrs.keys()}
-
-=======
     if 'cudnn' in tvm.target.Target.current().libs or 'miopen' in tvm.target.Target.current().libs:
         return None
 
@@ -354,7 +332,6 @@
     new_attrs = {k: attrs[k] for k in attrs.keys()}
 
 
->>>>>>> c4c61cb7
     new_attrs["channels"] = inputs[1].checked_type.shape[attrs['kernel_layout'].index('O')]
 
     strides = attrs.get_int_tuple("strides")
@@ -372,11 +349,7 @@
     CO, _, KH, KW = get_const_tuple(kernel.shape)
 
     dispatch_ctx = autotvm.DispatchContext.current
-<<<<<<< HEAD
-    target = tvm.target.current_target()
-=======
     target = tvm.target.Target.current()
->>>>>>> c4c61cb7
 
     if groups == 1:
         # query config of this workload
