# Licensed to the Apache Software Foundation (ASF) under one
# or more contributor license agreements.  See the NOTICE file
# distributed with this work for additional information
# regarding copyright ownership.  The ASF licenses this file
# to you under the Apache License, Version 2.0 (the
# "License"); you may not use this file except in compliance
# with the License.  You may obtain a copy of the License at
#
#   http://www.apache.org/licenses/LICENSE-2.0
#
# Unless required by applicable law or agreed to in writing,
# software distributed under the License is distributed on an
# "AS IS" BASIS, WITHOUT WARRANTIES OR CONDITIONS OF ANY
# KIND, either express or implied.  See the License for the
# specific language governing permissions and limitations
# under the License.
# pylint: disable=invalid-name
"""generic declaration and schedules."""
from __future__ import absolute_import as _abs

import tvm
from .. import cpp

@tvm.target.generic_func
def schedule_extern(outs):
    """Schedule for an extern op followed by injective operations.

    Parameters
    ----------
    outs: Array of Tensor
          The computation graph description of extern plus injective ops in the format
          of an array of tensors.

    Returns
    -------
    sch: Schedule
        The computation schedule for the op.
    """
<<<<<<< HEAD
    target = tvm.target.current_target()
=======
    target = tvm.target.Target.current()
>>>>>>> c4c61cb7
    return cpp.generic.schedule_extern(target, outs)<|MERGE_RESOLUTION|>--- conflicted
+++ resolved
@@ -36,9 +36,5 @@
     sch: Schedule
         The computation schedule for the op.
     """
-<<<<<<< HEAD
-    target = tvm.target.current_target()
-=======
     target = tvm.target.Target.current()
->>>>>>> c4c61cb7
     return cpp.generic.schedule_extern(target, outs)