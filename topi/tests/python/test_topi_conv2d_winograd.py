--- conflicted
+++ resolved
@@ -29,13 +29,9 @@
 
 def verify_conv2d_nchw(batch, in_channel, in_size, num_filter, kernel, stride, padding, dilation=1, add_bias=False, add_relu=False,
         devices=['cuda', 'llvm -device=arm_cpu', 'opencl -device=mali']):
-<<<<<<< HEAD
-    print("Workload: (%d, %d, %d, %d, %d, %d, %d, %d)" % (batch, in_channel, in_size, num_filter, kernel, stride, padding, dilation))
-=======
     pad_top, pad_left, pad_bottom, pad_right = get_pad_tuple(padding, (kernel, kernel))
     padding_sum = pad_top + pad_left + pad_bottom + pad_right
     print("Workload: (%d, %d, %d, %d, %d, %d, %d, %d)" % (batch, in_channel, in_size, num_filter, kernel, stride, padding_sum, dilation))
->>>>>>> c4c61cb7
 
     in_height = in_width = in_size
 
@@ -90,14 +86,8 @@
             func(a, w, c)
 
         rtol = 1e-3
-<<<<<<< HEAD
-
         tvm.testing.assert_allclose(c.asnumpy(), c_np, rtol=rtol)
 
-=======
-        tvm.testing.assert_allclose(c.asnumpy(), c_np, rtol=rtol)
-
->>>>>>> c4c61cb7
 
     for device in devices:
         check_device(device)
