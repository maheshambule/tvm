# Licensed to the Apache Software Foundation (ASF) under one
# or more contributor license agreements.  See the NOTICE file
# distributed with this work for additional information
# regarding copyright ownership.  The ASF licenses this file
# to you under the Apache License, Version 2.0 (the
# "License"); you may not use this file except in compliance
# with the License.  You may obtain a copy of the License at
#
#   http://www.apache.org/licenses/LICENSE-2.0
#
# Unless required by applicable law or agreed to in writing,
# software distributed under the License is distributed on an
# "AS IS" BASIS, WITHOUT WARRANTIES OR CONDITIONS OF ANY
# KIND, either express or implied.  See the License for the
# specific language governing permissions and limitations
# under the License.
"""Example code to do convolution."""

import numpy as np
import tvm
from tvm import autotvm
from tvm.autotvm.task.space import FallbackConfigEntity
import topi
import topi.testing
from tvm.contrib.pickle_memoize import memoize
from topi.nn.util import get_pad_tuple
from topi.util import get_const_tuple

from common import get_all_backend, Int8Fallback

oc_block_factor = 4


def verify_conv2d_NCHWc_int8(batch, in_channel, in_size, num_filter, kernel, stride, padding, dilation=1, add_bias=False, add_relu=False):
<<<<<<< HEAD
    print("Workload: (%d, %d, %d, %d, %d, %d, %d, %d)" % (batch, in_channel, in_size, num_filter, kernel, stride, padding, dilation))
=======
    pad_top, pad_left, pad_bottom, pad_right = get_pad_tuple(padding, (kernel, kernel))
    padding_sum = pad_top + pad_left + pad_bottom + pad_right
    print("Workload: (%d, %d, %d, %d, %d, %d, %d, %d)" % (batch, in_channel, in_size, num_filter, kernel, stride, padding_sum, dilation))
>>>>>>> c4c61cb7

    in_height = in_width = in_size

    A = tvm.placeholder((batch, in_channel, in_height, in_width), name='A', dtype='int8')
    W = tvm.placeholder((num_filter, in_channel, kernel, kernel), name='W', dtype='int8')
    bias = tvm.placeholder((num_filter // oc_block_factor, 1, 1, oc_block_factor), name='bias',
                            dtype='int8')

    a_shape = get_const_tuple(A.shape)
    w_shape = get_const_tuple(W.shape)
    bias_shape = get_const_tuple(bias.shape)
    dtype = A.dtype

    @memoize("topi.tests.test_topi_conv2d_int8.verify_conv2d_nchw")
    def get_ref_data():
        a_np = np.random.randint(low=-128, high=127, size=a_shape).astype(dtype)
        w_np = np.random.randint(low=-128, high=128, size=w_shape).astype(dtype)
        b_np = np.random.uniform(size=bias_shape).astype(dtype)
        dw_np = topi.testing.dilate_python(w_np, (1, 1, dilation, dilation))
        c_np = topi.testing.conv2d_nchw_python(a_np, dw_np, stride, padding).astype(dtype)

        # convert to NCHWc
        _, _, out_height, out_width = c_np.shape
        c_np = c_np.reshape((batch, num_filter // oc_block_factor, oc_block_factor, \
                out_height, out_width)).transpose(0, 1, 3, 4, 2)

        if add_bias:
            b_np = np.random.uniform(size=bias_shape).astype(dtype)
            c_np += b_np
        if add_relu:
            c_np = np.maximum(c_np, 0)

        return a_np, w_np, b_np, c_np

    a_np, w_np, b_np, c_np = get_ref_data()

    def check_device(device):
        ctx = tvm.context(device, 0)
        if not ctx.exist:
            print("Skip because %s is not enabled" % device)
            return
        if device == "cuda" and not tvm.contrib.nvcc.have_int8(ctx.compute_version):
            print("Skip because int8 intrinsics are not available")
            return

        print("Running on target: %s" % device)
        with tvm.target.create(device):
<<<<<<< HEAD
            C = topi.nn.conv2d(A, W, (stride, stride), (padding, padding), (dilation, dilation),
=======
            C = topi.nn.conv2d(A, W, (stride, stride), padding, (dilation, dilation),
>>>>>>> c4c61cb7
                               layout='NCHW', out_dtype=dtype)
            if add_bias:
                C = topi.add(C, bias)
            if add_relu:
                C = topi.nn.relu(C)
            s = topi.generic.schedule_conv2d_nchw([C])

        a = tvm.nd.array(a_np, ctx)
        w = tvm.nd.array(w_np, ctx)
        b = tvm.nd.array(b_np, ctx)
        c = tvm.nd.array(np.zeros(get_const_tuple(C.shape), dtype=C.dtype), ctx)
        if add_bias:
            tvm.build(s, [A, W, bias, C], device, name="relu_%d_%d_%d_%d_%d_%d_%d_%d" % (batch, in_channel, in_size, num_filter, kernel, stride, padding_sum, dilation))
            func = tvm.build(s, [A, W, bias, C], device, name="relu_%d_%d_%d_%d_%d_%d_%d_%d" % (batch, in_channel, in_size, num_filter, kernel, stride, padding_sum, dilation))
            func(a, w, b, c)
        else:
            func = tvm.build(s, [A, W, C], device, name="relu_%d_%d_%d_%d_%d_%d_%d_%d" % (batch, in_channel, in_size, num_filter, kernel, stride, padding_sum, dilation))
            func(a, w, c)
        tvm.testing.assert_allclose(c.asnumpy(), c_np, rtol=1e-5)

    for device in ["cuda"]:
        check_device(device)


def test_conv2d_nchw():
    with Int8Fallback():
        # ResNet18 workloads where channels in / out are multiple of oc_block_factor
        verify_conv2d_NCHWc_int8(1,  64,  56,  64, 3, 1, 1)
        verify_conv2d_NCHWc_int8(1,  64,  56,  64, 1, 1, 0)
        verify_conv2d_NCHWc_int8(1,  64,  56, 128, 3, 2, 1)
        verify_conv2d_NCHWc_int8(1,  64,  56, 128, 1, 2, 0)
        verify_conv2d_NCHWc_int8(1, 128,  28, 128, 3, 1, 1)
        verify_conv2d_NCHWc_int8(1, 128,  28, 256, 3, 2, 1)
        verify_conv2d_NCHWc_int8(1, 128,  28, 256, 1, 2, 0)
        verify_conv2d_NCHWc_int8(1, 256,  14, 256, 3, 1, 1)
        verify_conv2d_NCHWc_int8(1, 256,  14, 512, 3, 2, 1)
        verify_conv2d_NCHWc_int8(1, 256,  14, 512, 1, 2, 0)
        verify_conv2d_NCHWc_int8(1, 512,   7, 512, 3, 1, 1)

        # bias, relu
        verify_conv2d_NCHWc_int8(1, 64, 56, 64, 3, 1, 1, add_relu=True)
        verify_conv2d_NCHWc_int8(1, 64, 56, 64, 3, 1, 1, add_bias=True)
        verify_conv2d_NCHWc_int8(1, 64, 56, 64, 3, 1, 1, add_bias=True, add_relu=True)

        # dilation = 2
        verify_conv2d_NCHWc_int8(1, 64, 56, 64, 3, 1, 1, dilation=2)

        # batch size
        verify_conv2d_NCHWc_int8(4, 64, 56, 64, 3, 1, 1)
        verify_conv2d_NCHWc_int8(9, 64, 56, 64, 3, 1, 1)

        # weird workloads
        verify_conv2d_NCHWc_int8(4, 4, 4, 4, 4, 4, 4)

        # inception v3 workloads where channels in / out are multiple of oc_block_factor
        verify_conv2d_NCHWc_int8(1,   32, 149,  32, 3, 1, 0)
        verify_conv2d_NCHWc_int8(1,   32, 147,  64, 3, 1, 1)
        verify_conv2d_NCHWc_int8(1,   64,  73,  80, 1, 1, 0)
        verify_conv2d_NCHWc_int8(1,   80,  73, 192, 3, 1, 0)
        verify_conv2d_NCHWc_int8(1,  192,  35,  64, 1, 1, 0)
        verify_conv2d_NCHWc_int8(1,  192,  35,  48, 1, 1, 0)
        verify_conv2d_NCHWc_int8(1,   48,  35,  64, 5, 1, 2)
        verify_conv2d_NCHWc_int8(1,   64,  35,  96, 3, 1, 1)
        verify_conv2d_NCHWc_int8(1,   96,  35,  96, 3, 1, 1)
        verify_conv2d_NCHWc_int8(1,  192,  35,  32, 1, 1, 0)
        verify_conv2d_NCHWc_int8(1,  256,  35,  64, 1, 1, 0)
        verify_conv2d_NCHWc_int8(1,  256,  35,  48, 1, 1, 0)
        verify_conv2d_NCHWc_int8(1,  288,  35,  64, 1, 1, 0)
        verify_conv2d_NCHWc_int8(1,  288,  35,  48, 1, 1, 0)
        verify_conv2d_NCHWc_int8(1,  288,  35, 384, 3, 2, 0)
        verify_conv2d_NCHWc_int8(1,   96,  35,  96, 3, 2, 0)
        verify_conv2d_NCHWc_int8(1,  768,  17, 192, 1, 1, 0)
        verify_conv2d_NCHWc_int8(1,  768,  17, 128, 1, 1, 0)
        verify_conv2d_NCHWc_int8(1,  128,  17, 128, 1, 1, 0)
        verify_conv2d_NCHWc_int8(1,  128,  17, 192, 7, 1, 3)
        verify_conv2d_NCHWc_int8(1,  128,  17, 128, 7, 1, 3)
        verify_conv2d_NCHWc_int8(1,  128,  17, 192, 1, 1, 0)
        verify_conv2d_NCHWc_int8(1,  768,  17, 160, 1, 1, 0)
        verify_conv2d_NCHWc_int8(1,  160,  17, 160, 1, 1, 0)
        verify_conv2d_NCHWc_int8(1,  160,  17, 192, 7, 1, 3)
        verify_conv2d_NCHWc_int8(1,  160,  17, 160, 7, 1, 3)
        verify_conv2d_NCHWc_int8(1,  160,  17, 192, 1, 1, 0)
        verify_conv2d_NCHWc_int8(1,  192,  17, 192, 1, 1, 0)
        verify_conv2d_NCHWc_int8(1,  192,  17, 192, 7, 1, 3)
        verify_conv2d_NCHWc_int8(1,  192,  17, 320, 3, 2, 0)
        verify_conv2d_NCHWc_int8(1,  192,  17, 192, 3, 2, 0)
        verify_conv2d_NCHWc_int8(1, 1280,   8, 320, 1, 1, 0)
        verify_conv2d_NCHWc_int8(1, 1280,   8, 384, 1, 1, 0)
        verify_conv2d_NCHWc_int8(1,  384,   8, 384, 1, 1, 0)
        verify_conv2d_NCHWc_int8(1,  384,   8, 384, 3, 1, 1)
        verify_conv2d_NCHWc_int8(1, 1280,   8, 448, 1, 1, 0)
        verify_conv2d_NCHWc_int8(1,  448,   8, 384, 3, 1, 1)
        verify_conv2d_NCHWc_int8(1, 1280,   8, 192, 1, 1, 0)
        verify_conv2d_NCHWc_int8(1, 2048,   8, 320, 1, 1, 0)
        verify_conv2d_NCHWc_int8(1, 2048,   8, 384, 1, 1, 0)
        verify_conv2d_NCHWc_int8(1, 2048,   8, 448, 1, 1, 0)
        verify_conv2d_NCHWc_int8(1, 2048,   8, 192, 1, 1, 0)
        verify_conv2d_NCHWc_int8(1, 1024,  19,  84, 3, 1, 1)

        # batch > 1
        verify_conv2d_NCHWc_int8(7,   32, 149,  32, 3, 1, 0)
        verify_conv2d_NCHWc_int8(8,   32, 149,  32, 3, 1, 0)
        verify_conv2d_NCHWc_int8(32,  32, 149,  32, 3, 1, 0)
<<<<<<< HEAD
=======

        # Asymmetric padding
        verify_conv2d_NCHWc_int8(1,  32,   35,  64,  7, 2, (0, 0, 1, 1))
        verify_conv2d_NCHWc_int8(1,  64,    8, 128,  3, 1, (3, 3, 2, 2))
        verify_conv2d_NCHWc_int8(1,  64,    8,  64,  1, 1, (1, 2, 2, 1))
        verify_conv2d_NCHWc_int8(1,  64,   17, 192,  1, 1, (1, 2))
        verify_conv2d_NCHWc_int8(1,  64,    8,  64,  3, 1, (3, 1))
        verify_conv2d_NCHWc_int8(1, 128,    8, 384,  3, 1, (0, 2))
        verify_conv2d_NCHWc_int8(1,  64,    8,  64,  1, 1, "VALID")
        verify_conv2d_NCHWc_int8(1, 388,    8,  64,  3, 1, "VALID")
        verify_conv2d_NCHWc_int8(1, 512,   19,  64,  1, 1, "SAME")
        verify_conv2d_NCHWc_int8(1,  64,   16,  32,  2, 1, "SAME")
        verify_conv2d_NCHWc_int8(1,  64,    8,  64,  3, 1, (1, 2, 2, 1), add_relu=True)
        verify_conv2d_NCHWc_int8(1,  64,    8,  64,  5, 2, (1, 3), add_bias=True)
        verify_conv2d_NCHWc_int8(1,  64,   56,  64,  3, 1, "VALID", add_bias=True, add_relu=True)
        verify_conv2d_NCHWc_int8(1,  64,   56,  64, 24, 1, "SAME", add_bias=True, add_relu=True)

>>>>>>> c4c61cb7

if __name__ == "__main__":
    test_conv2d_nchw()<|MERGE_RESOLUTION|>--- conflicted
+++ resolved
@@ -32,13 +32,9 @@
 
 
 def verify_conv2d_NCHWc_int8(batch, in_channel, in_size, num_filter, kernel, stride, padding, dilation=1, add_bias=False, add_relu=False):
-<<<<<<< HEAD
-    print("Workload: (%d, %d, %d, %d, %d, %d, %d, %d)" % (batch, in_channel, in_size, num_filter, kernel, stride, padding, dilation))
-=======
     pad_top, pad_left, pad_bottom, pad_right = get_pad_tuple(padding, (kernel, kernel))
     padding_sum = pad_top + pad_left + pad_bottom + pad_right
     print("Workload: (%d, %d, %d, %d, %d, %d, %d, %d)" % (batch, in_channel, in_size, num_filter, kernel, stride, padding_sum, dilation))
->>>>>>> c4c61cb7
 
     in_height = in_width = in_size
 
@@ -86,11 +82,7 @@
 
         print("Running on target: %s" % device)
         with tvm.target.create(device):
-<<<<<<< HEAD
-            C = topi.nn.conv2d(A, W, (stride, stride), (padding, padding), (dilation, dilation),
-=======
             C = topi.nn.conv2d(A, W, (stride, stride), padding, (dilation, dilation),
->>>>>>> c4c61cb7
                                layout='NCHW', out_dtype=dtype)
             if add_bias:
                 C = topi.add(C, bias)
@@ -194,8 +186,6 @@
         verify_conv2d_NCHWc_int8(7,   32, 149,  32, 3, 1, 0)
         verify_conv2d_NCHWc_int8(8,   32, 149,  32, 3, 1, 0)
         verify_conv2d_NCHWc_int8(32,  32, 149,  32, 3, 1, 0)
-<<<<<<< HEAD
-=======
 
         # Asymmetric padding
         verify_conv2d_NCHWc_int8(1,  32,   35,  64,  7, 2, (0, 0, 1, 1))
@@ -213,7 +203,6 @@
         verify_conv2d_NCHWc_int8(1,  64,   56,  64,  3, 1, "VALID", add_bias=True, add_relu=True)
         verify_conv2d_NCHWc_int8(1,  64,   56,  64, 24, 1, "SAME", add_bias=True, add_relu=True)
 
->>>>>>> c4c61cb7
 
 if __name__ == "__main__":
     test_conv2d_nchw()