--- conflicted
+++ resolved
@@ -29,10 +29,6 @@
 
     A = tvm.placeholder((batch, in_height, in_width, in_channel), name='A')
     W = tvm.placeholder((kernel, kernel, in_channel, num_filter), name='W')
-<<<<<<< HEAD
-    B = topi.nn.conv2d_nhwc(A, W, stride, padding, dilation)
-=======
->>>>>>> c4c61cb7
 
     a_shape = get_const_tuple(A.shape)
     w_shape = get_const_tuple(W.shape)
