--- conflicted
+++ resolved
@@ -80,11 +80,7 @@
         b = tvm.nd.array(np.zeros(get_const_tuple(B.shape), dtype=dtype), ctx)
         f = tvm.build(s, [A, B], device)
         f(a, b)
-<<<<<<< HEAD
-        tvm.testing.assert_allclose(b.asnumpy(), b_np, rtol=1e-5)
-=======
         tvm.testing.assert_allclose(b.asnumpy(), b_np, rtol=2e-5, atol=1e-5)
->>>>>>> c4c61cb7
 
     for device in get_all_backend():
         check_device(device)
@@ -180,10 +176,6 @@
 
     verify_pool_grad(1, 256, 31, 4, 4, [0, 0, 0, 0], 'avg', False, False, add_relu=True)
     verify_pool_grad(1, 256, 32, 2, 2, [0, 0, 0, 0], 'max', False, add_relu=True)
-<<<<<<< HEAD
-
-=======
->>>>>>> c4c61cb7
 
 
 def verify_global_pool(n, c, h, w, pool_type, layout='NCHW'):
@@ -385,117 +377,10 @@
     verify_pool1d(1, 256, 31, 3, 3, [1, 4], 'max', False)
     verify_pool1d(1, 256, 31, 3, 3, [3, 0], 'max', True)
 
-def verify_adaptive_pool(dshape, out_size, pool_type, layout="NCHW", dtype="float32"):
-    def start_index(index, odim, idim):
-        return int(np.floor(index * idim / odim))
-
-    def end_index(index, odim, idim):
-        return int(np.ceil((index + 1) * idim / odim))
-
-    np_data = np.random.uniform(low=0, high=255, size=dshape).astype(dtype)
-    n, c, h, w = dshape
-    oh, ow = out_size
-    oshape = (n, c) + out_size
-    np_out = np.zeros(oshape).astype(dtype)
-    np_op = np.mean if pool_type == "avg" else np.max
-    for i in range(n):
-        for j in range(c):
-            for k in range(oh):
-                k_start = start_index(k, oh, h)
-                k_end = end_index(k, oh, h)
-                k_sl = slice(k_start, k_end)
-                for l in range(ow):
-                    l_start = start_index(l, ow, w)
-                    l_end = end_index(l, ow, w)
-                    l_sl = slice(l_start, l_end)
-                    np_out[i, j, k, l] = np_op(np_data[i, j, k_sl, l_sl])
-
-    data = tvm.placeholder(dshape, name="data", dtype=dtype)
-    out = topi.nn.adaptive_pool(data, out_size, pool_type, layout)
-    def check_device(device):
-        ctx = tvm.context(device, 0)
-        if not ctx.exist:
-            print("Skip because %s is not enabled" % device)
-            return
-        print("Running on target: %s" % device)
-        with tvm.target.create(device):
-            s = topi.generic.schedule_adaptive_pool(out)
-        a = tvm.nd.array(np_data, ctx)
-        b = tvm.nd.array(np.zeros(get_const_tuple(oshape), dtype=out.dtype), ctx)
-        f = tvm.build(s, [data, out], device)
-        f(a, b)
-        tvm.testing.assert_allclose(b.asnumpy(), np_out, rtol=1e-5)
-
-    for device in get_all_backend():
-        check_device(device)
-
-def test_adaptive_pool():
-    verify_adaptive_pool((1, 3, 224, 224), (1, 1), "max")
-    verify_adaptive_pool((1, 3, 224, 224), (1, 1), "avg")
-    verify_adaptive_pool((1, 14, 56, 78), (34, 13), "max")
-    verify_adaptive_pool((1, 5, 46, 97), (4, 96), "avg")
-
-def verify_pool3d(n, ic, ih, kh, sh, padding, pool_type,
-                  ceil_mode, count_include_pad=True, layout='NCDHW'):
-    id = iw = ih
-    kd = kw = kh
-    sd = sw = sh
-    input_shape = (n, ic, id, ih, iw)
-    kernel = [kd, kh, kw]
-    stride = [sd, sh, sw]
-    A = tvm.placeholder(input_shape, name='A')
-    B = topi.nn.pool3d(A, kernel=kernel, stride=stride, padding=padding,
-                       pool_type=pool_type, ceil_mode=ceil_mode,
-                       layout=layout, count_include_pad=count_include_pad)
-    B = topi.nn.relu(B)
-    dtype = A.dtype
-    output_shape = [int(i) for i in B.shape]
-
-    input_np = np.random.uniform(low=0.001, size=input_shape).astype(dtype)
-    ref_np = topi.testing.pool3d_ncdhw_python(input_np, kernel, stride, padding,
-                                              output_shape, pool_type, count_include_pad, ceil_mode)
-
-    def check_device(device):
-        ctx = tvm.context(device, 0)
-        if not ctx.exist:
-            print("Skip because %s is not enabled" % device)
-            return
-        print("Running on target: %s" % device)
-        with tvm.target.create(device):
-            s = topi.generic.schedule_pool(B, layout)
-
-        a = tvm.nd.array(input_np, ctx)
-        b = tvm.nd.array(np.zeros(get_const_tuple(B.shape), dtype=dtype), ctx)
-        f = tvm.build(s, [A, B], device)
-        f(a, b)
-        tvm.testing.assert_allclose(b.asnumpy(), ref_np, rtol=1e-5)
-
-    for device in get_all_backend():
-        check_device(device)
-
-
-def test_pool3d():
-    verify_pool3d(1, 256, 32, 2, 2, [0, 0, 0, 0, 0, 0], 'avg', False, True)
-    verify_pool3d(1, 256, 31, 3, 3, [1, 1, 2, 2, 2, 1], 'avg', False, True)
-    verify_pool3d(1, 256, 32, 2, 2, [1, 1, 2, 2, 2, 1], 'avg', False, False)
-    verify_pool3d(1, 256, 31, 4, 4, [3, 3, 3, 3, 3, 3], 'avg', False, False)
-    verify_pool3d(1, 256, 31, 4, 4, [0, 0, 0, 0, 0, 0], 'avg', False, False)
-    verify_pool3d(1, 256, 32, 2, 2, [0, 0, 0, 0, 0, 0], 'max', False)
-    verify_pool3d(1, 256, 31, 3, 3, [2, 2, 1, 1, 1, 2], 'max', False)
-    verify_pool3d(1, 256, 31, 3, 3, [2, 2, 1, 1, 1, 2], 'max', True)
-
-    verify_pool3d(1, 256, 31, 3, 3, [2, 1, 0, 5, 4, 3], 'avg', False, True)
-    verify_pool3d(1, 256, 32, 2, 2, [0, 5, 4, 3, 2, 1], 'avg', False, False)
-    verify_pool3d(1, 256, 31, 3, 3, [1, 0, 5, 4, 3, 2], 'max', False)
-    verify_pool3d(1, 256, 31, 3, 3, [3, 2, 1, 0, 5, 4], 'max', True)
-
 
 if __name__ == "__main__":
     test_pool()
-<<<<<<< HEAD
-=======
     test_pool1d()
->>>>>>> c4c61cb7
     test_pool3d()
     test_pool_grad()
     test_global_pool()
