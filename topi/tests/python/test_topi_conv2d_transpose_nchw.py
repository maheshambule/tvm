# Licensed to the Apache Software Foundation (ASF) under one
# or more contributor license agreements.  See the NOTICE file
# distributed with this work for additional information
# regarding copyright ownership.  The ASF licenses this file
# to you under the Apache License, Version 2.0 (the
# "License"); you may not use this file except in compliance
# with the License.  You may obtain a copy of the License at
#
#   http://www.apache.org/licenses/LICENSE-2.0
#
# Unless required by applicable law or agreed to in writing,
# software distributed under the License is distributed on an
# "AS IS" BASIS, WITHOUT WARRANTIES OR CONDITIONS OF ANY
# KIND, either express or implied.  See the License for the
# specific language governing permissions and limitations
# under the License.
"""Test code for transposed convolution."""
import numpy as np
import tvm
import topi
import topi.testing
from tvm.contrib.pickle_memoize import memoize
from topi.util import get_const_tuple

from common import get_all_backend

def verify_conv2d_transpose_nchw(batch, in_channel, in_size, num_filter, kernel, stride, padding):
    in_height, in_width = in_size
    kernel_height, kernel_width = kernel
    stride_height, stride_width = stride
    pad_top, pad_left, pad_bottom, pad_right = padding

    A = tvm.placeholder((batch, in_channel, in_height, in_width), name='A')
    W = tvm.placeholder((in_channel, num_filter, kernel_height, kernel_width), name='W')

    a_shape = get_const_tuple(A.shape)
    w_shape = get_const_tuple(W.shape)
    dtype = A.dtype

    @memoize("topi.tests.test_topi_conv2d_transpose.verify_conv2d_transpose_nchw")
    def get_ref_data():
        a_np = np.random.uniform(size=a_shape).astype(dtype)
        w_np = np.random.uniform(size=w_shape).astype(dtype)
        b_np = topi.testing.conv2d_transpose_nchw_python(a_np, w_np, stride, padding)
        c_np = np.maximum(b_np, 0)
        return a_np, w_np, b_np, c_np

    a_np, w_np, b_np, c_np = get_ref_data()

    def check_device(device):
        ctx = tvm.context(device, 0)
        if not ctx.exist:
            print("Skip because %s is not enabled" % device)
            return
        print("Running on target: %s" % device)
        with tvm.target.create(device):
            B = topi.nn.conv2d_transpose_nchw(A, W,
                                              [stride_height, stride_width],
                                              [pad_top, pad_left, pad_bottom, pad_right],
                                              A.dtype)
            C = topi.nn.relu(B)
            s1 = topi.generic.schedule_conv2d_transpose_nchw([B])
            s2 = topi.generic.schedule_conv2d_transpose_nchw([C])
        a = tvm.nd.array(a_np, ctx)
        w = tvm.nd.array(w_np, ctx)
        b = tvm.nd.array(np.zeros(get_const_tuple(B.shape), dtype=B.dtype), ctx)
        c = tvm.nd.array(np.zeros(get_const_tuple(C.shape), dtype=C.dtype), ctx)

        func1 = tvm.build(s1, [A, W, B], device)
        func2 = tvm.build(s2, [A, W, C], device)
        func1(a, w, b)
        func2(a, w, c)
        tvm.testing.assert_allclose(b.asnumpy(), b_np, rtol=1e-5)
        tvm.testing.assert_allclose(c.asnumpy(), c_np, rtol=1e-5)
<<<<<<< HEAD

=======
>>>>>>> c4c61cb7
    for device in get_all_backend():
        check_device(device)


def test_conv2d_transpose_nchw():
<<<<<<< HEAD
    verify_conv2d_transpose_nchw(1, 3, 224, 32, 3, 1, 0)
    verify_conv2d_transpose_nchw(1, 3, 224, 32, 3, 2, 1)
    verify_conv2d_transpose_nchw(1, 3, 224, 32, 2, 2, 0)
    verify_conv2d_transpose_nchw(1, 32, 32, 128, 5, 1, 0)
    verify_conv2d_transpose_nchw(1, 32, 32, 128, 5, 2, 1)

=======
    verify_conv2d_transpose_nchw(1, 3, (224, 224),  1, (1, 1), (1, 1), (0, 0, 0, 0))
    verify_conv2d_transpose_nchw(1, 3, (224, 224),  32, (3, 3), (1, 1), (0, 0, 0, 0))
    verify_conv2d_transpose_nchw(1, 3, (224, 224),  32, (3, 3), (3, 3), (0, 0, 0, 0))
    verify_conv2d_transpose_nchw(1, 3, (224, 224),  32, (3, 3), (1, 1), (0, 0, 0, 0))
    verify_conv2d_transpose_nchw(1, 3, (224, 224),  32, (3, 3), (2, 2), (1, 1, 1, 1))
    verify_conv2d_transpose_nchw(1, 3, (224, 224),  32, (2, 2), (2, 2), (0, 0, 0, 0))
    verify_conv2d_transpose_nchw(1, 32, (32, 32), 128, (5, 5), (1, 1), (0, 0, 0, 0))
    verify_conv2d_transpose_nchw(1, 32, (32, 32), 128, (5, 5), (2, 2), (1, 1, 1, 1))
    verify_conv2d_transpose_nchw(16, 32, (8192, 1), 8, (31, 1), (2, 1), (14, 0, 15, 0))
    verify_conv2d_transpose_nchw(16, 512, (8, 1), 128, (31, 1), (2, 1), (14, 0, 15, 0))
>>>>>>> c4c61cb7

if __name__ == "__main__":
    test_conv2d_transpose_nchw()<|MERGE_RESOLUTION|>--- conflicted
+++ resolved
@@ -72,23 +72,11 @@
         func2(a, w, c)
         tvm.testing.assert_allclose(b.asnumpy(), b_np, rtol=1e-5)
         tvm.testing.assert_allclose(c.asnumpy(), c_np, rtol=1e-5)
-<<<<<<< HEAD
-
-=======
->>>>>>> c4c61cb7
     for device in get_all_backend():
         check_device(device)
 
 
 def test_conv2d_transpose_nchw():
-<<<<<<< HEAD
-    verify_conv2d_transpose_nchw(1, 3, 224, 32, 3, 1, 0)
-    verify_conv2d_transpose_nchw(1, 3, 224, 32, 3, 2, 1)
-    verify_conv2d_transpose_nchw(1, 3, 224, 32, 2, 2, 0)
-    verify_conv2d_transpose_nchw(1, 32, 32, 128, 5, 1, 0)
-    verify_conv2d_transpose_nchw(1, 32, 32, 128, 5, 2, 1)
-
-=======
     verify_conv2d_transpose_nchw(1, 3, (224, 224),  1, (1, 1), (1, 1), (0, 0, 0, 0))
     verify_conv2d_transpose_nchw(1, 3, (224, 224),  32, (3, 3), (1, 1), (0, 0, 0, 0))
     verify_conv2d_transpose_nchw(1, 3, (224, 224),  32, (3, 3), (3, 3), (0, 0, 0, 0))
@@ -99,7 +87,6 @@
     verify_conv2d_transpose_nchw(1, 32, (32, 32), 128, (5, 5), (2, 2), (1, 1, 1, 1))
     verify_conv2d_transpose_nchw(16, 32, (8192, 1), 8, (31, 1), (2, 1), (14, 0, 15, 0))
     verify_conv2d_transpose_nchw(16, 512, (8, 1), 128, (31, 1), (2, 1), (14, 0, 15, 0))
->>>>>>> c4c61cb7
 
 if __name__ == "__main__":
     test_conv2d_transpose_nchw()