--- conflicted
+++ resolved
@@ -26,13 +26,8 @@
 
 #include <vector>
 
-<<<<<<< HEAD
-#include "tvm/expr.h"
-#include "tvm/expr_operator.h"
-=======
 #include "tvm/tir/expr.h"
 #include "tvm/tir/op.h"
->>>>>>> c4c61cb7
 
 namespace topi {
 namespace detail {
