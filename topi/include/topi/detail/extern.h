--- conflicted
+++ resolved
@@ -24,11 +24,7 @@
 #ifndef TOPI_DETAIL_EXTERN_H_
 #define TOPI_DETAIL_EXTERN_H_
 
-<<<<<<< HEAD
-#include <tvm/operation.h>
-=======
 #include <tvm/te/operation.h>
->>>>>>> c4c61cb7
 #include <vector>
 #include <string>
 
@@ -47,21 +43,12 @@
  *
  * \return The Buffer object
  */
-<<<<<<< HEAD
-inline Buffer DeclExternBuffer(Array<Expr> shape,
-                               DataType dtype,
-                               std::string name) {
-  auto data = var(name, DataType::Handle());
-  auto elem_offset = Expr();
-  return BufferNode::make(data, dtype, shape, Array<Expr>(), elem_offset, name, "",
-=======
 inline Buffer DeclExternBuffer(Array<PrimExpr> shape,
                                DataType dtype,
                                std::string name) {
   auto data = var(name, DataType::Handle());
   auto elem_offset = PrimExpr();
   return BufferNode::make(data, dtype, shape, Array<PrimExpr>(), elem_offset, name, "",
->>>>>>> c4c61cb7
                           -1, 0, kDefault);
 }
 
@@ -89,11 +76,7 @@
  * be one output Tensor for each element of out_shapes, with dtype equal to the corresponding
  * element of out_types.
  */
-<<<<<<< HEAD
-inline Array<Tensor> make_extern(const Array< Array<Expr> >& out_shapes,
-=======
 inline Array<Tensor> make_extern(const Array< Array<PrimExpr> >& out_shapes,
->>>>>>> c4c61cb7
                                  const std::vector<DataType>& out_types,
                                  const Array<Tensor>& inputs,
                                  FExtern fextern,
@@ -136,14 +119,6 @@
  */
 inline PrimExpr pack_buffer(Buffer buf) {
   CHECK_GT(buf->shape.size(), 0) << "buf shape must have at least one element";
-<<<<<<< HEAD
-  auto shape = tvm::ir::Call::make(DataType::Handle(), tvm::ir::intrinsic::tvm_stack_make_shape,
-                                   buf->shape, tvm::ir::Call::CallType::Intrinsic);
-  Expr strides;
-  if (buf->strides.size() > 0) {
-    strides = tvm::ir::Call::make(DataType::Handle(), tvm::ir::intrinsic::tvm_stack_make_shape,
-                                  buf->shape, tvm::ir::Call::CallType::Intrinsic);
-=======
   auto shape = tvm::tir::CallNode::make(
       DataType::Handle(), tvm::tir::intrinsic::tvm_stack_make_shape,
       buf->shape, tvm::tir::CallNode::CallType::Intrinsic);
@@ -152,7 +127,6 @@
     strides = tvm::tir::CallNode::make(
         DataType::Handle(), tvm::tir::intrinsic::tvm_stack_make_shape,
         buf->shape, tvm::tir::CallNode::CallType::Intrinsic);
->>>>>>> c4c61cb7
   } else {
     strides = 0;
   }
@@ -164,13 +138,8 @@
     make_const(buf->dtype, 0),
     buf->elem_offset
   };
-<<<<<<< HEAD
-  return tvm::ir::Call::make(DataType::Handle(), tvm::ir::intrinsic::tvm_stack_make_array,
-                             pack_args, tvm::ir::Call::CallType::Intrinsic);
-=======
   return tvm::tir::CallNode::make(DataType::Handle(), tvm::tir::intrinsic::tvm_stack_make_array,
                              pack_args, tvm::tir::CallNode::CallType::Intrinsic);
->>>>>>> c4c61cb7
 }
 
 /*!
@@ -182,15 +151,9 @@
  *
  * \return An expression representing the invocation
  */
-<<<<<<< HEAD
-inline Expr call_packed(Array<Expr> args) {
-  return tvm::ir::Call::make(DataType::Int(32), tvm::ir::intrinsic::tvm_call_packed,
-                             args, tvm::ir::Call::CallType::Intrinsic);
-=======
 inline PrimExpr call_packed(Array<PrimExpr> args) {
   return tvm::tir::CallNode::make(DataType::Int(32), tvm::tir::intrinsic::tvm_call_packed,
                              args, tvm::tir::CallNode::CallType::Intrinsic);
->>>>>>> c4c61cb7
 }
 
 }  // namespace detail
