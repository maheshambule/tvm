/*
 * Licensed to the Apache Software Foundation (ASF) under one
 * or more contributor license agreements.  See the NOTICE file
 * distributed with this work for additional information
 * regarding copyright ownership.  The ASF licenses this file
 * to you under the Apache License, Version 2.0 (the
 * "License"); you may not use this file except in compliance
 * with the License.  You may obtain a copy of the License at
 *
 *   http://www.apache.org/licenses/LICENSE-2.0
 *
 * Unless required by applicable law or agreed to in writing,
 * software distributed under the License is distributed on an
 * "AS IS" BASIS, WITHOUT WARRANTIES OR CONDITIONS OF ANY
 * KIND, either express or implied.  See the License for the
 * specific language governing permissions and limitations
 * under the License.
 */

/*!
 * \brief Detail broadcast.
 * \file topi/detail/broadcast.h
 */
#ifndef TOPI_DETAIL_BROADCAST_H_
#define TOPI_DETAIL_BROADCAST_H_

#include <tvm/te/operation.h>
#include <topi/detail/constant_utils.h>

#include <algorithm>
#include <deque>
#include <string>

<<<<<<< HEAD
#include "tvm/ir_pass.h"
#include "tvm/operation.h"
#include "tvm/expr_operator.h"
#include "topi/detail/constant_utils.h"

=======
>>>>>>> c4c61cb7
namespace topi {
namespace detail {

struct BroadcastHelper {
  std::deque<tvm::PrimExpr> common_shape;
  std::deque<tvm::tir::Var> all_vars;
  std::deque<tvm::tir::Var> vars1;
  std::deque<tvm::tir::Var> vars2;
};

inline BroadcastHelper BroadcastShape(const tvm::Array<tvm::PrimExpr>& shape1,
                                      const tvm::Array<tvm::PrimExpr>& shape2) {
  BroadcastHelper bh;
  int s1_size = shape1.size();
  int s2_size = shape2.size();
  tvm::PrimExpr one(1);
  int i;
  for (i = 1; i <= std::min(s1_size, s2_size); ++i) {
    // TODO(@icemelon9): Need to revisit this part
<<<<<<< HEAD
    const Variable* var1 = shape1[s1_size - i].as<Variable>();
    const Variable* var2 = shape2[s2_size - i].as<Variable>();
    bh.all_vars.push_front(tvm::Var());
=======
    const VarNode* var1 = shape1[s1_size - i].as<VarNode>();
    const VarNode* var2 = shape2[s2_size - i].as<VarNode>();
    bh.all_vars.push_front(tvm::tir::Var());
>>>>>>> c4c61cb7
    if (topi::detail::EqualCheck(shape1[s1_size - i], shape2[s2_size - i])) {
      bh.common_shape.push_front(shape1[s1_size - i]);
      bh.vars1.push_front(bh.all_vars[0]);
      bh.vars2.push_front(bh.all_vars[0]);
    } else if (topi::detail::EqualCheck(one, shape1[s1_size - i])) {
      CHECK(!topi::detail::EqualCheck(one, shape2[s2_size - i]));
      bh.common_shape.push_front(shape2[s2_size - i]);
      bh.vars2.push_front(bh.all_vars[0]);
    } else if (topi::detail::EqualCheck(one, shape2[s2_size - i])) {
      bh.common_shape.push_front(shape1[s1_size - i]);
      bh.vars1.push_front(bh.all_vars[0]);
    } else if (var1 && var2) {
      bh.common_shape.push_front(max(shape1[s1_size - i], shape2[s2_size - i]));
      bh.vars1.push_front(bh.all_vars[0]);
      bh.vars2.push_front(bh.all_vars[0]);
    } else if (var1) {
      bh.common_shape.push_front(shape2[s2_size - i]);
      bh.vars2.push_front(bh.all_vars[0]);
      bh.vars1.push_front(bh.all_vars[0]);
    } else if (var2) {
      bh.common_shape.push_front(shape1[s1_size - i]);
      bh.vars1.push_front(bh.all_vars[0]);
      bh.vars2.push_front(bh.all_vars[0]);
    } else {
      CHECK(false) << "Incompatible broadcast dims: " << shape1[s1_size - i]
                   << " and " << shape2[s2_size - i] << " in: "
                   << tvm::Array<tvm::PrimExpr>(shape1.begin(), shape1.end())
                   << " and "
                   << tvm::Array<tvm::PrimExpr>(shape2.begin(), shape2.end());
    }
  }
  // Remaining dimensions whether on shape1 or shape2 can always be completed
  auto max_size = std::max(s1_size, s2_size);
  auto& shape = (s1_size > s2_size) ? shape1 : shape2;
  auto& vars = (s1_size > s2_size) ? bh.vars1 : bh.vars2;
  for (; i <= max_size; ++i) {
    bh.all_vars.push_front(tvm::tir::Var());
    bh.common_shape.push_front(shape[max_size - i]);
    vars.push_front(bh.all_vars[0]);
  }
  return bh;
}

<<<<<<< HEAD
inline tvm::Array<tvm::Expr> InputIndexFromBroadcast(
    const tvm::Array<tvm::Var>& ovars,
    const tvm::Tensor& T,
    const std::deque<tvm::Var>& my_vars,
    const std::deque<tvm::Var>& all_vars) {
  tvm::Array<tvm::Expr> ivars;
=======
inline tvm::Array<tvm::PrimExpr> InputIndexFromBroadcast(
    const tvm::Array<tvm::tir::Var>& ovars,
    const tvm::te::Tensor& T,
    const std::deque<tvm::tir::Var>& my_vars,
    const std::deque<tvm::tir::Var>& all_vars) {
  tvm::Array<tvm::PrimExpr> ivars;
>>>>>>> c4c61cb7
  CHECK_EQ(ovars.size(), all_vars.size());
  // N^2, could use a map but NBD.
  size_t expected_dims = T->shape.size();
  for (size_t i = 0; i < ovars.size(); ++i) {
    bool found = false;
    for (size_t j = 0; j < my_vars.size(); ++j) {
      if (all_vars[i].same_as(my_vars[j])) {
        ivars.push_back(ovars[i]);
        found = true;
        break;
      }
    }
    // Only inject 0 here if we have not yet reached the dimension of I
    // (i.e. this must be a 1)
    if (!found && (ovars.size() - i) <= expected_dims) {
<<<<<<< HEAD
      ivars.push_back(tvm::make_zero(ovars[i].dtype()));
=======
      ivars.push_back(tvm::tir::make_zero(ovars[i].dtype()));
>>>>>>> c4c61cb7
    }
  }
  CHECK(expected_dims == ivars.size());
  return ivars;
}

template <typename FBinaryExpr>
<<<<<<< HEAD
inline tvm::Tensor WithBroadcast(FBinaryExpr op,
                                 const tvm::Tensor& A,
                                 const tvm::Tensor& B,
=======
inline tvm::te::Tensor WithBroadcast(FBinaryExpr op,
                                 const tvm::te::Tensor& A,
                                 const tvm::te::Tensor& B,
>>>>>>> c4c61cb7
                                 const std::string& name = "tensor",
                                 const std::string& tag = "") {
  auto bh = BroadcastShape(A->shape, B->shape);
  auto l = [&](tvm::Array<tvm::tir::Var> ovars) {
    return op(A(InputIndexFromBroadcast(ovars, A, bh.vars1, bh.all_vars)),
              B(InputIndexFromBroadcast(ovars, B, bh.vars2, bh.all_vars)));
  };
  return tvm::te::compute(
      tvm::Array<tvm::PrimExpr>(bh.common_shape.begin(), bh.common_shape.end()),
      l,
      name,
      tag);
}

}  // namespace detail
}  // namespace topi

#endif  // TOPI_DETAIL_BROADCAST_H_<|MERGE_RESOLUTION|>--- conflicted
+++ resolved
@@ -31,14 +31,6 @@
 #include <deque>
 #include <string>
 
-<<<<<<< HEAD
-#include "tvm/ir_pass.h"
-#include "tvm/operation.h"
-#include "tvm/expr_operator.h"
-#include "topi/detail/constant_utils.h"
-
-=======
->>>>>>> c4c61cb7
 namespace topi {
 namespace detail {
 
@@ -58,15 +50,9 @@
   int i;
   for (i = 1; i <= std::min(s1_size, s2_size); ++i) {
     // TODO(@icemelon9): Need to revisit this part
-<<<<<<< HEAD
-    const Variable* var1 = shape1[s1_size - i].as<Variable>();
-    const Variable* var2 = shape2[s2_size - i].as<Variable>();
-    bh.all_vars.push_front(tvm::Var());
-=======
     const VarNode* var1 = shape1[s1_size - i].as<VarNode>();
     const VarNode* var2 = shape2[s2_size - i].as<VarNode>();
     bh.all_vars.push_front(tvm::tir::Var());
->>>>>>> c4c61cb7
     if (topi::detail::EqualCheck(shape1[s1_size - i], shape2[s2_size - i])) {
       bh.common_shape.push_front(shape1[s1_size - i]);
       bh.vars1.push_front(bh.all_vars[0]);
@@ -110,21 +96,12 @@
   return bh;
 }
 
-<<<<<<< HEAD
-inline tvm::Array<tvm::Expr> InputIndexFromBroadcast(
-    const tvm::Array<tvm::Var>& ovars,
-    const tvm::Tensor& T,
-    const std::deque<tvm::Var>& my_vars,
-    const std::deque<tvm::Var>& all_vars) {
-  tvm::Array<tvm::Expr> ivars;
-=======
 inline tvm::Array<tvm::PrimExpr> InputIndexFromBroadcast(
     const tvm::Array<tvm::tir::Var>& ovars,
     const tvm::te::Tensor& T,
     const std::deque<tvm::tir::Var>& my_vars,
     const std::deque<tvm::tir::Var>& all_vars) {
   tvm::Array<tvm::PrimExpr> ivars;
->>>>>>> c4c61cb7
   CHECK_EQ(ovars.size(), all_vars.size());
   // N^2, could use a map but NBD.
   size_t expected_dims = T->shape.size();
@@ -140,11 +117,7 @@
     // Only inject 0 here if we have not yet reached the dimension of I
     // (i.e. this must be a 1)
     if (!found && (ovars.size() - i) <= expected_dims) {
-<<<<<<< HEAD
-      ivars.push_back(tvm::make_zero(ovars[i].dtype()));
-=======
       ivars.push_back(tvm::tir::make_zero(ovars[i].dtype()));
->>>>>>> c4c61cb7
     }
   }
   CHECK(expected_dims == ivars.size());
@@ -152,15 +125,9 @@
 }
 
 template <typename FBinaryExpr>
-<<<<<<< HEAD
-inline tvm::Tensor WithBroadcast(FBinaryExpr op,
-                                 const tvm::Tensor& A,
-                                 const tvm::Tensor& B,
-=======
 inline tvm::te::Tensor WithBroadcast(FBinaryExpr op,
                                  const tvm::te::Tensor& A,
                                  const tvm::te::Tensor& B,
->>>>>>> c4c61cb7
                                  const std::string& name = "tensor",
                                  const std::string& tag = "") {
   auto bh = BroadcastShape(A->shape, B->shape);
