--- conflicted
+++ resolved
@@ -24,18 +24,11 @@
 #ifndef TOPI_CUDA_SOFTMAX_H_
 #define TOPI_CUDA_SOFTMAX_H_
 
-<<<<<<< HEAD
-#include "topi/tags.h"
-#include "topi/detail/fuse.h"
-#include "tvm/operation.h"
-#include "tvm/build_module.h"
-=======
 #include <tvm/te/operation.h>
 #include <tvm/te/schedule_pass.h>
 #include <tvm/target/generic_func.h>
 #include <topi/tags.h>
 #include <topi/detail/fuse.h>
->>>>>>> c4c61cb7
 
 namespace topi {
 using namespace tvm;
@@ -59,15 +52,9 @@
   auto s = create_schedule(out_ops);
 
   auto softmax = outs[0];
-<<<<<<< HEAD
-  tvm::Tensor max_elem;
-  tvm::Tensor expsum;
-  tvm::Tensor exp;
-=======
   tvm::te::Tensor max_elem;
   tvm::te::Tensor expsum;
   tvm::te::Tensor exp;
->>>>>>> c4c61cb7
   bool has_exp = false;
 
   auto tag = softmax->op.as<ComputeOpNode>()->tag;
@@ -86,10 +73,6 @@
   int num_thread = 64;
   auto block_x = tvm::te::thread_axis(Range(), "blockIdx.x");
   auto thread_x = tvm::te::thread_axis(Range(0, num_thread), "threadIdx.x");
-
-  if (has_exp) {
-    s[exp].bind(exp->op.as<ComputeOpNode>()->axis[0], block_x);
-  }
 
   if (has_exp) {
     s[exp].bind(exp->op.as<ComputeOpNode>()->axis[0], block_x);
