--- conflicted
+++ resolved
@@ -24,15 +24,6 @@
 #ifndef TOPI_CUDA_DENSE_H_
 #define TOPI_CUDA_DENSE_H_
 
-<<<<<<< HEAD
-#include "tvm/operation.h"
-#include "tvm/build_module.h"
-#include "topi/tags.h"
-#include "topi/detail/array_utils.h"
-#include "topi/nn/dense.h"
-#include "topi/contrib/cublas.h"
-#include "topi/generic/extern.h"
-=======
 #include <tvm/te/operation.h>
 #include <tvm/te/schedule_pass.h>
 #include <tvm/target/generic_func.h>
@@ -41,7 +32,6 @@
 #include <topi/nn/dense.h>
 #include <topi/contrib/cublas.h>
 #include <topi/generic/extern.h>
->>>>>>> c4c61cb7
 
 namespace topi {
 using namespace tvm;
@@ -59,17 +49,10 @@
 *
 * \return Tensor with shape [batch, out_dim]
 */
-<<<<<<< HEAD
-inline tvm::Tensor dense_cuda(const Target& target,
-                              const tvm::Tensor& data,
-                              const tvm::Tensor& weight,
-                              const tvm::Tensor& bias,
-=======
 inline tvm::te::Tensor dense_cuda(const Target& target,
                               const tvm::te::Tensor& data,
                               const tvm::te::Tensor& weight,
                               const tvm::te::Tensor& bias,
->>>>>>> c4c61cb7
                               const DataType& out_dtype) {
   CHECK_EQ(data->shape.size(), 2) << "dense requires 2-D data";
   CHECK_EQ(weight->shape.size(), 2) << "dense requires 2-D weight";
