/*
 * Licensed to the Apache Software Foundation (ASF) under one
 * or more contributor license agreements.  See the NOTICE file
 * distributed with this work for additional information
 * regarding copyright ownership.  The ASF licenses this file
 * to you under the Apache License, Version 2.0 (the
 * "License"); you may not use this file except in compliance
 * with the License.  You may obtain a copy of the License at
 *
 *   http://www.apache.org/licenses/LICENSE-2.0
 *
 * Unless required by applicable law or agreed to in writing,
 * software distributed under the License is distributed on an
 * "AS IS" BASIS, WITHOUT WARRANTIES OR CONDITIONS OF ANY
 * KIND, either express or implied.  See the License for the
 * specific language governing permissions and limitations
 * under the License.
 */

/*!
 * \file generic/extern.h
 * \brief Schedule for extern followed by injective ops
 */
#ifndef TOPI_GENERIC_EXTERN_H_
#define TOPI_GENERIC_EXTERN_H_

<<<<<<< HEAD
#include "topi/tags.h"
#include "topi/detail/fuse.h"
#include "tvm/operation.h"
#include "tvm/build_module.h"
#include "injective.h"
=======
#include <tvm/te/operation.h>
#include <tvm/te/schedule_pass.h>
#include <tvm/target/generic_func.h>
#include <topi/tags.h>
#include <topi/detail/fuse.h>
#include <topi/generic/injective.h>
>>>>>>> c4c61cb7

namespace topi {
using namespace tvm;
using namespace tvm::te;

namespace generic {
/*!
* \brief Schedule an extern op followed by injective operations
*
* \param target The target to generate a schedule for.
* \param outs The output tensors.
*
* \return A schedule for the op.
*/
inline Schedule schedule_extern(const Target& target, Array<Tensor> outs) {
  Array<Operation> out_ops;
  for (auto t : outs) {
    out_ops.push_back(t->op);
  }
  auto s = create_schedule(out_ops);

<<<<<<< HEAD
  tvm::schedule::AutoInlineInjective(s);
=======
  tvm::te::AutoInlineInjective(s);
>>>>>>> c4c61cb7
  for (auto out : outs) {
    if (out->op->IsInstance<ExternOpNode>()) {
      continue;
    }
    tvm::GenericFunc::Get("schedule_injective_from_existing")(s, out);
  }

  return s;
}

}  // namespace generic
}  // namespace topi
#endif  // TOPI_GENERIC_EXTERN_H_<|MERGE_RESOLUTION|>--- conflicted
+++ resolved
@@ -24,20 +24,12 @@
 #ifndef TOPI_GENERIC_EXTERN_H_
 #define TOPI_GENERIC_EXTERN_H_
 
-<<<<<<< HEAD
-#include "topi/tags.h"
-#include "topi/detail/fuse.h"
-#include "tvm/operation.h"
-#include "tvm/build_module.h"
-#include "injective.h"
-=======
 #include <tvm/te/operation.h>
 #include <tvm/te/schedule_pass.h>
 #include <tvm/target/generic_func.h>
 #include <topi/tags.h>
 #include <topi/detail/fuse.h>
 #include <topi/generic/injective.h>
->>>>>>> c4c61cb7
 
 namespace topi {
 using namespace tvm;
@@ -59,11 +51,7 @@
   }
   auto s = create_schedule(out_ops);
 
-<<<<<<< HEAD
-  tvm::schedule::AutoInlineInjective(s);
-=======
   tvm::te::AutoInlineInjective(s);
->>>>>>> c4c61cb7
   for (auto out : outs) {
     if (out->op->IsInstance<ExternOpNode>()) {
       continue;
