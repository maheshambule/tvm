/*
 * Licensed to the Apache Software Foundation (ASF) under one
 * or more contributor license agreements.  See the NOTICE file
 * distributed with this work for additional information
 * regarding copyright ownership.  The ASF licenses this file
 * to you under the Apache License, Version 2.0 (the
 * "License"); you may not use this file except in compliance
 * with the License.  You may obtain a copy of the License at
 *
 *   http://www.apache.org/licenses/LICENSE-2.0
 *
 * Unless required by applicable law or agreed to in writing,
 * software distributed under the License is distributed on an
 * "AS IS" BASIS, WITHOUT WARRANTIES OR CONDITIONS OF ANY
 * KIND, either express or implied.  See the License for the
 * specific language governing permissions and limitations
 * under the License.
 */

/*!
 * \brief Pooling op constructions
 * \file nn/pooling.h
 */
#ifndef TOPI_NN_POOLING_H_
#define TOPI_NN_POOLING_H_

<<<<<<< HEAD
=======
#include <topi/detail/pad_utils.h>
#include <topi/nn.h>
#include <topi/reduction.h>
#include <topi/tags.h>
#include <tvm/tir/ir_pass.h>

>>>>>>> c4c61cb7
#include <algorithm>
#include <string>
#include <vector>

<<<<<<< HEAD
#include "topi/detail/pad_utils.h"
#include "topi/nn.h"
#include "topi/reduction.h"
#include "topi/tags.h"
#include "tvm/ir_pass.h"

=======
>>>>>>> c4c61cb7
namespace topi {
namespace nn {
using namespace tvm;
using namespace tvm::te;

/*! \brief Pooling type */
enum PoolType : int {
  kAvgPool,
  kMaxPool,
};


/*!
* \brief Perform pooling on height and width dimension of data.
*
* \param x The input tensor
* \param kernel_size Vector of two ints: {kernel_height, kernel_width}
* \param stride_size Vector of two ints: {stride_height, stride_width}
* \param padding_size Vector of two ints: {padding_height, padding_width}
* \param pool_type The type of pooling operator
* \param ceil_mode Whether to use ceil when calculating the output size
* \param height_axis index of the height dimension
* \param width_axis index of the width dimension
* \param count_include_pad Whether include padding in the calculation
*
* \return The output tensor in same layout order
*/
inline Tensor pool_impl(const Tensor& x,
                        const Array<PrimExpr>& kernel_size,
                        const Array<PrimExpr>& stride_size,
                        const Array<PrimExpr>& padding_size,
                        PoolType pool_type,
                        bool ceil_mode,
                        const size_t height_axis,
                        const size_t width_axis,
                        bool count_include_pad) {
  CHECK(x->shape.size() >= 2) << "Pooling input must >= 2-D (H, W)";
  CHECK_EQ(kernel_size.size(), 2) << "Pooling kernel_size must have 2 elements";
  CHECK_EQ(stride_size.size(), 2) << "Pooling stride_size must have 2 elements";
  CHECK_EQ(padding_size.size(), 4) << "Pooling padding_size must have 4 elements";

  auto kernel_height = cast(DataType::DataType::Int(32), kernel_size[0]);
  auto kernel_width = cast(DataType::DataType::Int(32), kernel_size[1]);
  auto stride_height = cast(DataType::DataType::Int(32), stride_size[0]);
  auto stride_width = cast(DataType::DataType::Int(32), stride_size[1]);

  auto height = x->shape[height_axis];
  auto width = x->shape[width_axis];

  auto pad_top = cast(DataType::DataType::Int(32), padding_size[0]);
  auto pad_left = cast(DataType::DataType::Int(32), padding_size[1]);
  auto pad_bottom = cast(DataType::DataType::Int(32), padding_size[2]);
  auto pad_right = cast(DataType::DataType::Int(32), padding_size[3]);

  if (ceil_mode) {
    // Additional padding to ensure we do ceil instead of floor when
    // dividing by stride.
    pad_bottom += stride_height - 1;
    pad_right += stride_width - 1;
  }

  Array<PrimExpr> pad_before(std::vector<PrimExpr>(x->shape.size(), 0));
  pad_before.Set(height_axis, pad_top);
  pad_before.Set(width_axis, pad_left);

  Array<PrimExpr> pad_after(std::vector<PrimExpr>(x->shape.size(), 0));
  pad_after.Set(height_axis, pad_bottom);
  pad_after.Set(width_axis, pad_right);

<<<<<<< HEAD
  auto out_height = tvm::ir::Simplify(
      indexdiv(height - kernel_height + pad_top + pad_bottom, stride_height) + 1);
  auto out_width = tvm::ir::Simplify(
=======
  auto out_height = tvm::tir::Simplify(
      indexdiv(height - kernel_height + pad_top + pad_bottom, stride_height) + 1);
  auto out_width = tvm::tir::Simplify(
>>>>>>> c4c61cb7
      indexdiv(width - kernel_width + pad_left + pad_right, stride_width) + 1);

  auto dheight = tvm::te::reduce_axis(Range(0, kernel_height));
  auto dwidth = tvm::te::reduce_axis(Range(0, kernel_width));

  Array<PrimExpr> out_shape = x->shape;
  out_shape.Set(height_axis, out_height);
  out_shape.Set(width_axis, out_width);

  const int64_t *padding_h0 = as_const_int(pad_top);
  const int64_t *padding_w0 = as_const_int(pad_left);
  const int64_t *padding_h1 = as_const_int(pad_bottom);
  const int64_t *padding_w1 = as_const_int(pad_right);
  const bool do_pad = ((padding_h0 && *padding_h0) || (padding_w0 && *padding_w0)) ||
                      ((padding_h1 && *padding_h1) || (padding_w1 && *padding_w1));

  if (pool_type == kMaxPool) {
    auto temp = do_pad ? pad(
        x, pad_before, pad_after, tvm::min_value(x->dtype), "pad_temp") : x;
<<<<<<< HEAD
    return tvm::compute(out_shape, [&](const Array<Var>& output) {
      Array<Expr> indices;
=======
    return tvm::te::compute(out_shape, [&](const Array<Var>& output) {
      Array<PrimExpr> indices;
>>>>>>> c4c61cb7
      for (const Var& var : output) indices.push_back(var);
      indices.Set(height_axis, output[height_axis] * stride_height + dheight);
      indices.Set(width_axis, output[width_axis] * stride_width + dwidth);
      return tvm::max(temp(indices), { dheight, dwidth });
    }, "tensor", "pool_max");
  } else if (pool_type == kAvgPool) {
    // Pad the inputs
    auto temp = do_pad ? pad(x, pad_before, pad_after, 0, "pad_temp") : x;

    // TVM compute for summing the pooling window.
<<<<<<< HEAD
    auto pool_sum = tvm::compute(out_shape,
    [&](const Array<Var>& output) {
      Array<Expr> indices;
=======
    auto pool_sum = tvm::te::compute(out_shape,
    [&](const Array<Var>& output) {
      Array<PrimExpr> indices;
>>>>>>> c4c61cb7
      for (const Var& var : output) indices.push_back(var);
      indices.Set(height_axis, output[height_axis] * stride_height + dheight);
      indices.Set(width_axis, output[width_axis] * stride_width + dwidth);
      return tvm::sum(temp(indices), { dheight, dwidth });
    }, "tensor", "pool_sum");

    // TVM compute for dividing the reduced window sum by kernel size.
<<<<<<< HEAD
    return tvm::compute(out_shape,
    [&](const Array<Var>& output) {
      Array<Expr> indices;
=======
    return tvm::te::compute(out_shape,
    [&](const Array<Var>& output) {
      Array<PrimExpr> indices;
>>>>>>> c4c61cb7
      for (const Var& var : output) indices.push_back(var);
      if (count_include_pad) {
        return div(pool_sum(indices), (kernel_height * kernel_width));
      } else {
<<<<<<< HEAD
        Expr h_start = output[height_axis] * stride_height - pad_top;
        Expr w_start = output[width_axis] * stride_width - pad_left;
        Expr h_end = ir::Min::make(h_start + kernel_height, height);
        Expr w_end = ir::Min::make(w_start + kernel_width, width);
        h_start = ir::Max::make(h_start, make_const(DataType::DataType::Int(32), 0));
        w_start = ir::Max::make(w_start, make_const(DataType::DataType::Int(32), 0));
        Expr divide_factor = ir::Max::make((h_end - h_start) * (w_end - w_start),
=======
        PrimExpr h_start = output[height_axis] * stride_height - pad_top;
        PrimExpr w_start = output[width_axis] * stride_width - pad_left;
        PrimExpr h_end = tir::MinNode::make(h_start + kernel_height, height);
        PrimExpr w_end = tir::MinNode::make(w_start + kernel_width, width);
        h_start = tir::MaxNode::make(h_start, make_const(DataType::DataType::Int(32), 0));
        w_start = tir::MaxNode::make(w_start, make_const(DataType::DataType::Int(32), 0));
        PrimExpr divide_factor = tir::MaxNode::make((h_end - h_start) * (w_end - w_start),
>>>>>>> c4c61cb7
                                           make_const(DataType::DataType::Int(32), 1));
        return div(pool_sum(indices), divide_factor);
      }
    }, "tensor", kElementWise);
  } else {
    LOG(ERROR) << "Unrecognized pool_type: " << pool_type;
    return x;
  }
}

<<<<<<< HEAD
inline Tensor pool_grad_impl(const Tensor& out_grad, const Tensor& x,
                             const Array<Expr>& kernel_size, const Array<Expr>& stride_size,
                             const Array<Expr>& padding_size, PoolType pool_type, bool ceil_mode,
=======
inline Tensor pool_grad_impl(const Tensor& out_grad,
                             const Tensor& x,
                             const Array<PrimExpr>& kernel_size,
                             const Array<PrimExpr>& stride_size,
                             const Array<PrimExpr>& padding_size,
                             PoolType pool_type, bool ceil_mode,
>>>>>>> c4c61cb7
                             const size_t height_axis, const size_t width_axis,
                             bool count_include_pad) {
  CHECK(out_grad->shape.size() >= 2) << "Pooling grad output must >= 2-D (H, W)";
  CHECK(x->shape.size() >= 2) << "Pooling input must >= 2-D (H, W)";
  CHECK_EQ(kernel_size.size(), 2) << "Pooling kernel_size must have 2 elements";
  CHECK_EQ(stride_size.size(), 2) << "Pooling stride_size must have 2 elements";
  CHECK_EQ(padding_size.size(), 4) << "Pooling padding_size must have 4 elements";

  auto kernel_height = cast(DataType::DataType::Int(32), kernel_size[0]);
  auto kernel_width = cast(DataType::DataType::Int(32), kernel_size[1]);
  auto stride_height = cast(DataType::DataType::Int(32), stride_size[0]);
  auto stride_width = cast(DataType::DataType::Int(32), stride_size[1]);

  auto height = x->shape[height_axis];
  auto width = x->shape[width_axis];

  auto pad_top = cast(DataType::DataType::Int(32), padding_size[0]);
  auto pad_left = cast(DataType::DataType::Int(32), padding_size[1]);
  auto pad_bottom = cast(DataType::DataType::Int(32), padding_size[2]);
  auto pad_right = cast(DataType::DataType::Int(32), padding_size[3]);

  if (ceil_mode) {
    // Additional padding to ensure we do ceil instead of floor when
    // dividing by stride.
    pad_bottom += stride_height - 1;
    pad_right += stride_width - 1;
  }

<<<<<<< HEAD
  Array<Expr> pad_before(std::vector<Expr>(x->shape.size(), 0));
  pad_before.Set(height_axis, pad_top);
  pad_before.Set(width_axis, pad_left);

  Array<Expr> pad_after(std::vector<Expr>(x->shape.size(), 0));
=======
  Array<PrimExpr> pad_before(std::vector<PrimExpr>(x->shape.size(), 0));
  pad_before.Set(height_axis, pad_top);
  pad_before.Set(width_axis, pad_left);

  Array<PrimExpr> pad_after(std::vector<PrimExpr>(x->shape.size(), 0));
>>>>>>> c4c61cb7
  pad_after.Set(height_axis, pad_bottom);
  pad_after.Set(width_axis, pad_right);

  auto out_height =
<<<<<<< HEAD
      tvm::ir::Simplify((height - kernel_height + pad_top + pad_bottom) / stride_height + 1);
  auto out_width =
      tvm::ir::Simplify((width - kernel_width + pad_left + pad_right) / stride_width + 1);

  auto dheight = tvm::reduce_axis(Range(0, kernel_height));
  auto dwidth = tvm::reduce_axis(Range(0, kernel_width));

  Array<Expr> out_shape = x->shape;
=======
      tvm::tir::Simplify((height - kernel_height + pad_top + pad_bottom) / stride_height + 1);
  auto out_width =
      tvm::tir::Simplify((width - kernel_width + pad_left + pad_right) / stride_width + 1);

  auto dheight = tvm::te::reduce_axis(Range(0, kernel_height));
  auto dwidth = tvm::te::reduce_axis(Range(0, kernel_width));

  Array<PrimExpr> out_shape = x->shape;
>>>>>>> c4c61cb7
  out_shape.Set(height_axis, out_height);
  out_shape.Set(width_axis, out_width);

  const int64_t* padding_h0 = as_const_int(pad_top);
  const int64_t* padding_w0 = as_const_int(pad_left);
  const int64_t* padding_h1 = as_const_int(pad_bottom);
  const int64_t* padding_w1 = as_const_int(pad_right);
  const bool do_pad = ((padding_h0 && *padding_h0) || (padding_w0 && *padding_w0)) ||
                      ((padding_h1 && *padding_h1) || (padding_w1 && *padding_w1));

  if (pool_type == kMaxPool) {
<<<<<<< HEAD
    Array<Expr> ravel_shape{x->shape.begin(), x->shape.end()};
    ravel_shape.Set(height_axis, ravel_shape[height_axis] + pad_top + pad_bottom);
    ravel_shape.Set(width_axis, ravel_shape[width_axis] + pad_left + pad_right);

    auto windowh = tvm::reduce_axis(Range(0, (kernel_height + stride_height - 1) / stride_height));
    auto windoww = tvm::reduce_axis(Range(0, (kernel_width + stride_width - 1) / stride_width));
=======
    Array<PrimExpr> ravel_shape{x->shape.begin(), x->shape.end()};
    ravel_shape.Set(height_axis, ravel_shape[height_axis] + pad_top + pad_bottom);
    ravel_shape.Set(width_axis, ravel_shape[width_axis] + pad_left + pad_right);

    auto windowh = tvm::te::reduce_axis(
        Range(0, (kernel_height + stride_height - 1) / stride_height));
    auto windoww = tvm::te::reduce_axis(
        Range(0, (kernel_width + stride_width - 1) / stride_width));
>>>>>>> c4c61cb7

    auto argmax = MakeArgmaxReducer();
    auto pad_x = do_pad ? pad(
        x, pad_before, pad_after, tvm::min_value(x->dtype), "pad_temp") : x;

    auto mp_argmax =
<<<<<<< HEAD
        tvm::compute(out_shape,
                     [&](const Array<Var>& inds) {
                       Array<Expr> window_inds{inds.begin(), inds.end()};
                       window_inds.Set(height_axis, inds[height_axis] * stride_height + dheight);
                       window_inds.Set(width_axis, inds[width_axis] * stride_width + dwidth);
                       auto idx = detail::RavelIndex(window_inds, ravel_shape);
                       return argmax({idx, pad_x(window_inds)}, {dheight, dwidth}, nullptr);
                     },
                     "maxpool_grad_argmax", kCommReduceIdx);

    auto mp_inds = mp_argmax[0];

    return tvm::compute(
        x->shape,
        [&](const Array<Var>& inds) {
          Array<Expr> pad_inds {inds.begin(), inds.end()};
=======
        tvm::te::compute(
            out_shape,
            [&](const Array<Var>& inds) {
              Array<PrimExpr> window_inds{inds.begin(), inds.end()};
              window_inds.Set(height_axis, inds[height_axis] * stride_height + dheight);
              window_inds.Set(width_axis, inds[width_axis] * stride_width + dwidth);
              auto idx = detail::RavelIndex(window_inds, ravel_shape);
              return argmax({idx, pad_x(window_inds)}, {dheight, dwidth}, nullptr);
            },
            "maxpool_grad_argmax", kCommReduceIdx);

    auto mp_inds = mp_argmax[0];

    return tvm::te::compute(
        x->shape,
        [&](const Array<Var>& inds) {
          Array<PrimExpr> pad_inds {inds.begin(), inds.end()};
>>>>>>> c4c61cb7
          pad_inds.Set(height_axis, pad_inds[height_axis] + pad_top);
          pad_inds.Set(width_axis, pad_inds[width_axis] + pad_left);
          auto idx = detail::RavelIndex(pad_inds, ravel_shape);

<<<<<<< HEAD
          Array<Expr> out_idx {inds.begin(), inds.end()};
          out_idx.Set(height_axis, (inds[height_axis] + pad_top) / stride_height - windowh);
          out_idx.Set(width_axis, (inds[width_axis] + pad_left) / stride_width - windoww);

          Expr out_idx_lower_h = ir::Select::make(
              pad_inds[height_axis] < kernel_height, make_const(DataType::DataType::Int(32), 0),
              (pad_inds[height_axis] - kernel_height) / stride_height + 1);
          Expr out_idx_lower_w = ir::Select::make(
=======
          Array<PrimExpr> out_idx {inds.begin(), inds.end()};
          out_idx.Set(height_axis, (inds[height_axis] + pad_top) / stride_height - windowh);
          out_idx.Set(width_axis, (inds[width_axis] + pad_left) / stride_width - windoww);

          PrimExpr out_idx_lower_h = tir::SelectNode::make(
              pad_inds[height_axis] < kernel_height, make_const(DataType::DataType::Int(32), 0),
              (pad_inds[height_axis] - kernel_height) / stride_height + 1);
          PrimExpr out_idx_lower_w = tir::SelectNode::make(
>>>>>>> c4c61cb7
              pad_inds[width_axis] < kernel_width, make_const(DataType::DataType::Int(32), 0),
              (pad_inds[width_axis] - kernel_width) / stride_width + 1);

          return tvm::sum(
<<<<<<< HEAD
              tvm::if_then_else(ir::And::make(
                  ir::And::make(out_idx[height_axis] >= out_idx_lower_h,
=======
              tvm::if_then_else(tir::AndNode::make(
                  tir::AndNode::make(out_idx[height_axis] >= out_idx_lower_h,
>>>>>>> c4c61cb7
                                out_idx[width_axis] >= out_idx_lower_w),
                  mp_inds(out_idx) == idx),
                  out_grad(out_idx), make_const(x->dtype, 0)),
              {windowh, windoww});
        },
        "T_pool_grad", "pool_grad_max");
  } else if (pool_type == kAvgPool) {
<<<<<<< HEAD
    auto windowh = tvm::reduce_axis(Range(0, (kernel_height + stride_height - 1) / stride_height));
    auto windoww = tvm::reduce_axis(Range(0, (kernel_width + stride_width - 1) / stride_width));
    return tvm::compute(
        x->shape,
        [&](const Array<Var>& inds) {
          Expr pad_h_idx = inds[height_axis] + pad_top;
          Expr pad_w_idx = inds[width_axis] + pad_left;

          // output indices whose pooling windows cover current input element (can be out-of-bound)
          Array<Expr> out_idx{inds.begin(), inds.end()};
          out_idx.Set(height_axis, (pad_h_idx / stride_height - windowh));
          out_idx.Set(width_axis, (pad_w_idx / stride_width - windoww));

          Expr out_idx_lower_h = ir::Select::make(
              pad_h_idx < kernel_height, make_const(DataType::Int(32), 0),
              (pad_h_idx - kernel_height) / stride_height + 1);
          Expr out_idx_lower_w = ir::Select::make(
              pad_w_idx < kernel_width, make_const(DataType::Int(32), 0),
              (pad_w_idx - kernel_width) / stride_width + 1);

          Expr divide_factor;  // number of pooled elements
          if (count_include_pad) {
            divide_factor = kernel_height * kernel_width;
          } else {
            Expr h_start = out_idx[height_axis] * stride_height - pad_top;
            Expr w_start = out_idx[width_axis] * stride_width - pad_left;
            Expr h_end = ir::Min::make(h_start + kernel_height, height);
            Expr w_end = ir::Min::make(w_start + kernel_width, width);
            h_start = ir::Max::make(h_start, make_const(DataType::Int(32), 0));
            w_start = ir::Max::make(w_start, make_const(DataType::Int(32), 0));
            divide_factor =
                ir::Max::make((h_end - h_start) * (w_end - w_start),
                              make_const(DataType::Int(32), 1));
          }
          return tvm::sum(tvm::if_then_else(
              ir::And::make(
                ir::And::make(out_idx[height_axis] >= out_idx_lower_h,
                              out_idx[height_axis] < out_height),
                ir::And::make(out_idx[width_axis] >= out_idx_lower_w,
=======
    auto windowh = tvm::te::reduce_axis(
        Range(0, (kernel_height + stride_height - 1) / stride_height));
    auto windoww = tvm::te::reduce_axis(
        Range(0, (kernel_width + stride_width - 1) / stride_width));
    return tvm::te::compute(
        x->shape,
        [&](const Array<Var>& inds) {
          PrimExpr pad_h_idx = inds[height_axis] + pad_top;
          PrimExpr pad_w_idx = inds[width_axis] + pad_left;

          // output indices whose pooling windows cover current input element (can be out-of-bound)
          Array<PrimExpr> out_idx{inds.begin(), inds.end()};
          out_idx.Set(height_axis, (pad_h_idx / stride_height - windowh));
          out_idx.Set(width_axis, (pad_w_idx / stride_width - windoww));

          PrimExpr out_idx_lower_h = tir::SelectNode::make(
              pad_h_idx < kernel_height, make_const(DataType::Int(32), 0),
              (pad_h_idx - kernel_height) / stride_height + 1);
          PrimExpr out_idx_lower_w = tir::SelectNode::make(
              pad_w_idx < kernel_width, make_const(DataType::Int(32), 0),
              (pad_w_idx - kernel_width) / stride_width + 1);

          PrimExpr divide_factor;  // number of pooled elements
          if (count_include_pad) {
            divide_factor = kernel_height * kernel_width;
          } else {
            PrimExpr h_start = out_idx[height_axis] * stride_height - pad_top;
            PrimExpr w_start = out_idx[width_axis] * stride_width - pad_left;
            PrimExpr h_end = tir::MinNode::make(h_start + kernel_height, height);
            PrimExpr w_end = tir::MinNode::make(w_start + kernel_width, width);
            h_start = tir::MaxNode::make(h_start, make_const(DataType::Int(32), 0));
            w_start = tir::MaxNode::make(w_start, make_const(DataType::Int(32), 0));
            divide_factor =
                tir::MaxNode::make((h_end - h_start) * (w_end - w_start),
                              make_const(DataType::Int(32), 1));
          }
          return tvm::sum(tvm::if_then_else(
              tir::AndNode::make(
                tir::AndNode::make(out_idx[height_axis] >= out_idx_lower_h,
                              out_idx[height_axis] < out_height),
                tir::AndNode::make(out_idx[width_axis] >= out_idx_lower_w,
>>>>>>> c4c61cb7
                              out_idx[width_axis] < out_width)),
              out_grad(out_idx) / divide_factor, make_const(out_grad->dtype, 0)),
              {windowh, windoww});
        },
        "T_pool_grad", "pool_grad_avg");
  } else {
    LOG(ERROR) << "Unrecognized pool_type: " << pool_type;
    return Tensor();
  }
}

inline bool find_depth_height_width(const std::string& layout,
                                    int* depth_axis,
                                    int* height_axis,
                                    int* width_axis) {
  *depth_axis = -1, *height_axis = -1, *width_axis = -1;
  int curr_idx = 0;
  for (size_t i = 0; i < layout.size(); ++i) {
    if ((layout[i] >= 'A' && layout[i] <= 'Z') ||
        (layout[i] >= 'a' && layout[i] <= 'z')) {
      if (layout[i] == 'D') {
        if (*depth_axis != -1) return false;
        *depth_axis = curr_idx;
      } else if (layout[i] == 'H') {
        if (*height_axis != -1) return false;
        *height_axis = curr_idx;
      } else if (layout[i] == 'W') {
        if (*width_axis != -1) return false;
        *width_axis = curr_idx;
      } else if (layout[i] == 'd' || layout[i] == 'h' || layout[i] == 'w') {
        // do not support split on height or width, e.g., NCHW16w
        return false;
      }
      ++curr_idx;
    }
  }
  if (*depth_axis == -1 || *height_axis == -1 || *width_axis == -1) return false;
  return true;
}

inline bool find_height_width(const std::string& layout,
                              int* height_axis,
                              int* width_axis) {
  int dummy;
  CHECK_EQ(find_depth_height_width(layout, &dummy, height_axis, width_axis),  false);
  if (*height_axis != -1 && *width_axis != -1) {
    return true;
  }
  return false;
}

<<<<<<< HEAD
=======
inline bool find_width(const std::string& layout,
                       int* width_axis) {
  int dummy;
  CHECK_EQ(find_depth_height_width(layout, &dummy, &dummy, width_axis),  false);
  if (*width_axis != -1) {
    return true;
  }
  return false;
}

>>>>>>> c4c61cb7
/*!
* \brief Perform pooling on height and width dimension of data.
*        It decides the height and width dimension according to the layout string,
*        in which 'W' and 'H' means width and height respectively.
*        Width and height dimension cannot be split.
*        For example, NCHW, NCHW16c, etc. are valid for pool,
*        while NCHW16w, NCHW16h are not.
*        See \a layout for more information of the layout string convention.
* \param x The input tensor.
* \param kernel_size Vector of two ints: {kernel_height, kernel_width}
* \param stride_size Vector of two ints: {stride_height, stride_width}
* \param padding_size Vector of two ints: {padding_height, padding_width}
* \param pool_type The type of pooling operator
* \param ceil_mode Whether to use ceil when calculating the output size
* \param layout The input layout. Pooling supports any layout as long as 'H' and 'W' appear.
*        The layout is supposed to be composed of upper cases, lower cases and (optional) numbers,
*        where upper case indicates a dimension and
*        the corresponding lower case (with factor size) indicates the split dimension.
*        For example, NCHW16c can describe a 5-D tensor of
*        [batch_size, channel, height, width, channel_block].
*        (in which factor size `16` will not be used in pooling but for other operators,
*        it can be used to decide the output shape).
*        Since pooling does not care about the factor size of dimensions
*        other than `H` and `W`, one can pass `NCHWc` as well.
* \param  count_include_pad Whether include padding in the calculation when pool_type is 'avg'
*
*
* \return The output tensor in the same layout
*/
inline Tensor pool(const Tensor& x,
                   const Array<PrimExpr>& kernel_size,
                   const Array<PrimExpr>& stride_size,
                   const Array<PrimExpr>& padding_size,
                   PoolType pool_type,
                   bool ceil_mode,
                   const std::string& layout = "NCHW",
                   bool count_include_pad = true) {
  int height_axis = -1, width_axis = -1;
  CHECK(find_height_width(layout, &height_axis, &width_axis))
    << "Unsupported layout " << layout;
  return pool_impl(x, kernel_size, stride_size, padding_size,
                   pool_type, ceil_mode, height_axis, width_axis,
                   count_include_pad);
}

/*!
 * \brief Calculate gradient of pooling on height and width dimension of data.
 *        It decides the height and width dimension according to the layout string,
 *        in which 'W' and 'H' means width and height respectively.
 *        Width and height dimension cannot be split.
 *        For example, NCHW, NCHW16c, etc. are valid for pool,
 *        while NCHW16w, NCHW16h are not.
 *        See \a layout for more information of the layout string convention.
 * \param out_grad The output gradient tensor.
 * \param x The input tensor.
 * \param kernel_size Vector of two ints: {kernel_height, kernel_width}
 * \param stride_size Vector of two ints: {stride_height, stride_width}
 * \param padding_size Vector of two ints: {padding_height, padding_width}
 * \param pool_type The type of pooling operator
 * \param ceil_mode Whether to use ceil when calculating the output size
 * \param layout The input layout. Pooling supports any layout as long as 'H' and 'W' appear.
 *        The layout is supposed to be composed of upper cases, lower cases and (optional) numbers,
 *        where upper case indicates a dimension and
 *        the corresponding lower case (with factor size) indicates the split dimension.
 *        For example, NCHW16c can describe a 5-D tensor of
 *        [batch_size, channel, height, width, channel_block].
 *        (in which factor size `16` will not be used in pooling but for other operators,
 *        it can be used to decide the output shape).
 *        Since pooling does not care about the factor size of dimensions
 *        other than `H` and `W`, one can pass `NCHWc` as well.
 * \param  count_include_pad Whether include padding in the calculation when pool_type is 'avg'
 *
 *
 * \return The output tensor in the same layout
 */
<<<<<<< HEAD
inline Tensor pool_grad(const Tensor& out_grad, const Tensor& x, const Array<Expr>& kernel_size,
                        const Array<Expr>& stride_size, const Array<Expr>& padding_size,
=======
inline Tensor pool_grad(const Tensor& out_grad, const Tensor& x, const Array<PrimExpr>& kernel_size,
                        const Array<PrimExpr>& stride_size, const Array<PrimExpr>& padding_size,
>>>>>>> c4c61cb7
                        PoolType pool_type, bool ceil_mode, const std::string& layout = "NCHW",
                        bool count_include_pad = true) {
  int height_axis = -1, width_axis = -1;
  CHECK(find_height_width(layout, &height_axis, &width_axis)) << "Unsupported layout " << layout;
  return pool_grad_impl(out_grad, x, kernel_size, stride_size, padding_size, pool_type, ceil_mode,
                        height_axis, width_axis, count_include_pad);
}

<<<<<<< HEAD
inline Expr start_index(const Var& out_index,
                        const Expr& odim,
                        const Expr& idim) {
  return indexdiv(out_index * idim, odim);
}

inline Expr end_index(const Var& out_index,
                      const Expr& odim,
                      const Expr& idim) {
  Expr tmp = indexdiv((out_index + 1) * idim, odim);
  return tvm::ir::Select::make(indexmod((out_index + 1) * idim, odim) == 0,
=======
inline PrimExpr start_index(const Var& out_index,
                        const PrimExpr& odim,
                        const PrimExpr& idim) {
  return indexdiv(out_index * idim, odim);
}

inline PrimExpr end_index(const Var& out_index,
                      const PrimExpr& odim,
                      const PrimExpr& idim) {
  PrimExpr tmp = indexdiv((out_index + 1) * idim, odim);
  return tvm::tir::SelectNode::make(indexmod((out_index + 1) * idim, odim) == 0,
>>>>>>> c4c61cb7
                               tmp, tmp + 1);
}

/*!
* \brief Perform adaptive pooling on height and width dimension of data.
*
* \param x The input tensor
* \param output_size Vector of two ints: {output_height, output_width}
* \param pool_type The type of pooling operator
* \param height_axis index of the height dimension
* \param width_axis index of the width dimension
*
* \return The output tensor in same layout order
*/
inline Tensor adaptive_pool_impl(const Tensor& x,
<<<<<<< HEAD
                                 const Array<Expr>& output_size,
=======
                                 const Array<PrimExpr>& output_size,
>>>>>>> c4c61cb7
                                 PoolType pool_type,
                                 const size_t height_axis,
                                 const size_t width_axis) {
  CHECK_EQ(output_size.size(), 2) << "Pooling kernel_size must have 2 elements";

  auto height = x->shape[height_axis];
  auto width = x->shape[width_axis];

  auto out_height = cast(DataType::Int(32), output_size[0]);
  auto out_width = cast(DataType::Int(32), output_size[1]);
<<<<<<< HEAD
  Array<Expr> out_shape = x->shape;
=======
  Array<PrimExpr> out_shape = x->shape;
>>>>>>> c4c61cb7
  out_shape.Set(height_axis, out_height);
  out_shape.Set(width_axis, out_width);

  if (pool_type == kMaxPool) {
<<<<<<< HEAD
    return tvm::compute(out_shape, [&](const Array<Var>& output) {
      Array<Expr> indices;
=======
    return tvm::te::compute(out_shape, [&](const Array<Var>& output) {
      Array<PrimExpr> indices;
>>>>>>> c4c61cb7
      for (const Var& var : output) indices.push_back(var);
      auto i_start_h = start_index(output[height_axis], out_height, height);
      auto i_end_h = end_index(output[height_axis], out_height, height);
      auto i_start_w = start_index(output[width_axis], out_width, width);
      auto i_end_w = end_index(output[width_axis], out_width, width);
<<<<<<< HEAD
      auto dheight = tvm::reduce_axis(Range(0, i_end_h - i_start_h), "rv1");
      auto dwidth = tvm::reduce_axis(Range(0, i_end_w - i_start_w), "rv2");
=======
      auto dheight = tvm::te::reduce_axis(Range(0, i_end_h - i_start_h), "rv1");
      auto dwidth = tvm::te::reduce_axis(Range(0, i_end_w - i_start_w), "rv2");
>>>>>>> c4c61cb7
      indices.Set(height_axis, i_start_h + dheight);
      indices.Set(width_axis, i_start_w + dwidth);
      return tvm::max(x(indices), { dheight, dwidth });  // NOLINT(*)
    }, "tensor", "adaptive_pool_max");
  } else if (pool_type == kAvgPool) {
<<<<<<< HEAD
    auto pool_sum = tvm::compute(out_shape, [&](const Array<Var>& output) {
      Array<Expr> indices;
=======
    auto pool_sum = tvm::te::compute(out_shape, [&](const Array<Var>& output) {
      Array<PrimExpr> indices;
>>>>>>> c4c61cb7
      for (const Var& var : output) indices.push_back(var);
      auto i_start_h = start_index(output[height_axis], out_height, height);
      auto i_end_h = end_index(output[height_axis], out_height, height);
      auto i_start_w = start_index(output[width_axis], out_width, width);
      auto i_end_w = end_index(output[width_axis], out_width, width);
      auto divide_factor = tvm::cast(x->dtype, (i_end_h - i_start_h)
                                               * (i_end_w - i_start_w));
<<<<<<< HEAD
      auto dheight = tvm::reduce_axis(Range(0, i_end_h - i_start_h), "rv1");
      auto dwidth = tvm::reduce_axis(Range(0, i_end_w - i_start_w), "rv2");
=======
      auto dheight = tvm::te::reduce_axis(Range(0, i_end_h - i_start_h), "rv1");
      auto dwidth = tvm::te::reduce_axis(Range(0, i_end_w - i_start_w), "rv2");
>>>>>>> c4c61cb7
      indices.Set(height_axis, i_start_h + dheight);
      indices.Set(width_axis, i_start_w + dwidth);
      return tvm::sum(x(indices), { dheight, dwidth });
    }, "tensor", "adaptive_pool_sum");

<<<<<<< HEAD
    return tvm::compute(out_shape, [&](const Array<Var>& output) {
      Array<Expr> indices;
=======
    return tvm::te::compute(out_shape, [&](const Array<Var>& output) {
      Array<PrimExpr> indices;
>>>>>>> c4c61cb7
      for (const Var& var : output) indices.push_back(var);
      auto i_start_h = start_index(output[height_axis], out_height, height);
      auto i_end_h = end_index(output[height_axis], out_height, height);
      auto i_start_w = start_index(output[width_axis], out_width, width);
      auto i_end_w = end_index(output[width_axis], out_width, width);
      auto divide_factor = tvm::cast(x->dtype, (i_end_h - i_start_h)
                                               * (i_end_w - i_start_w));
      return div(pool_sum(indices), divide_factor);
    }, "tensor", kElementWise);
  } else {
    LOG(ERROR) << "Unrecognized pool_type: " << pool_type;
    return x;
  }
}

/*!
* \brief Adaptively perform pooling on height and width dimension of data.
*        The pooling kernel and stride sizes are automatically chosen for desired output sizes.
*        It decides the height and width dimension according to the layout string,
*        in which 'W' and 'H' means width and height respectively.
*        Width and height dimension cannot be split.
*        For example, NCHW, NCHW16c, etc. are valid for pool,
*        while NCHW16w, NCHW16h are not.
*        See \a layout for more information of the layout string convention.
*
* \param x The input tensor
* \param output_size Vector of two ints: {output_height, output_width}
* \param pool_type The type of pooling operator
* \param layout The input layout. Pooling supports any layout as long as 'H' and 'W' appear.
*        The layout is supposed to be composed of upper cases, lower cases and (optional) numbers,
*        where upper case indicates a dimension and
*        the corresponding lower case (with factor size) indicates the split dimension.
*        For example, NCHW16c can describe a 5-D tensor of
*        [batch_size, channel, height, width, channel_block].
*        (in which factor size `16` will not be used in pooling but for other operators,
*        it can be used to decide the output shape).
*        Since pooling does not care about the factor size of dimensions
*        other than `H` and `W`, one can pass `NCHWc` as well.
*
* \return The output tensor in same layout order
*/
inline Tensor adaptive_pool(const Tensor& x,
<<<<<<< HEAD
                            const Array<Expr>& output_size,
=======
                            const Array<PrimExpr>& output_size,
>>>>>>> c4c61cb7
                            PoolType pool_type,
                            const std::string& layout = "NCHW") {
  int height_axis = -1, width_axis = -1;
  CHECK(find_height_width(layout, &height_axis, &width_axis))
    << "Unsupported layout " << layout;
  return adaptive_pool_impl(x, output_size, pool_type, height_axis, width_axis);
}

/*!
* \brief Perform global pooling on height and width dimension of data.
*        It decides the height and width dimension according to the layout string,
*        in which 'W' and 'H' means width and height respectively.
*        Width and height dimension cannot be split.
*        For example, NCHW, NCHW16c, ... are valid for global_pool,
*        while NCHW16w, NCHW16h are not.
*        See \a layout for more information of the layout string convention.
*
* \param x The input tensor represent as layout
* \param pool_type The type of pooling operator
* \param layout The input layout. global-pooling supports any layout as long as 'H' and 'W' appear.
*        The layout is supposed to be composed of upper cases, lower cases and (optional) numbers,
*        where upper case indicates a dimension and
*        the corresponding lower case (with factor size) indicates the sub-dimension.
*        For example, `NCHW16c` can describe a 5-D tensor of
*        [batch_size, channel, height, width, channel_block].
*        (in which factor size `16` will not be used in pooling but for other operators,
*        it can be used to decide the output shape).
*        Since pooling does not care about the factor size of
*        dimensions other than `H` and `W`, one can pass `NCHWc` as well.
*
* \return The output tensor in same layout with height and width dimension size of 1.
*         e.g., for NCHW, the output shape will be [batch, channel, 1, 1]
*/
inline Tensor global_pool(const Tensor& x,
                          PoolType pool_type,
                          const std::string& layout = "NCHW") {
<<<<<<< HEAD
  return adaptive_pool(x, Array<Expr>{1, 1}, pool_type, layout);
=======
  return adaptive_pool(x, Array<PrimExpr>{1, 1}, pool_type, layout);
>>>>>>> c4c61cb7
}

/*!
* \brief Perform pooling on N-dimension of data.
*
* \param x The input tensor
* \param kernel_size Vector of N ints
* \param stride_size Vector of N ints
* \param padding_size Vector of N*2 ints [head_pad_d1, head_pad_d2, ...,
*        head_pad_dN, tail_pad_d1, tail_pad_d2, ..., tail_pad_dN]
* \param pool_type The type of pooling operator
* \param ceil_mode Whether to use ceil when calculating the output size
* \param axis Vector of indices for the N dimensions
* \param count_include_pad Whether include padding in the calculation
*
* \return The output tensor in same layout order
*/
inline Tensor pool_impl_nd(const Tensor& x,
<<<<<<< HEAD
                           const Array<Expr>& kernel_size,
                           const Array<Expr>& stride_size,
                           const Array<Expr>& padding_size,
=======
                           const Array<PrimExpr>& kernel_size,
                           const Array<PrimExpr>& stride_size,
                           const Array<PrimExpr>& padding_size,
>>>>>>> c4c61cb7
                           PoolType pool_type,
                           bool ceil_mode,
                           const std::vector<int>& axis,
                           bool count_include_pad) {
  int k_size = kernel_size.size();
  int x_size = x->shape.size();
  CHECK_EQ(stride_size.size(), k_size) << "Pooling stride_size must have same elements as kernel";
  CHECK_EQ(padding_size.size(), k_size * 2) << "Pooling padding_size must has double elements of"
           " kernel";
  CHECK_EQ(axis.size(), k_size) << "axis must have same elements as kernel";

  Array<IterVar> daxis;
<<<<<<< HEAD
  std::vector<Expr> kernel(k_size);
  std::vector<Expr> stride(k_size);
  std::vector<Expr> pad_head(k_size);
  std::vector<Expr> pad_tail(k_size);
  Array<Expr> pad_before(std::vector<Expr>(x_size, 0));
  Array<Expr> pad_after(std::vector<Expr>(x_size, 0));
  Array<Expr> out_shape = x->shape;
=======
  std::vector<PrimExpr> kernel(k_size);
  std::vector<PrimExpr> stride(k_size);
  std::vector<PrimExpr> pad_head(k_size);
  std::vector<PrimExpr> pad_tail(k_size);
  Array<PrimExpr> pad_before(std::vector<PrimExpr>(x_size, 0));
  Array<PrimExpr> pad_after(std::vector<PrimExpr>(x_size, 0));
  Array<PrimExpr> out_shape = x->shape;
>>>>>>> c4c61cb7

  bool do_pad = false;
  for (int i = 0; i < k_size; i++) {
    int ii = axis[i];
    kernel[i] = cast(DataType::Int(32), kernel_size[i]);
    stride[i] = cast(DataType::Int(32), stride_size[i]);
    pad_head[i] = cast(DataType::Int(32), padding_size[i]);
    pad_tail[i] = cast(DataType::Int(32), padding_size[i + k_size]);
    const int64_t *padding0 = as_const_int(pad_head[i]);
    const int64_t *padding1 = as_const_int(pad_tail[i]);
    do_pad = (do_pad) ? do_pad : ((padding0 && *padding0) || (padding1 && *padding1));

    if (ceil_mode) {
      // Additional padding to ensure we do ceil instead of floor when
      // dividing by stride.
      pad_tail[i] += stride[i] - 1;
    }
<<<<<<< HEAD

    daxis.push_back(tvm::reduce_axis(Range(0, kernel[i])));

    pad_before.Set(ii, pad_head[i]);
    pad_after.Set(ii, pad_tail[i]);

    auto out_dim = tvm::ir::Simplify(
=======

    daxis.push_back(tvm::te::reduce_axis(Range(0, kernel[i])));

    pad_before.Set(ii, pad_head[i]);
    pad_after.Set(ii, pad_tail[i]);

    auto out_dim = tvm::tir::Simplify(
>>>>>>> c4c61cb7
      indexdiv(x->shape[ii] - kernel[i] + pad_head[i] + pad_tail[i], stride[i]) + 1);

    out_shape.Set(ii, out_dim);
  }

  if (pool_type == kMaxPool) {
    auto temp = do_pad ? pad(
        x, pad_before, pad_after, tvm::min_value(x->dtype), "pad_temp") : x;
<<<<<<< HEAD
    return tvm::compute(out_shape, [&](const Array<Var>& output) {
      Array<Expr> indices;
=======
    return tvm::te::compute(out_shape, [&](const Array<Var>& output) {
      Array<PrimExpr> indices;
>>>>>>> c4c61cb7
      for (const Var& var : output) indices.push_back(var);

      for (int i = 0; i < k_size; i++) {
        int ii = axis[i];
        indices.Set(ii, output[ii] * stride[i] + daxis[i]);
      }

      return tvm::max(temp(indices), daxis);
    }, "tensor", "pool_max");
  } else if (pool_type == kAvgPool) {
    // Pad the inputs
    auto temp = do_pad ? pad(x, pad_before, pad_after, 0, "pad_temp") : x;

    // TVM compute for summing the pooling window.
<<<<<<< HEAD
    auto pool_sum = tvm::compute(out_shape,
    [&](const Array<Var>& output) {
      Array<Expr> indices;
=======
    auto pool_sum = tvm::te::compute(out_shape,
    [&](const Array<Var>& output) {
      Array<PrimExpr> indices;
>>>>>>> c4c61cb7
      for (const Var& var : output) indices.push_back(var);

      for (int i = 0; i < k_size; i++) {
        int ii = axis[i];
        indices.Set(ii, output[ii] * stride[i] + daxis[i]);
      }
      return tvm::sum(temp(indices), daxis);
    }, "tensor", "pool_sum");

    // TVM compute for dividing the reduced window sum by kernel size.
<<<<<<< HEAD
    return tvm::compute(out_shape,
    [&](const Array<Var>& output) {
      Array<Expr> indices;
=======
    return tvm::te::compute(out_shape,
    [&](const Array<Var>& output) {
      Array<PrimExpr> indices;
>>>>>>> c4c61cb7
      for (const Var& var : output) indices.push_back(var);
      if (count_include_pad) {
        auto kernel_size = make_const(DataType::Int(32), 1);
        for (int i = 0; i < k_size; i++) {
          kernel_size *= kernel[i];
        }
        return div(pool_sum(indices), kernel_size);
      } else {
<<<<<<< HEAD
        std::vector<Expr> start(k_size);
        std::vector<Expr> end(k_size);
=======
        std::vector<PrimExpr> start(k_size);
        std::vector<PrimExpr> end(k_size);
>>>>>>> c4c61cb7
        auto kernel_size = make_const(DataType::Int(32), 1);
        for (int i = 0; i < k_size; i++) {
          int ii = axis[i];
          start[i] = output[ii] * stride[i] - pad_head[i];
<<<<<<< HEAD
          end[i] = ir::Min::make(start[i] + kernel[i], x->shape[ii]);
          start[i] = ir::Max::make(start[i], make_const(DataType::Int(32), 0));
          kernel_size *= (end[i] - start[i]);
        }

        Expr divide_factor = ir::Max::make(kernel_size, make_const(DataType::Int(32), 1));
=======
          end[i] = tir::MinNode::make(start[i] + kernel[i], x->shape[ii]);
          start[i] = tir::MaxNode::make(start[i], make_const(DataType::Int(32), 0));
          kernel_size *= (end[i] - start[i]);
        }

        PrimExpr divide_factor = tir::MaxNode::make(kernel_size, make_const(DataType::Int(32), 1));
>>>>>>> c4c61cb7
        return div(pool_sum(indices), divide_factor);
      }
    }, "tensor", kElementWise);
  } else {
    LOG(ERROR) << "Unrecognized pool_type: " << pool_type;
    return x;
  }
}

/*!
<<<<<<< HEAD
=======
* \brief Perform pooling on the width dimension of data.
*        Width axis is determined by the layout string
*        in which 'W' means width.
*        Width dimension cannot be split.
*        For example, NCW, NCW16c, etc. are valid for pool,
*        while NCW16w is not.
*        See \a layout for more information of the layout string convention.
* \param x The input tensor.
* \param kernel_size Vector of three ints: {kernel_width}
* \param stride_size Vector of three ints: {stride_width}
* \param padding_size Vector of six ints: {head_pad_width, tail_pad_width}
* \param pool_type The type of pooling operator
* \param ceil_mode Whether to use ceil when calculating the output size
* \param layout The input layout. Pooling supports any layout as long as 'W' appears.
*        The layout is supposed to be composed of upper cases, lower cases and (optional) numbers,
*        where upper case indicates a dimension and
*        the corresponding lower case (with factor size) indicates the split dimension.
*        For example, NCW16c can describe a 4-D tensor of
*        [batch_size, channel, width, channel_block].
*        (in which factor size `16` will not be used in pooling but for other operators,
*        it can be used to decide the output shape).
*        Since pooling does not care about the factor size of dimensions
*        other than `W`, one can pass `NCWc` as well.
* \param  count_include_pad Whether include padding in the calculation when pool_type is 'avg'
*
*
* \return The output tensor in the same layout
*/
inline Tensor pool1d(const Tensor& x,
                     const Array<PrimExpr>& kernel_size,
                     const Array<PrimExpr>& stride_size,
                     const Array<PrimExpr>& padding_size,
                     PoolType pool_type,
                     bool ceil_mode,
                     const std::string& layout = "NCW",
                     bool count_include_pad = true) {
  int width_axis = -1;
  CHECK(find_width(layout, &width_axis))
    << "Unsupported layout " << layout;
  std::vector<int> axis = {width_axis};
  return pool_impl_nd(x, kernel_size, stride_size, padding_size,
                   pool_type, ceil_mode, axis, count_include_pad);
}

/*!
>>>>>>> c4c61cb7
* \brief Perform pooling on depth, height and width dimension of data.
*        It decides the depth, height and width dimension according to the layout string,
*        in which 'D', 'W' and 'H' means depth, width and height respectively.
*        Depth, Width and height dimension cannot be split.
*        For example, NCDHW, NCDHW16c, etc. are valid for pool,
*        while NCDHW16d, NCDHW16w or NCDHW16h are not.
*        See \a layout for more information of the layout string convention.
* \param x The input tensor.
* \param kernel_size Vector of three ints: {kernel_depth, kernel_height, kernel_width}
* \param stride_size Vector of three ints: {stride_depth, stride_height, stride_width}
* \param padding_size Vector of six ints: {head_pad_depth, head_pad_height, head_pad_width,
*        tail_pad_depth, tail_pad_height, tail_pad_width}
* \param pool_type The type of pooling operator
* \param ceil_mode Whether to use ceil when calculating the output size
* \param layout The input layout. Pooling supports any layout as long as 'D', 'H' and 'W' appear.
*        The layout is supposed to be composed of upper cases, lower cases and (optional) numbers,
*        where upper case indicates a dimension and
*        the corresponding lower case (with factor size) indicates the split dimension.
*        For example, NCDHW16c can describe a 6-D tensor of
*        [batch_size, channel, depth, height, width, channel_block].
*        (in which factor size `16` will not be used in pooling but for other operators,
*        it can be used to decide the output shape).
*        Since pooling does not care about the factor size of dimensions
*        other than `D`, `H` and `W`, one can pass `NCDHWc` as well.
* \param  count_include_pad Whether include padding in the calculation when pool_type is 'avg'
*
*
* \return The output tensor in the same layout
*/
inline Tensor pool3d(const Tensor& x,
<<<<<<< HEAD
                     const Array<Expr>& kernel_size,
                     const Array<Expr>& stride_size,
                     const Array<Expr>& padding_size,
=======
                     const Array<PrimExpr>& kernel_size,
                     const Array<PrimExpr>& stride_size,
                     const Array<PrimExpr>& padding_size,
>>>>>>> c4c61cb7
                     PoolType pool_type,
                     bool ceil_mode,
                     const std::string& layout = "NCDHW",
                     bool count_include_pad = true) {
  int depth_axis = -1, height_axis = -1, width_axis = -1;
  CHECK(find_depth_height_width(layout, &depth_axis, &height_axis, &width_axis))
    << "Unsupported layout " << layout;
  std::vector<int> axis = {depth_axis, height_axis, width_axis};
  return pool_impl_nd(x, kernel_size, stride_size, padding_size,
                   pool_type, ceil_mode, axis, count_include_pad);
}

}  // namespace nn
}  // namespace topi
#endif  // TOPI_NN_POOLING_H_<|MERGE_RESOLUTION|>--- conflicted
+++ resolved
@@ -24,28 +24,16 @@
 #ifndef TOPI_NN_POOLING_H_
 #define TOPI_NN_POOLING_H_
 
-<<<<<<< HEAD
-=======
 #include <topi/detail/pad_utils.h>
 #include <topi/nn.h>
 #include <topi/reduction.h>
 #include <topi/tags.h>
 #include <tvm/tir/ir_pass.h>
 
->>>>>>> c4c61cb7
 #include <algorithm>
 #include <string>
 #include <vector>
 
-<<<<<<< HEAD
-#include "topi/detail/pad_utils.h"
-#include "topi/nn.h"
-#include "topi/reduction.h"
-#include "topi/tags.h"
-#include "tvm/ir_pass.h"
-
-=======
->>>>>>> c4c61cb7
 namespace topi {
 namespace nn {
 using namespace tvm;
@@ -115,15 +103,9 @@
   pad_after.Set(height_axis, pad_bottom);
   pad_after.Set(width_axis, pad_right);
 
-<<<<<<< HEAD
-  auto out_height = tvm::ir::Simplify(
-      indexdiv(height - kernel_height + pad_top + pad_bottom, stride_height) + 1);
-  auto out_width = tvm::ir::Simplify(
-=======
   auto out_height = tvm::tir::Simplify(
       indexdiv(height - kernel_height + pad_top + pad_bottom, stride_height) + 1);
   auto out_width = tvm::tir::Simplify(
->>>>>>> c4c61cb7
       indexdiv(width - kernel_width + pad_left + pad_right, stride_width) + 1);
 
   auto dheight = tvm::te::reduce_axis(Range(0, kernel_height));
@@ -143,13 +125,8 @@
   if (pool_type == kMaxPool) {
     auto temp = do_pad ? pad(
         x, pad_before, pad_after, tvm::min_value(x->dtype), "pad_temp") : x;
-<<<<<<< HEAD
-    return tvm::compute(out_shape, [&](const Array<Var>& output) {
-      Array<Expr> indices;
-=======
     return tvm::te::compute(out_shape, [&](const Array<Var>& output) {
       Array<PrimExpr> indices;
->>>>>>> c4c61cb7
       for (const Var& var : output) indices.push_back(var);
       indices.Set(height_axis, output[height_axis] * stride_height + dheight);
       indices.Set(width_axis, output[width_axis] * stride_width + dwidth);
@@ -160,15 +137,9 @@
     auto temp = do_pad ? pad(x, pad_before, pad_after, 0, "pad_temp") : x;
 
     // TVM compute for summing the pooling window.
-<<<<<<< HEAD
-    auto pool_sum = tvm::compute(out_shape,
-    [&](const Array<Var>& output) {
-      Array<Expr> indices;
-=======
     auto pool_sum = tvm::te::compute(out_shape,
     [&](const Array<Var>& output) {
       Array<PrimExpr> indices;
->>>>>>> c4c61cb7
       for (const Var& var : output) indices.push_back(var);
       indices.Set(height_axis, output[height_axis] * stride_height + dheight);
       indices.Set(width_axis, output[width_axis] * stride_width + dwidth);
@@ -176,28 +147,13 @@
     }, "tensor", "pool_sum");
 
     // TVM compute for dividing the reduced window sum by kernel size.
-<<<<<<< HEAD
-    return tvm::compute(out_shape,
-    [&](const Array<Var>& output) {
-      Array<Expr> indices;
-=======
     return tvm::te::compute(out_shape,
     [&](const Array<Var>& output) {
       Array<PrimExpr> indices;
->>>>>>> c4c61cb7
       for (const Var& var : output) indices.push_back(var);
       if (count_include_pad) {
         return div(pool_sum(indices), (kernel_height * kernel_width));
       } else {
-<<<<<<< HEAD
-        Expr h_start = output[height_axis] * stride_height - pad_top;
-        Expr w_start = output[width_axis] * stride_width - pad_left;
-        Expr h_end = ir::Min::make(h_start + kernel_height, height);
-        Expr w_end = ir::Min::make(w_start + kernel_width, width);
-        h_start = ir::Max::make(h_start, make_const(DataType::DataType::Int(32), 0));
-        w_start = ir::Max::make(w_start, make_const(DataType::DataType::Int(32), 0));
-        Expr divide_factor = ir::Max::make((h_end - h_start) * (w_end - w_start),
-=======
         PrimExpr h_start = output[height_axis] * stride_height - pad_top;
         PrimExpr w_start = output[width_axis] * stride_width - pad_left;
         PrimExpr h_end = tir::MinNode::make(h_start + kernel_height, height);
@@ -205,7 +161,6 @@
         h_start = tir::MaxNode::make(h_start, make_const(DataType::DataType::Int(32), 0));
         w_start = tir::MaxNode::make(w_start, make_const(DataType::DataType::Int(32), 0));
         PrimExpr divide_factor = tir::MaxNode::make((h_end - h_start) * (w_end - w_start),
->>>>>>> c4c61cb7
                                            make_const(DataType::DataType::Int(32), 1));
         return div(pool_sum(indices), divide_factor);
       }
@@ -216,18 +171,12 @@
   }
 }
 
-<<<<<<< HEAD
-inline Tensor pool_grad_impl(const Tensor& out_grad, const Tensor& x,
-                             const Array<Expr>& kernel_size, const Array<Expr>& stride_size,
-                             const Array<Expr>& padding_size, PoolType pool_type, bool ceil_mode,
-=======
 inline Tensor pool_grad_impl(const Tensor& out_grad,
                              const Tensor& x,
                              const Array<PrimExpr>& kernel_size,
                              const Array<PrimExpr>& stride_size,
                              const Array<PrimExpr>& padding_size,
                              PoolType pool_type, bool ceil_mode,
->>>>>>> c4c61cb7
                              const size_t height_axis, const size_t width_axis,
                              bool count_include_pad) {
   CHECK(out_grad->shape.size() >= 2) << "Pooling grad output must >= 2-D (H, W)";
@@ -256,33 +205,15 @@
     pad_right += stride_width - 1;
   }
 
-<<<<<<< HEAD
-  Array<Expr> pad_before(std::vector<Expr>(x->shape.size(), 0));
-  pad_before.Set(height_axis, pad_top);
-  pad_before.Set(width_axis, pad_left);
-
-  Array<Expr> pad_after(std::vector<Expr>(x->shape.size(), 0));
-=======
   Array<PrimExpr> pad_before(std::vector<PrimExpr>(x->shape.size(), 0));
   pad_before.Set(height_axis, pad_top);
   pad_before.Set(width_axis, pad_left);
 
   Array<PrimExpr> pad_after(std::vector<PrimExpr>(x->shape.size(), 0));
->>>>>>> c4c61cb7
   pad_after.Set(height_axis, pad_bottom);
   pad_after.Set(width_axis, pad_right);
 
   auto out_height =
-<<<<<<< HEAD
-      tvm::ir::Simplify((height - kernel_height + pad_top + pad_bottom) / stride_height + 1);
-  auto out_width =
-      tvm::ir::Simplify((width - kernel_width + pad_left + pad_right) / stride_width + 1);
-
-  auto dheight = tvm::reduce_axis(Range(0, kernel_height));
-  auto dwidth = tvm::reduce_axis(Range(0, kernel_width));
-
-  Array<Expr> out_shape = x->shape;
-=======
       tvm::tir::Simplify((height - kernel_height + pad_top + pad_bottom) / stride_height + 1);
   auto out_width =
       tvm::tir::Simplify((width - kernel_width + pad_left + pad_right) / stride_width + 1);
@@ -291,7 +222,6 @@
   auto dwidth = tvm::te::reduce_axis(Range(0, kernel_width));
 
   Array<PrimExpr> out_shape = x->shape;
->>>>>>> c4c61cb7
   out_shape.Set(height_axis, out_height);
   out_shape.Set(width_axis, out_width);
 
@@ -303,14 +233,6 @@
                       ((padding_h1 && *padding_h1) || (padding_w1 && *padding_w1));
 
   if (pool_type == kMaxPool) {
-<<<<<<< HEAD
-    Array<Expr> ravel_shape{x->shape.begin(), x->shape.end()};
-    ravel_shape.Set(height_axis, ravel_shape[height_axis] + pad_top + pad_bottom);
-    ravel_shape.Set(width_axis, ravel_shape[width_axis] + pad_left + pad_right);
-
-    auto windowh = tvm::reduce_axis(Range(0, (kernel_height + stride_height - 1) / stride_height));
-    auto windoww = tvm::reduce_axis(Range(0, (kernel_width + stride_width - 1) / stride_width));
-=======
     Array<PrimExpr> ravel_shape{x->shape.begin(), x->shape.end()};
     ravel_shape.Set(height_axis, ravel_shape[height_axis] + pad_top + pad_bottom);
     ravel_shape.Set(width_axis, ravel_shape[width_axis] + pad_left + pad_right);
@@ -319,31 +241,12 @@
         Range(0, (kernel_height + stride_height - 1) / stride_height));
     auto windoww = tvm::te::reduce_axis(
         Range(0, (kernel_width + stride_width - 1) / stride_width));
->>>>>>> c4c61cb7
 
     auto argmax = MakeArgmaxReducer();
     auto pad_x = do_pad ? pad(
         x, pad_before, pad_after, tvm::min_value(x->dtype), "pad_temp") : x;
 
     auto mp_argmax =
-<<<<<<< HEAD
-        tvm::compute(out_shape,
-                     [&](const Array<Var>& inds) {
-                       Array<Expr> window_inds{inds.begin(), inds.end()};
-                       window_inds.Set(height_axis, inds[height_axis] * stride_height + dheight);
-                       window_inds.Set(width_axis, inds[width_axis] * stride_width + dwidth);
-                       auto idx = detail::RavelIndex(window_inds, ravel_shape);
-                       return argmax({idx, pad_x(window_inds)}, {dheight, dwidth}, nullptr);
-                     },
-                     "maxpool_grad_argmax", kCommReduceIdx);
-
-    auto mp_inds = mp_argmax[0];
-
-    return tvm::compute(
-        x->shape,
-        [&](const Array<Var>& inds) {
-          Array<Expr> pad_inds {inds.begin(), inds.end()};
-=======
         tvm::te::compute(
             out_shape,
             [&](const Array<Var>& inds) {
@@ -361,21 +264,10 @@
         x->shape,
         [&](const Array<Var>& inds) {
           Array<PrimExpr> pad_inds {inds.begin(), inds.end()};
->>>>>>> c4c61cb7
           pad_inds.Set(height_axis, pad_inds[height_axis] + pad_top);
           pad_inds.Set(width_axis, pad_inds[width_axis] + pad_left);
           auto idx = detail::RavelIndex(pad_inds, ravel_shape);
 
-<<<<<<< HEAD
-          Array<Expr> out_idx {inds.begin(), inds.end()};
-          out_idx.Set(height_axis, (inds[height_axis] + pad_top) / stride_height - windowh);
-          out_idx.Set(width_axis, (inds[width_axis] + pad_left) / stride_width - windoww);
-
-          Expr out_idx_lower_h = ir::Select::make(
-              pad_inds[height_axis] < kernel_height, make_const(DataType::DataType::Int(32), 0),
-              (pad_inds[height_axis] - kernel_height) / stride_height + 1);
-          Expr out_idx_lower_w = ir::Select::make(
-=======
           Array<PrimExpr> out_idx {inds.begin(), inds.end()};
           out_idx.Set(height_axis, (inds[height_axis] + pad_top) / stride_height - windowh);
           out_idx.Set(width_axis, (inds[width_axis] + pad_left) / stride_width - windoww);
@@ -384,18 +276,12 @@
               pad_inds[height_axis] < kernel_height, make_const(DataType::DataType::Int(32), 0),
               (pad_inds[height_axis] - kernel_height) / stride_height + 1);
           PrimExpr out_idx_lower_w = tir::SelectNode::make(
->>>>>>> c4c61cb7
               pad_inds[width_axis] < kernel_width, make_const(DataType::DataType::Int(32), 0),
               (pad_inds[width_axis] - kernel_width) / stride_width + 1);
 
           return tvm::sum(
-<<<<<<< HEAD
-              tvm::if_then_else(ir::And::make(
-                  ir::And::make(out_idx[height_axis] >= out_idx_lower_h,
-=======
               tvm::if_then_else(tir::AndNode::make(
                   tir::AndNode::make(out_idx[height_axis] >= out_idx_lower_h,
->>>>>>> c4c61cb7
                                 out_idx[width_axis] >= out_idx_lower_w),
                   mp_inds(out_idx) == idx),
                   out_grad(out_idx), make_const(x->dtype, 0)),
@@ -403,47 +289,6 @@
         },
         "T_pool_grad", "pool_grad_max");
   } else if (pool_type == kAvgPool) {
-<<<<<<< HEAD
-    auto windowh = tvm::reduce_axis(Range(0, (kernel_height + stride_height - 1) / stride_height));
-    auto windoww = tvm::reduce_axis(Range(0, (kernel_width + stride_width - 1) / stride_width));
-    return tvm::compute(
-        x->shape,
-        [&](const Array<Var>& inds) {
-          Expr pad_h_idx = inds[height_axis] + pad_top;
-          Expr pad_w_idx = inds[width_axis] + pad_left;
-
-          // output indices whose pooling windows cover current input element (can be out-of-bound)
-          Array<Expr> out_idx{inds.begin(), inds.end()};
-          out_idx.Set(height_axis, (pad_h_idx / stride_height - windowh));
-          out_idx.Set(width_axis, (pad_w_idx / stride_width - windoww));
-
-          Expr out_idx_lower_h = ir::Select::make(
-              pad_h_idx < kernel_height, make_const(DataType::Int(32), 0),
-              (pad_h_idx - kernel_height) / stride_height + 1);
-          Expr out_idx_lower_w = ir::Select::make(
-              pad_w_idx < kernel_width, make_const(DataType::Int(32), 0),
-              (pad_w_idx - kernel_width) / stride_width + 1);
-
-          Expr divide_factor;  // number of pooled elements
-          if (count_include_pad) {
-            divide_factor = kernel_height * kernel_width;
-          } else {
-            Expr h_start = out_idx[height_axis] * stride_height - pad_top;
-            Expr w_start = out_idx[width_axis] * stride_width - pad_left;
-            Expr h_end = ir::Min::make(h_start + kernel_height, height);
-            Expr w_end = ir::Min::make(w_start + kernel_width, width);
-            h_start = ir::Max::make(h_start, make_const(DataType::Int(32), 0));
-            w_start = ir::Max::make(w_start, make_const(DataType::Int(32), 0));
-            divide_factor =
-                ir::Max::make((h_end - h_start) * (w_end - w_start),
-                              make_const(DataType::Int(32), 1));
-          }
-          return tvm::sum(tvm::if_then_else(
-              ir::And::make(
-                ir::And::make(out_idx[height_axis] >= out_idx_lower_h,
-                              out_idx[height_axis] < out_height),
-                ir::And::make(out_idx[width_axis] >= out_idx_lower_w,
-=======
     auto windowh = tvm::te::reduce_axis(
         Range(0, (kernel_height + stride_height - 1) / stride_height));
     auto windoww = tvm::te::reduce_axis(
@@ -485,7 +330,6 @@
                 tir::AndNode::make(out_idx[height_axis] >= out_idx_lower_h,
                               out_idx[height_axis] < out_height),
                 tir::AndNode::make(out_idx[width_axis] >= out_idx_lower_w,
->>>>>>> c4c61cb7
                               out_idx[width_axis] < out_width)),
               out_grad(out_idx) / divide_factor, make_const(out_grad->dtype, 0)),
               {windowh, windoww});
@@ -537,8 +381,6 @@
   return false;
 }
 
-<<<<<<< HEAD
-=======
 inline bool find_width(const std::string& layout,
                        int* width_axis) {
   int dummy;
@@ -549,7 +391,6 @@
   return false;
 }
 
->>>>>>> c4c61cb7
 /*!
 * \brief Perform pooling on height and width dimension of data.
 *        It decides the height and width dimension according to the layout string,
@@ -625,13 +466,8 @@
  *
  * \return The output tensor in the same layout
  */
-<<<<<<< HEAD
-inline Tensor pool_grad(const Tensor& out_grad, const Tensor& x, const Array<Expr>& kernel_size,
-                        const Array<Expr>& stride_size, const Array<Expr>& padding_size,
-=======
 inline Tensor pool_grad(const Tensor& out_grad, const Tensor& x, const Array<PrimExpr>& kernel_size,
                         const Array<PrimExpr>& stride_size, const Array<PrimExpr>& padding_size,
->>>>>>> c4c61cb7
                         PoolType pool_type, bool ceil_mode, const std::string& layout = "NCHW",
                         bool count_include_pad = true) {
   int height_axis = -1, width_axis = -1;
@@ -640,19 +476,6 @@
                         height_axis, width_axis, count_include_pad);
 }
 
-<<<<<<< HEAD
-inline Expr start_index(const Var& out_index,
-                        const Expr& odim,
-                        const Expr& idim) {
-  return indexdiv(out_index * idim, odim);
-}
-
-inline Expr end_index(const Var& out_index,
-                      const Expr& odim,
-                      const Expr& idim) {
-  Expr tmp = indexdiv((out_index + 1) * idim, odim);
-  return tvm::ir::Select::make(indexmod((out_index + 1) * idim, odim) == 0,
-=======
 inline PrimExpr start_index(const Var& out_index,
                         const PrimExpr& odim,
                         const PrimExpr& idim) {
@@ -664,7 +487,6 @@
                       const PrimExpr& idim) {
   PrimExpr tmp = indexdiv((out_index + 1) * idim, odim);
   return tvm::tir::SelectNode::make(indexmod((out_index + 1) * idim, odim) == 0,
->>>>>>> c4c61cb7
                                tmp, tmp + 1);
 }
 
@@ -680,11 +502,7 @@
 * \return The output tensor in same layout order
 */
 inline Tensor adaptive_pool_impl(const Tensor& x,
-<<<<<<< HEAD
-                                 const Array<Expr>& output_size,
-=======
                                  const Array<PrimExpr>& output_size,
->>>>>>> c4c61cb7
                                  PoolType pool_type,
                                  const size_t height_axis,
                                  const size_t width_axis) {
@@ -695,46 +513,27 @@
 
   auto out_height = cast(DataType::Int(32), output_size[0]);
   auto out_width = cast(DataType::Int(32), output_size[1]);
-<<<<<<< HEAD
-  Array<Expr> out_shape = x->shape;
-=======
   Array<PrimExpr> out_shape = x->shape;
->>>>>>> c4c61cb7
   out_shape.Set(height_axis, out_height);
   out_shape.Set(width_axis, out_width);
 
   if (pool_type == kMaxPool) {
-<<<<<<< HEAD
-    return tvm::compute(out_shape, [&](const Array<Var>& output) {
-      Array<Expr> indices;
-=======
     return tvm::te::compute(out_shape, [&](const Array<Var>& output) {
       Array<PrimExpr> indices;
->>>>>>> c4c61cb7
       for (const Var& var : output) indices.push_back(var);
       auto i_start_h = start_index(output[height_axis], out_height, height);
       auto i_end_h = end_index(output[height_axis], out_height, height);
       auto i_start_w = start_index(output[width_axis], out_width, width);
       auto i_end_w = end_index(output[width_axis], out_width, width);
-<<<<<<< HEAD
-      auto dheight = tvm::reduce_axis(Range(0, i_end_h - i_start_h), "rv1");
-      auto dwidth = tvm::reduce_axis(Range(0, i_end_w - i_start_w), "rv2");
-=======
       auto dheight = tvm::te::reduce_axis(Range(0, i_end_h - i_start_h), "rv1");
       auto dwidth = tvm::te::reduce_axis(Range(0, i_end_w - i_start_w), "rv2");
->>>>>>> c4c61cb7
       indices.Set(height_axis, i_start_h + dheight);
       indices.Set(width_axis, i_start_w + dwidth);
       return tvm::max(x(indices), { dheight, dwidth });  // NOLINT(*)
     }, "tensor", "adaptive_pool_max");
   } else if (pool_type == kAvgPool) {
-<<<<<<< HEAD
-    auto pool_sum = tvm::compute(out_shape, [&](const Array<Var>& output) {
-      Array<Expr> indices;
-=======
     auto pool_sum = tvm::te::compute(out_shape, [&](const Array<Var>& output) {
       Array<PrimExpr> indices;
->>>>>>> c4c61cb7
       for (const Var& var : output) indices.push_back(var);
       auto i_start_h = start_index(output[height_axis], out_height, height);
       auto i_end_h = end_index(output[height_axis], out_height, height);
@@ -742,25 +541,15 @@
       auto i_end_w = end_index(output[width_axis], out_width, width);
       auto divide_factor = tvm::cast(x->dtype, (i_end_h - i_start_h)
                                                * (i_end_w - i_start_w));
-<<<<<<< HEAD
-      auto dheight = tvm::reduce_axis(Range(0, i_end_h - i_start_h), "rv1");
-      auto dwidth = tvm::reduce_axis(Range(0, i_end_w - i_start_w), "rv2");
-=======
       auto dheight = tvm::te::reduce_axis(Range(0, i_end_h - i_start_h), "rv1");
       auto dwidth = tvm::te::reduce_axis(Range(0, i_end_w - i_start_w), "rv2");
->>>>>>> c4c61cb7
       indices.Set(height_axis, i_start_h + dheight);
       indices.Set(width_axis, i_start_w + dwidth);
       return tvm::sum(x(indices), { dheight, dwidth });
     }, "tensor", "adaptive_pool_sum");
 
-<<<<<<< HEAD
-    return tvm::compute(out_shape, [&](const Array<Var>& output) {
-      Array<Expr> indices;
-=======
     return tvm::te::compute(out_shape, [&](const Array<Var>& output) {
       Array<PrimExpr> indices;
->>>>>>> c4c61cb7
       for (const Var& var : output) indices.push_back(var);
       auto i_start_h = start_index(output[height_axis], out_height, height);
       auto i_end_h = end_index(output[height_axis], out_height, height);
@@ -803,11 +592,7 @@
 * \return The output tensor in same layout order
 */
 inline Tensor adaptive_pool(const Tensor& x,
-<<<<<<< HEAD
-                            const Array<Expr>& output_size,
-=======
                             const Array<PrimExpr>& output_size,
->>>>>>> c4c61cb7
                             PoolType pool_type,
                             const std::string& layout = "NCHW") {
   int height_axis = -1, width_axis = -1;
@@ -844,11 +629,7 @@
 inline Tensor global_pool(const Tensor& x,
                           PoolType pool_type,
                           const std::string& layout = "NCHW") {
-<<<<<<< HEAD
-  return adaptive_pool(x, Array<Expr>{1, 1}, pool_type, layout);
-=======
   return adaptive_pool(x, Array<PrimExpr>{1, 1}, pool_type, layout);
->>>>>>> c4c61cb7
 }
 
 /*!
@@ -867,15 +648,9 @@
 * \return The output tensor in same layout order
 */
 inline Tensor pool_impl_nd(const Tensor& x,
-<<<<<<< HEAD
-                           const Array<Expr>& kernel_size,
-                           const Array<Expr>& stride_size,
-                           const Array<Expr>& padding_size,
-=======
                            const Array<PrimExpr>& kernel_size,
                            const Array<PrimExpr>& stride_size,
                            const Array<PrimExpr>& padding_size,
->>>>>>> c4c61cb7
                            PoolType pool_type,
                            bool ceil_mode,
                            const std::vector<int>& axis,
@@ -888,15 +663,6 @@
   CHECK_EQ(axis.size(), k_size) << "axis must have same elements as kernel";
 
   Array<IterVar> daxis;
-<<<<<<< HEAD
-  std::vector<Expr> kernel(k_size);
-  std::vector<Expr> stride(k_size);
-  std::vector<Expr> pad_head(k_size);
-  std::vector<Expr> pad_tail(k_size);
-  Array<Expr> pad_before(std::vector<Expr>(x_size, 0));
-  Array<Expr> pad_after(std::vector<Expr>(x_size, 0));
-  Array<Expr> out_shape = x->shape;
-=======
   std::vector<PrimExpr> kernel(k_size);
   std::vector<PrimExpr> stride(k_size);
   std::vector<PrimExpr> pad_head(k_size);
@@ -904,7 +670,6 @@
   Array<PrimExpr> pad_before(std::vector<PrimExpr>(x_size, 0));
   Array<PrimExpr> pad_after(std::vector<PrimExpr>(x_size, 0));
   Array<PrimExpr> out_shape = x->shape;
->>>>>>> c4c61cb7
 
   bool do_pad = false;
   for (int i = 0; i < k_size; i++) {
@@ -922,23 +687,13 @@
       // dividing by stride.
       pad_tail[i] += stride[i] - 1;
     }
-<<<<<<< HEAD
-
-    daxis.push_back(tvm::reduce_axis(Range(0, kernel[i])));
+
+    daxis.push_back(tvm::te::reduce_axis(Range(0, kernel[i])));
 
     pad_before.Set(ii, pad_head[i]);
     pad_after.Set(ii, pad_tail[i]);
 
-    auto out_dim = tvm::ir::Simplify(
-=======
-
-    daxis.push_back(tvm::te::reduce_axis(Range(0, kernel[i])));
-
-    pad_before.Set(ii, pad_head[i]);
-    pad_after.Set(ii, pad_tail[i]);
-
     auto out_dim = tvm::tir::Simplify(
->>>>>>> c4c61cb7
       indexdiv(x->shape[ii] - kernel[i] + pad_head[i] + pad_tail[i], stride[i]) + 1);
 
     out_shape.Set(ii, out_dim);
@@ -947,13 +702,8 @@
   if (pool_type == kMaxPool) {
     auto temp = do_pad ? pad(
         x, pad_before, pad_after, tvm::min_value(x->dtype), "pad_temp") : x;
-<<<<<<< HEAD
-    return tvm::compute(out_shape, [&](const Array<Var>& output) {
-      Array<Expr> indices;
-=======
     return tvm::te::compute(out_shape, [&](const Array<Var>& output) {
       Array<PrimExpr> indices;
->>>>>>> c4c61cb7
       for (const Var& var : output) indices.push_back(var);
 
       for (int i = 0; i < k_size; i++) {
@@ -968,15 +718,9 @@
     auto temp = do_pad ? pad(x, pad_before, pad_after, 0, "pad_temp") : x;
 
     // TVM compute for summing the pooling window.
-<<<<<<< HEAD
-    auto pool_sum = tvm::compute(out_shape,
-    [&](const Array<Var>& output) {
-      Array<Expr> indices;
-=======
     auto pool_sum = tvm::te::compute(out_shape,
     [&](const Array<Var>& output) {
       Array<PrimExpr> indices;
->>>>>>> c4c61cb7
       for (const Var& var : output) indices.push_back(var);
 
       for (int i = 0; i < k_size; i++) {
@@ -987,15 +731,9 @@
     }, "tensor", "pool_sum");
 
     // TVM compute for dividing the reduced window sum by kernel size.
-<<<<<<< HEAD
-    return tvm::compute(out_shape,
-    [&](const Array<Var>& output) {
-      Array<Expr> indices;
-=======
     return tvm::te::compute(out_shape,
     [&](const Array<Var>& output) {
       Array<PrimExpr> indices;
->>>>>>> c4c61cb7
       for (const Var& var : output) indices.push_back(var);
       if (count_include_pad) {
         auto kernel_size = make_const(DataType::Int(32), 1);
@@ -1004,32 +742,18 @@
         }
         return div(pool_sum(indices), kernel_size);
       } else {
-<<<<<<< HEAD
-        std::vector<Expr> start(k_size);
-        std::vector<Expr> end(k_size);
-=======
         std::vector<PrimExpr> start(k_size);
         std::vector<PrimExpr> end(k_size);
->>>>>>> c4c61cb7
         auto kernel_size = make_const(DataType::Int(32), 1);
         for (int i = 0; i < k_size; i++) {
           int ii = axis[i];
           start[i] = output[ii] * stride[i] - pad_head[i];
-<<<<<<< HEAD
-          end[i] = ir::Min::make(start[i] + kernel[i], x->shape[ii]);
-          start[i] = ir::Max::make(start[i], make_const(DataType::Int(32), 0));
-          kernel_size *= (end[i] - start[i]);
-        }
-
-        Expr divide_factor = ir::Max::make(kernel_size, make_const(DataType::Int(32), 1));
-=======
           end[i] = tir::MinNode::make(start[i] + kernel[i], x->shape[ii]);
           start[i] = tir::MaxNode::make(start[i], make_const(DataType::Int(32), 0));
           kernel_size *= (end[i] - start[i]);
         }
 
         PrimExpr divide_factor = tir::MaxNode::make(kernel_size, make_const(DataType::Int(32), 1));
->>>>>>> c4c61cb7
         return div(pool_sum(indices), divide_factor);
       }
     }, "tensor", kElementWise);
@@ -1040,8 +764,6 @@
 }
 
 /*!
-<<<<<<< HEAD
-=======
 * \brief Perform pooling on the width dimension of data.
 *        Width axis is determined by the layout string
 *        in which 'W' means width.
@@ -1087,7 +809,6 @@
 }
 
 /*!
->>>>>>> c4c61cb7
 * \brief Perform pooling on depth, height and width dimension of data.
 *        It decides the depth, height and width dimension according to the layout string,
 *        in which 'D', 'W' and 'H' means depth, width and height respectively.
@@ -1118,15 +839,9 @@
 * \return The output tensor in the same layout
 */
 inline Tensor pool3d(const Tensor& x,
-<<<<<<< HEAD
-                     const Array<Expr>& kernel_size,
-                     const Array<Expr>& stride_size,
-                     const Array<Expr>& padding_size,
-=======
                      const Array<PrimExpr>& kernel_size,
                      const Array<PrimExpr>& stride_size,
                      const Array<PrimExpr>& padding_size,
->>>>>>> c4c61cb7
                      PoolType pool_type,
                      bool ceil_mode,
                      const std::string& layout = "NCDHW",
