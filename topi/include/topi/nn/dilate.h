/*
 * Licensed to the Apache Software Foundation (ASF) under one
 * or more contributor license agreements.  See the NOTICE file
 * distributed with this work for additional information
 * regarding copyright ownership.  The ASF licenses this file
 * to you under the Apache License, Version 2.0 (the
 * "License"); you may not use this file except in compliance
 * with the License.  You may obtain a copy of the License at
 *
 *   http://www.apache.org/licenses/LICENSE-2.0
 *
 * Unless required by applicable law or agreed to in writing,
 * software distributed under the License is distributed on an
 * "AS IS" BASIS, WITHOUT WARRANTIES OR CONDITIONS OF ANY
 * KIND, either express or implied.  See the License for the
 * specific language governing permissions and limitations
 * under the License.
 */

/*!
 * \brief Dilate op constructions
 * \file nn/dilate.h
 */
#ifndef TOPI_NN_DILATE_H_
#define TOPI_NN_DILATE_H_

#include <tvm/te/operation.h>
#include <tvm/tir/ir_pass.h>
#include <topi/tags.h>

<<<<<<< HEAD
#include "tvm/operation.h"
#include "tvm/ir_pass.h"
#include "topi/tags.h"
=======
#include <string>
>>>>>>> c4c61cb7

namespace topi {
namespace nn {
using namespace tvm;
using namespace tvm::te;

/*!
* \brief Create a new expression of the logical and of all
* conditions in the arguments.
*
* \param args The arguments to find the logical conjunction of
*
* \return The logical conjunction expression
*/
PrimExpr all(Array<PrimExpr> args) {
  CHECK_GT(args.size(), 0) << "all requires at least one argument";

  PrimExpr ret = args[0];
  for (size_t i = 1; i < args.size(); ++i) {
    ret = ret && args[i];
  }
  return ret;
}

/*!
* \brief Dilate data with zeros
*
* \param x The input tensor, this can have any number of
* dimensions and any layout.
* \param strides Dilation stride for each dimension. Stride 1
* means no dilation.
* \param name The name of the operation
* \param tag The tag to mark the operation
*
* \return The output tensor.
*/
inline Tensor dilate(const Tensor& x,
                     Array<PrimExpr> strides,
                     std::string name = "tensor",
                     std::string tag = kInjective) {
  auto n = x->shape.size();
  CHECK_EQ(n, strides.size())
    << "strides size (" << strides.size()
    << ") must match dimension of x (" << n << ")";

  Array<PrimExpr> out_shape;
  for (size_t i = 0; i < n; ++i) {
<<<<<<< HEAD
    out_shape.push_back(tvm::ir::Simplify(
=======
    out_shape.push_back(tvm::tir::Simplify(
>>>>>>> c4c61cb7
      (x->shape[i] - 1) * cast(DataType::Int(32), strides[i] + 1)));
  }

  return tvm::te::compute(
    out_shape,
    [&](const Array<Var>& indices) {
      Array<PrimExpr> not_zero;
      Array<PrimExpr> index_tuple;
      for (size_t i = 0; i < n; ++i) {
        if (IsConstInt(strides[i]) && GetConstInt(strides[i]) == 1) {
          index_tuple.push_back(indices[i]);
        } else {
          index_tuple.push_back(indexdiv(indices[i], strides[i]));
          not_zero.push_back((indexmod(indices[i], strides[i])) == 0);
        }
      }
      if (not_zero.size() > 0) {
        auto all_not_zero = all(not_zero);
        return tvm::if_then_else(
            all_not_zero, x(index_tuple), make_const(x->dtype, 0));
      }
      return x(index_tuple);
    }, name, tag);
}

}  // namespace nn
}  // namespace topi
#endif  // TOPI_NN_DILATE_H_<|MERGE_RESOLUTION|>--- conflicted
+++ resolved
@@ -28,13 +28,7 @@
 #include <tvm/tir/ir_pass.h>
 #include <topi/tags.h>
 
-<<<<<<< HEAD
-#include "tvm/operation.h"
-#include "tvm/ir_pass.h"
-#include "topi/tags.h"
-=======
 #include <string>
->>>>>>> c4c61cb7
 
 namespace topi {
 namespace nn {
@@ -82,11 +76,7 @@
 
   Array<PrimExpr> out_shape;
   for (size_t i = 0; i < n; ++i) {
-<<<<<<< HEAD
-    out_shape.push_back(tvm::ir::Simplify(
-=======
     out_shape.push_back(tvm::tir::Simplify(
->>>>>>> c4c61cb7
       (x->shape[i] - 1) * cast(DataType::Int(32), strides[i] + 1)));
   }
 
