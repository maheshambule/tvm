/*
 * Licensed to the Apache Software Foundation (ASF) under one
 * or more contributor license agreements.  See the NOTICE file
 * distributed with this work for additional information
 * regarding copyright ownership.  The ASF licenses this file
 * to you under the Apache License, Version 2.0 (the
 * "License"); you may not use this file except in compliance
 * with the License.  You may obtain a copy of the License at
 *
 *   http://www.apache.org/licenses/LICENSE-2.0
 *
 * Unless required by applicable law or agreed to in writing,
 * software distributed under the License is distributed on an
 * "AS IS" BASIS, WITHOUT WARRANTIES OR CONDITIONS OF ANY
 * KIND, either express or implied.  See the License for the
 * specific language governing permissions and limitations
 * under the License.
 */

/*!
 * \brief Softmax op constructions
 * \file nn/flatten.h
 */
#ifndef TOPI_NN_FLATTEN_H_
#define TOPI_NN_FLATTEN_H_

#include <tvm/te/operation.h>
#include <topi/tags.h>
#include <topi/detail/constant_utils.h>

#include <string>
#include <vector>

<<<<<<< HEAD
#include "topi/tags.h"
#include "topi/detail/constant_utils.h"
#include "tvm/operation.h"
#include "tvm/expr_operator.h"


=======
>>>>>>> c4c61cb7
namespace topi {
namespace nn {
using namespace tvm;
using namespace tvm::te;

/*!
* \brief Flattens the input tensor into a 2-D tensor by collapsing higher dimensions.
* This requires the input tensor to have constant sized dimensions.
*
* \param x The input tensor.
* \param name The name of the operation
* \param tag The tag to mark the operation
*
* \return A 2-D tensor.
*/
inline Tensor flatten(const Tensor& x,
                      std::string name = "tensor",
                      std::string tag = kInjective) {
  auto ishape = x->shape;
<<<<<<< HEAD
  Expr dim = 1;
=======
  PrimExpr dim = 1;
>>>>>>> c4c61cb7
  for (size_t i = 1; i < ishape.size(); ++i) {
    dim = dim * ishape[i];
  }

  Array<PrimExpr> oshape({ ishape[0], dim });

  std::vector<PrimExpr> extra_shape;
  for (size_t i = 1; i < ishape.size(); ++i) {
    extra_shape.push_back(ishape[i]);
  }
  std::reverse(extra_shape.begin(), extra_shape.end());

  return tvm::te::compute(
    oshape, [&](Var i, Var j) {
      PrimExpr idx = j;
      std::vector<PrimExpr> index;
      for (auto s : extra_shape) {
        index.push_back(indexmod(idx, s));
        idx = indexdiv(idx, s);
      }
      index.push_back(i);
      std::reverse(index.begin(), index.end());
      return x(index);
    }, name, tag);
}

}  // namespace nn
}  // namespace topi
#endif  // TOPI_NN_FLATTEN_H_<|MERGE_RESOLUTION|>--- conflicted
+++ resolved
@@ -31,15 +31,6 @@
 #include <string>
 #include <vector>
 
-<<<<<<< HEAD
-#include "topi/tags.h"
-#include "topi/detail/constant_utils.h"
-#include "tvm/operation.h"
-#include "tvm/expr_operator.h"
-
-
-=======
->>>>>>> c4c61cb7
 namespace topi {
 namespace nn {
 using namespace tvm;
@@ -59,11 +50,7 @@
                       std::string name = "tensor",
                       std::string tag = kInjective) {
   auto ishape = x->shape;
-<<<<<<< HEAD
-  Expr dim = 1;
-=======
   PrimExpr dim = 1;
->>>>>>> c4c61cb7
   for (size_t i = 1; i < ishape.size(); ++i) {
     dim = dim * ishape[i];
   }
