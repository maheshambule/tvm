/*
 * Licensed to the Apache Software Foundation (ASF) under one
 * or more contributor license agreements.  See the NOTICE file
 * distributed with this work for additional information
 * regarding copyright ownership.  The ASF licenses this file
 * to you under the Apache License, Version 2.0 (the
 * "License"); you may not use this file except in compliance
 * with the License.  You may obtain a copy of the License at
 *
 *   http://www.apache.org/licenses/LICENSE-2.0
 *
 * Unless required by applicable law or agreed to in writing,
 * software distributed under the License is distributed on an
 * "AS IS" BASIS, WITHOUT WARRANTIES OR CONDITIONS OF ANY
 * KIND, either express or implied.  See the License for the
 * specific language governing permissions and limitations
 * under the License.
 */

/*!
 * \brief Mapping op constructions
 * \file nn/mapping.h
 */
#ifndef TOPI_NN_MAPPING_H_
#define TOPI_NN_MAPPING_H_

#include <tvm/te/operation.h>
#include <topi/tags.h>

<<<<<<< HEAD
#include "topi/tags.h"
#include "tvm/operation.h"
=======
#include <string>
>>>>>>> c4c61cb7

namespace topi {
namespace nn {
using namespace tvm;
using namespace tvm::te;

/*!
* \brief Scale and shift with NCHW order
*
* \param x The input tensor.
* \param scale Scale tensor, 1-D of size channel
* \param shift Shift tensor, 1-D of size channel
* \param name The name of the operation
* \param tag The tag to mark the operation
*
* \return A Tensor whose op member is the scale shift operation
*/
inline Tensor scale_shift_nchw(const Tensor& x,
                               const Tensor& scale,
                               const Tensor& shift,
                               std::string name = "ScaleShift",
                               std::string tag = kBroadcast) {
  return tvm::te::compute(
    x->shape,
    [&](Var b, Var c, Var h, Var w) {
      return x(b, c, h, w) * scale(c) + shift(w);
    }, name, tag);
}

/*!
* \brief Scale and shift with NHWC order
*
* \param x The input tensor.
* \param scale Scale tensor, 1-D of size channel
* \param shift Shift tensor, 1-D of size channel
* \param name The name of the operation
* \param tag The tag to mark the operation
*
* \return A Tensor whose op member is the scale shift operation
*/
inline Tensor scale_shift_nhwc(const Tensor& x,
                               const Tensor& scale,
                               const Tensor& shift,
                               std::string name = "ScaleShift",
                               std::string tag = kBroadcast) {
  return tvm::te::compute(
    x->shape,
    [&](Var b, Var h, Var w, Var c) {
      return x(b, h, w, c) * scale(c) + shift(w);
    }, name, tag);
}

}  // namespace nn
}  // namespace topi
#endif  // TOPI_NN_MAPPING_H_<|MERGE_RESOLUTION|>--- conflicted
+++ resolved
@@ -27,12 +27,7 @@
 #include <tvm/te/operation.h>
 #include <topi/tags.h>
 
-<<<<<<< HEAD
-#include "topi/tags.h"
-#include "tvm/operation.h"
-=======
 #include <string>
->>>>>>> c4c61cb7
 
 namespace topi {
 namespace nn {
