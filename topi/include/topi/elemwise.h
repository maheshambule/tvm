--- conflicted
+++ resolved
@@ -28,13 +28,6 @@
 #include <tvm/tir/ir_pass.h>
 #include <topi/tags.h>
 #include <string>
-<<<<<<< HEAD
-
-#include "topi/tags.h"
-#include "tvm/ir.h"
-#include "tvm/ir_pass.h"
-=======
->>>>>>> c4c61cb7
 #include "broadcast.h"
 
 namespace topi {
@@ -186,8 +179,6 @@
 }
 
 /*!
-<<<<<<< HEAD
-=======
 * \brief Creates an operation that returns the bitwise NOT of a given tensor
 *
 * \param x The input tensor
@@ -205,7 +196,6 @@
 }
 
 /*!
->>>>>>> c4c61cb7
 * \brief Returns the sign of the tensor
 *
 * \param x The input tensor
@@ -218,19 +208,11 @@
                    std::string name = "T_sign",
                    std::string tag = kElementWise) {
   return compute(x->shape, [&](const Array<Var>& i) {
-<<<<<<< HEAD
-    Expr zero = make_zero(x->dtype);
-    Expr one = make_const(x->dtype, 1);
-    Expr minus_one = make_const(x->dtype, -1);
-    auto s1 = tvm::ir::Select::make((x(i) < zero), minus_one, zero);
-    auto s2 = tvm::ir::Select::make((x(i) > zero), one, s1);
-=======
     PrimExpr zero = make_zero(x->dtype);
     PrimExpr one = make_const(x->dtype, 1);
     PrimExpr minus_one = make_const(x->dtype, -1);
     auto s1 = tvm::tir::SelectNode::make((x(i) < zero), minus_one, zero);
     auto s2 = tvm::tir::SelectNode::make((x(i) > zero), one, s1);
->>>>>>> c4c61cb7
     return s2;
   }, name, tag);
 }
@@ -248,11 +230,7 @@
                        std::string name = "tensor",
                        std::string tag = kElementWise) {
   return compute(x->shape, [&](const Array<Var>& i) {
-<<<<<<< HEAD
-    Expr one = make_const(x->dtype, 1);
-=======
     PrimExpr one = make_const(x->dtype, 1);
->>>>>>> c4c61cb7
     return one/tvm::sqrt(x(i));
   }, name, tag);
 }
@@ -270,13 +248,8 @@
 * \return A Tensor whose op member is the clip operation
 */
 inline Tensor clip(const Tensor& x,
-<<<<<<< HEAD
-                   const Expr& a_min,
-                   const Expr& a_max,
-=======
                    const PrimExpr& a_min,
                    const PrimExpr& a_max,
->>>>>>> c4c61cb7
                    std::string name = "T_clip",
                    std::string tag = kElementWise) {
   return compute(x->shape, [&](const Array<Var>& i) {
@@ -308,11 +281,7 @@
       if (expr.dtype().lanes() == type.lanes()) {
         return expr;
       } else if (expr.dtype().lanes() == 1 && type.lanes() > 1) {
-<<<<<<< HEAD
-        return tvm::ir::Broadcast::make(expr, type.lanes());
-=======
         return tvm::tir::BroadcastNode::make(expr, type.lanes());
->>>>>>> c4c61cb7
       }
     }
 
@@ -334,13 +303,8 @@
                           std::string tag = kElementWise) {
   return compute(x->shape,
                  [&](const Array<Var>& i) {
-<<<<<<< HEAD
-                   return tvm::ir::Call::make(type, "reinterpret", {x(i)},
-                                              tvm::ir::Call::PureIntrinsic);
-=======
                    return tvm::tir::CallNode::make(type, "reinterpret", {x(i)},
                                               tvm::tir::CallNode::PureIntrinsic);
->>>>>>> c4c61cb7
                  },
                  name, tag);
 }
@@ -378,15 +342,9 @@
 *
 * \return A Tensor whose op member is the full operation
 */
-<<<<<<< HEAD
-inline Tensor full(const Array<Expr>& shape,
-                   DataType dtype,
-                   const Expr fill_value,
-=======
 inline Tensor full(const Array<PrimExpr>& shape,
                    DataType dtype,
                    const PrimExpr fill_value,
->>>>>>> c4c61cb7
                    std::string name = "T_full",
                    std::string tag = kElementWise) {
   PrimExpr ev = cast(dtype, fill_value);
@@ -410,11 +368,7 @@
 * \return A Tensor whose op memeber is the full_like operation
 */
 inline Tensor full_like(const Tensor& x,
-<<<<<<< HEAD
-                        const Expr fill_value,
-=======
                         const PrimExpr fill_value,
->>>>>>> c4c61cb7
                         std::string name = "T_full_like",
                         std::string tag = kElementWise) {
   PrimExpr ev = cast(x->dtype, fill_value);
