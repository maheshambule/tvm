--- conflicted
+++ resolved
@@ -44,13 +44,8 @@
  *
  * \return A Tensor whose op member is a broadcast operation
  */
-<<<<<<< HEAD
-inline tvm::Tensor broadcast_to(const tvm::Tensor& t,
-                                const tvm::Array<tvm::Expr>& output_shape,
-=======
 inline tvm::te::Tensor broadcast_to(const tvm::te::Tensor& t,
                                 const tvm::Array<tvm::PrimExpr>& output_shape,
->>>>>>> c4c61cb7
                                 std::string name = "T_broadcast_to",
                                 std::string tag = kBroadcast) {
   CHECK_GE(output_shape.size(), t->shape.size())
@@ -72,34 +67,6 @@
 }
 
 #define TOPI_DEFINE_BCAST_OP(Name, ComputeRule)                       \
-<<<<<<< HEAD
-  inline tvm::Expr Name(const tvm::Expr& a,                           \
-                        const tvm::Expr& b) {                         \
-    ComputeRule;                                                      \
-  }                                                                   \
-  inline tvm::Tensor Name(const tvm::Tensor& A,                       \
-                          const tvm::Tensor& B,                       \
-                          std::string name = "T_" #Name,              \
-                          std::string tag = kBroadcast) {             \
-    auto l = [](tvm::Expr a, tvm::Expr b) { ComputeRule; };           \
-    return detail::WithBroadcast(l, A, B, name, tag);                 \
-  }                                                                   \
-  inline tvm::Tensor Name(const tvm::Tensor& A,                       \
-                          const tvm::Expr& B,                         \
-                          std::string name = "T_" #Name,              \
-                          std::string tag = kElementWise) {           \
-    auto l = [](tvm::Expr a, tvm::Expr b) { ComputeRule; };           \
-    return compute(A->shape, [&](const ::tvm::Array<::tvm::Var>& i) { \
-        return l(A(i), B);                                            \
-      }, name, tag);                                                  \
-  }                                                                   \
-  inline tvm::Tensor Name(const tvm::Expr& A,                         \
-                          const tvm::Tensor& B,                       \
-                          std::string name = "T_" #Name,              \
-                          std::string tag = kElementWise) {           \
-    auto l = [&](tvm::Expr a, tvm::Expr b) { ComputeRule; };          \
-    return compute(B->shape, [&](const ::tvm::Array<::tvm::Var>& i) { \
-=======
   inline tvm::PrimExpr Name(const tvm::PrimExpr& a,                   \
                             const tvm::PrimExpr& b) {                 \
     ComputeRule;                                                      \
@@ -126,7 +93,6 @@
                               std::string tag = kElementWise) {       \
     auto l = [&](tvm::PrimExpr a, tvm::PrimExpr b) { ComputeRule; };  \
     return tvm::te::compute(B->shape, [&](const ::tvm::Array<::tvm::tir::Var>& i) { \
->>>>>>> c4c61cb7
         return l(A, B(i));                                            \
       }, name, tag);                                                  \
   }
@@ -173,8 +139,6 @@
  */
 TOPI_DEFINE_BCAST_OP(logical_or, { return a || b; });
 TOPI_DEFINE_OP_OVERLOAD(operator||, logical_or);
-<<<<<<< HEAD
-=======
 
 /*!
  * \fn bitwise_and
@@ -217,7 +181,6 @@
  */
 TOPI_DEFINE_BCAST_OP(bitwise_xor, { return a ^ b; });
 TOPI_DEFINE_OP_OVERLOAD(operator^, bitwise_xor);
->>>>>>> c4c61cb7
 
 /*!
  * \fn add
