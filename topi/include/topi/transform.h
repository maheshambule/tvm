/*
 * Licensed to the Apache Software Foundation (ASF) under one
 * or more contributor license agreements.  See the NOTICE file
 * distributed with this work for additional information
 * regarding copyright ownership.  The ASF licenses this file
 * to you under the Apache License, Version 2.0 (the
 * "License"); you may not use this file except in compliance
 * with the License.  You may obtain a copy of the License at
 *
 *   http://www.apache.org/licenses/LICENSE-2.0
 *
 * Unless required by applicable law or agreed to in writing,
 * software distributed under the License is distributed on an
 * "AS IS" BASIS, WITHOUT WARRANTIES OR CONDITIONS OF ANY
 * KIND, either express or implied.  See the License for the
 * specific language governing permissions and limitations
 * under the License.
 */

/*!
 * \file topi/transform.h
 * \brief Transform op constructors
 */
#ifndef TOPI_TRANSFORM_H_
#define TOPI_TRANSFORM_H_

#include <topi/detail/constant_utils.h>
#include <topi/detail/ravel_unravel.h>
#include <topi/detail/tensor_utils.h>
#include <topi/tags.h>
#include <tvm/te/operation.h>
#include <tvm/tir/data_layout.h>

#include <algorithm>
#include <iterator>
#include <limits>
#include <string>
#include <unordered_set>
#include <vector>

namespace topi {
using namespace tvm;
using namespace tvm::te;
using namespace topi::detail;

/*!
 * \brief Creates an operation to insert new dimensions of length 1
 *
 * \param x The input tensor
 * \param axis The index of the first new dimension (allows negative
 * indices as offsets from the last dimension)
 * \param num_newaxis The number of new dimensions to insert
 * \param name The name of the operation
 * \param tag The tag to mark the operation
 *
 * \return A Tensor whose op member is the dim expansion operation
 */
inline Tensor expand_dims(const Tensor& x, int axis, int num_newaxis = 1,
                          std::string name = "T_expand_dims", std::string tag = kBroadcast) {
  int ndim = static_cast<int>(x->shape.size());
  CHECK(-ndim - 1 <= axis && axis <= ndim)
      << "expand_dims only accepts `axis` in [-data.ndim - 1, data.ndim]"
      << ", but got axis = " << axis << ", and data.ndim = " << ndim;
  CHECK(num_newaxis >= 0) << "expand_dims only accepts `num_newaxis >= 0`"
                          << ", but got num_newaxis = " << num_newaxis;
  if (axis < 0) {
    // Calculate offset from last dimension
    axis = ndim + axis + 1;
  }
  Array<PrimExpr> new_shape;
  for (size_t i = 0; i < static_cast<size_t>(axis); ++i) {
    new_shape.push_back(x->shape[i]);
  }
  for (size_t i = 0; i < static_cast<size_t>(num_newaxis); ++i) {
    new_shape.push_back(1);
  }
  for (size_t i = axis; i < x->shape.size(); ++i) {
    new_shape.push_back(x->shape[i]);
  }

  return compute(
      new_shape,
      [&](const Array<Var>& indices) {
        Array<PrimExpr> idx;
        for (size_t i = 0; i < static_cast<size_t>(axis); ++i) {
          idx.push_back(indices[i]);
        }
        for (size_t i = axis + num_newaxis; i < indices.size(); ++i) {
          idx.push_back(indices[i]);
        }
        return x(idx);
      },
      name, tag);
}

/*!
 * \brief Permute the dimensions of an array
 *
 * \param x The input tensor
 * \param axes The indices of the permutation. If this is empty,
 * the dimensions will be reversed.
 * \param name The name of the operation
 * \param tag The tag to mark the operation
 *
 * \return A Tensor whose op member is the transpose operation
 */
inline Tensor transpose(const Tensor& x, Array<Integer> axes, std::string name = "T_transpose",
                        std::string tag = kInjective) {
  if (!axes.defined() || axes.size() == 0) {
    axes = Array<Integer>();
    for (int i = static_cast<int>(x->shape.size()) - 1; i >= 0; --i) {
      axes.push_back(i);
    }
  }

  Array<PrimExpr> new_shape;
  for (size_t i = 0; i < axes.size(); ++i) {
    int axis = static_cast<int>(axes[i]->value);
    int new_axis = axis;
    if (axis < 0) {
      new_axis = static_cast<int>(x->shape.size()) + axis;
      axes.Set(i, new_axis);
    }
    CHECK((new_axis >= 0) && (new_axis < static_cast<int>(x->shape.size())))
        << "axis=" << axis << " is invalid for the " << static_cast<int>(x->shape.size())
        << "-dimensional input tensor";

    for (size_t j = 0; j < axes.size(); ++j) {
      if (i != j) {
        CHECK(new_axis != static_cast<int>(axes[j]->value)) << "repeated axis in transpose";
      }
    }
    new_shape.push_back(x->shape[new_axis]);
  }

  return compute(
      new_shape,
      [&](const Array<Var>& indices) {
        std::vector<PrimExpr> idx;
        for (size_t i = 0; i < axes.size(); ++i) {
          idx.push_back(1);
        }
        for (size_t i = 0; i < axes.size(); ++i) {
          int axis = static_cast<int>(axes[i]->value);
          idx[axis] = indices[i];
        }
        return x(idx);
      },
      name, tag);
}

/*!
<<<<<<< HEAD
* \brief Reverse the tensor for variable length slices.
* Input is first sliced along batch axis and then elements are reversed along seq axis.
*
* \param x The input tensor
* \param seq_lengths A 1D Tensor with length x.dims[batch_axis]. Optional Tensor() can be passed.
* If not defined batch axis is ignored and tensor is reversed along seq_axis.
* \param seq_axis The axis along which the elements will be reveresed
* \param batch_axis The axis along which the tensor will be sliced
* \param name The name of the operation
* \param tag The tag to mark the operation
*
* \return A Tensor whose op member is the reverse_sequence operation
*/
inline Tensor reverse_sequence(const Tensor& x,
                   const Tensor& seq_lengths,
                   int seq_axis = 1,
                   int batch_axis = 0,
                   std::string name = "T_reverse_sequence",
=======
 * \brief flip/reverse elements of an array in a particular axis
 *
 * \param x The input tensor
 * \param axis The axis along which the tensors will be reveresed
 * (allows negative indices)
 * \param name The name of the operation
 * \param tag The tag to mark the operation
 *
 * \return A Tensor whose op member is the reverse operation
 */
inline Tensor flip(const Tensor& x, int axis = 0, std::string name = "T_flip",
>>>>>>> d8b185c6
                   std::string tag = kInjective) {
  size_t src_tensor_dim = x->shape.size();
  int seq_axis_inp = seq_axis;

  if (seq_lengths.defined()) {
    size_t seq_lengths_dim = seq_lengths->shape.size();
    int batch_axis_inp = batch_axis;
    if (batch_axis < 0) {
    batch_axis = static_cast<int>(x->shape.size()) + batch_axis;
    }

    CHECK(seq_lengths_dim == 1)
      << "seq_lengths should be 1D vector";

    CHECK(GetConstInt(seq_lengths->shape[0]) == GetConstInt(x->shape[batch_axis]))
      << "For reverse_sequnece seq_lengths size should match with dimension of batch axis"
      << ", but got dimension of batch_axis = " << GetConstInt(x->shape[batch_axis])
      << ", and seq_length size = " << GetConstInt(seq_lengths->shape[0]);

    CHECK((0 <= batch_axis) && (batch_axis < static_cast<int>(x->shape.size())))
      << "batch_axis=" << batch_axis_inp << " is invalid for the "
      << static_cast<int>(x->shape.size()) << "-dimensional input tensor";
  }

<<<<<<< HEAD
  if (seq_axis < 0) {
    seq_axis = static_cast<int>(x->shape.size()) + seq_axis;
  }
  CHECK((0 <= seq_axis) && (seq_axis < static_cast<int>(x->shape.size())))
    << "seq_axis=" << seq_axis_inp << " is invalid for the "
    << static_cast<int>(x->shape.size()) << "-dimensional input tensor";

  auto func = [&](const Array<Var>& indices) {
    Array<PrimExpr> real_indices;
    for (size_t i = 0; i < src_tensor_dim; ++i) {
      if (i == static_cast<size_t>(seq_axis)) {
        if (seq_lengths.defined()) {
          auto len = seq_lengths(indices[batch_axis]);
          auto idx = if_then_else(len <= 1 || len <= indices[i], indices[i],
                      if_then_else(len > x->shape[i], x->shape[i] - 1 - indices[i],
                      len - 1 - indices[i]));
          real_indices.push_back(idx);
        } else {
          real_indices.push_back(x->shape[i] - 1 - indices[i]);
        }
      } else {
          real_indices.push_back(indices[i]);
      }
      }
      return x(real_indices);
    };

  return compute(x->shape, func, name, tag);
=======
  CHECK((0 <= axis) && (axis < static_cast<int>(x->shape.size())))
      << "axis=" << axis_inp << " is invalid for the " << static_cast<int>(x->shape.size())
      << "-dimensional input tensor";

  // Reverse the Input Tensor in the axis specified
  return compute(
      x->shape,
      [&](const Array<Var>& indices) {
        Array<PrimExpr> real_indices;
        for (size_t i = 0; i < src_tensor_dim; ++i) {
          if (i == static_cast<size_t>(axis)) {
            real_indices.push_back(x->shape[i] - indices[i] - 1);
          } else {
            real_indices.push_back(indices[i]);
          }
        }
        return x(real_indices);
      },
      name, tag);
>>>>>>> d8b185c6
}

/*!
 * \brief Reshape a tensor
 *
 * \param x The input tensor
 * \param newshape The new shape
 * \param name The name of the operation
 * \param tag The tag to mark the operation
 *
 * \return A Tensor whose op member is the reshape operation
 */
inline Tensor reshape(const Tensor& x, Array<PrimExpr> newshape, std::string name = "T_reshape",
                      std::string tag = kInjective) {
  auto x_shape = x->shape;
  Array<PrimExpr> target_shape;

  for (const auto& ele : newshape) {
    if (ele.as<IntImmNode>()) {
      target_shape.push_back(cast(DataType::Int(32), ele));
    } else {
      target_shape.push_back(ele);
    }
  }

  if (is_empty_shape(target_shape)) {
    return compute(
        target_shape, [&](const Array<Var>& indices) { return tvm::cast(x->dtype, 0); }, name, tag);
  } else {
    return compute(
        target_shape,
        [&](const Array<Var>& indices) {
          return x(UnravelIndex(
              RavelIndex(Array<PrimExpr>{indices.begin(), indices.end()}, target_shape), x_shape));
        },
        name, tag);
  }
}

/*!
 * \brief Converts a flat index or array of flat indices into a tuple of coordinate arrays
 *
 * \param x The input tensor having indices.
 * \param shape The shape tensor
 * \param name The name of the operation
 * \param tag The tag to mark the operation
 *
 * \return A Tensor of coordinate arrays.
 */

inline Tensor unravel_index(const Tensor& x, const Tensor& shape, std::string name = "T_unravel",
                            std::string tag = kInjective) {
  auto x_shape = x->shape;
  auto shape_shape = shape->shape;

  Array<PrimExpr> oshape;
  oshape.push_back(shape_shape[0]);
  if (x_shape.size() != 0) {
    oshape.push_back(x_shape[0]);
  }

  auto func = [&](const Array<Var>& indices) {
    auto i = indices[0];
    std::vector<PrimExpr> indices_divs;
    PrimExpr ret = 0;
    PrimExpr cur_val = 0;
    PrimExpr index_val = 0;

    if (x_shape.size() != 0) {
      index_val = x[indices[1]];
    } else {
      index_val = x();
    }
    indices_divs.push_back(index_val);
    for (int v = GetConstInt(shape_shape[0]) - 1; v >= 0; --v) {
      ret = tvm::if_then_else(i == v, indexmod(indices_divs.back(), shape[v]), ret);
      cur_val = indexdiv(indices_divs.back(), shape[v]);
      indices_divs.push_back(cur_val);
    }
    return ret;
  };

  return compute(oshape, func, name, tag);
}

/*!
 * \brief Remove size 1 dimensions from the shape of a tensor.
 * The removed dimensions must have a constant size of 1.
 *
 * \param x The input tensor
 * \param axis Indices of the dimensions to remove. If this is empty,
 * all entries with a constant size of 1 will be removed.
 * \param atleast1d Whether the output need to be atleast1d.
 * \param name The name of the operation
 * \param tag The tag to mark the operation
 *
 * \return A Tensor whose op member is the squeeze operation
 */
inline Tensor squeeze(const Tensor& x, Array<Integer> axis, bool atleast1d = false,
                      std::string name = "T_squeeze", std::string tag = kInjective) {
  auto ndim = x->shape.size();
  std::vector<int> axis_val;
  if (!axis.defined() || axis.size() == 0) {
    for (size_t i = 0; i < ndim; ++i) {
      if (IsConstInt(x->shape[i]) && GetConstInt(x->shape[i]) == 1) {
        axis_val.push_back(static_cast<int>(i));
      }
    }
  } else {
    for (size_t i = 0; i < axis.size(); ++i) {
      int64_t val = axis[i]->value;
      if (val < 0) {
        val += static_cast<int>(x->shape.size());
      }
      CHECK_EQ(GetConstInt(x->shape[val]), 1) << "Dimension " << val << " must have size 1";
      axis_val.push_back(val);
    }
  }

  std::unordered_set<int> axis_set(axis_val.begin(), axis_val.end());

  Array<PrimExpr> out_shape;
  for (size_t i = 0; i < ndim; ++i) {
    if (axis_set.count(static_cast<int>(i)) == 0) {
      out_shape.push_back(x->shape[i]);
    }
  }
  if (out_shape.size() == 0 && atleast1d) {
    out_shape.push_back(1);
  }

  return compute(
      out_shape,
      [&](const Array<Var>& indices) {
        Array<PrimExpr> real_indices;
        int flag = 0;
        for (size_t i = 0; i < ndim; ++i) {
          if (axis_set.count(static_cast<int>(i)) == 0) {
            real_indices.push_back(indices[i - flag]);
          } else {
            real_indices.push_back(0);
            flag += 1;
          }
        }
        return x(real_indices);
      },
      name, tag);
}

/*!
 * \brief Join a sequence of tensors along an existing axis
 *
 * \param inputs The input tensors
 * \param axis The axis along which the tensors will be joined
 * \param name The name of the operation
 * \param tag The tag to mark the operation
 *
 * \return A Tensor whose op member is the concatenate operation
 */
inline Tensor concatenate(const Array<Tensor>& inputs, int axis = 0, std::string name = "T_concat",
                          std::string tag = kInjective) {
  int ndim = static_cast<int>(inputs[0]->shape.size());
  CHECK(-ndim <= axis && axis < ndim) << "concatenate only accepts `axis` in [-ndim, ndim)"
                                      << ", but got axis = " << axis << ", and ndim = " << ndim;
  if (axis < 0) {
    axis += ndim;
  }
  CHECK_LT(axis, inputs[0]->shape.size()) << "axis out of bounds";

  Array<PrimExpr> axis_sizes;
  for (auto t : inputs) {
    axis_sizes.push_back(t->shape[axis]);
  }
  arith::Analyzer analyzer;
  PrimExpr join_size = axis_sizes[0];
  for (size_t i = 1; i < axis_sizes.size(); ++i) {
    join_size += axis_sizes[i];
  }
  join_size = analyzer.Simplify(join_size);
  Array<PrimExpr> out_shape;
  for (size_t i = 0; i < inputs[0]->shape.size(); ++i) {
    out_shape.push_back(i == static_cast<size_t>(axis) ? join_size : inputs[0]->shape[i]);
  }

  return compute(
      out_shape,
      [&](const Array<Var>& indices) {
        auto ret = inputs[0](indices);
        auto ind = indices[axis];
        for (size_t i = 0; i < inputs.size() - 1; ++i) {
          ind -= axis_sizes[i];

          Array<PrimExpr> idx;
          for (size_t i = 0; i < static_cast<size_t>(axis); ++i) {
            idx.push_back(indices[i]);
          }
          idx.push_back(ind);
          for (size_t i = axis + 1; i < indices.size(); ++i) {
            idx.push_back(indices[i]);
          }

          ret = tvm::if_then_else(ind >= 0, inputs[i + 1](idx), ret);
        }
        return ret;
      },
      name, tag);
}

/*!
 * \brief Join a sequence of tensors along a new axis.
 *
 * \param inputs The input tensors
 * \param axis The axis along which the tensors will be stacked
 * \param name The name of the operation
 * \param tag The tag to mark the operation
 *
 * \return A Tensor whose op member is the stack operation
 */
inline Tensor stack(const Array<Tensor>& inputs, int axis = 0, std::string name = "T_stack",
                    std::string tag = kInjective) {
  int ndim = static_cast<int>(inputs[0]->shape.size());
  CHECK(-ndim - 1 <= axis && axis <= ndim)
      << "stack only accepts `axis` in [-ndim, ndim)"
      << ", but got axis = " << axis << ", and ndim = " << ndim;
  if (axis < 0) {
    axis += ndim + 1;
  }
  CHECK_LT(axis, inputs[0]->shape.size() + 1) << "axis out of bounds";

  const int stack_size = static_cast<int>(inputs.size());
  Array<PrimExpr> out_shape;
  for (size_t i = 0; i < static_cast<size_t>(axis); ++i) out_shape.push_back(inputs[0]->shape[i]);
  out_shape.push_back(stack_size);
  for (size_t i = static_cast<size_t>(axis); i < static_cast<size_t>(ndim); ++i)
    out_shape.push_back(inputs[0]->shape[i]);

  return compute(
      out_shape,
      [&](const Array<Var>& indices) {
        Array<PrimExpr> idx;
        for (size_t i = 0; i < indices.size(); ++i)
          if (i != static_cast<size_t>(axis)) idx.push_back(indices[i]);
        auto ind = indices[axis];
        auto ret = inputs[0](idx);
        for (int i = 0; i < static_cast<int>(inputs.size() - 1); ++i) {
          ret = tvm::if_then_else(ind == i + 1, inputs[i + 1](idx), ret);
        }
        return ret;
      },
      name, tag);
}

/*!
 * \brief Split a tensor into multiple sub-tensors
 *
 * \param x The input tensor
 * \param split_indices The indices to split the input at. This must be in ascending
 * order.
 * \param axis The axis to split along.
 * \param name The name of the operation
 * \param tag The tag to mark the operation
 *
 * \return A Tensor whose op member is the split operation
 */
inline Array<Tensor> split(const Tensor& x, Array<Integer> split_indices, int axis,
                           std::string name = "T_split", std::string tag = kInjective) {
  if (axis < 0) {
    axis += static_cast<int>(x->shape.size());
  }
  CHECK_LT(axis, x->shape.size()) << "axis out of bounds";

  auto src_axis_size = static_cast<int>(GetConstInt(x->shape[axis]));
  std::vector<int> begin_ids;
  begin_ids.push_back(0);

  for (Integer idx : split_indices) {
    int val = static_cast<int>(idx->value);
    CHECK_GT(val, begin_ids.back()) << "split_indices must be sorted";
    begin_ids.push_back(val);
  }

  Array<Array<PrimExpr> > out_shapes;
  for (size_t i = 0; i < begin_ids.size(); ++i) {
    int out_axis_size;
    if (i == begin_ids.size() - 1) {
      out_axis_size = src_axis_size - begin_ids[i];
    } else {
      out_axis_size = begin_ids[i + 1] - begin_ids[i];
    }

    Array<PrimExpr> shape;
    for (size_t i = 0; i < static_cast<size_t>(axis); ++i) {
      shape.push_back(x->shape[i]);
    }
    shape.push_back(out_axis_size);
    for (size_t i = axis + 1; i < x->shape.size(); ++i) {
      shape.push_back(x->shape[i]);
    }

    out_shapes.push_back(shape);
  }

  Array<Tensor> result;
  for (size_t i = 0; i < begin_ids.size(); ++i) {
    result.push_back(compute(
        out_shapes[i],
        [&](const Array<Var>& indices) {
          auto begin = begin_ids[i];
          Array<PrimExpr> real_indices;
          for (size_t j = 0; j < static_cast<size_t>(axis); ++j) {
            real_indices.push_back(indices[j]);
          }
          real_indices.push_back(indices[axis] + begin);
          for (size_t j = axis + 1; j < indices.size(); ++j) {
            real_indices.push_back(indices[j]);
          }

          return x(real_indices);
        },
        name, tag));
  }

  return result;
}

/*!
 * \brief strided_slice of a tensor
 *
 * \param x The input tensor
 * \param begin The indices to begin with in the slicing
 * \param end Indicies indicating end of the slice
 * \param strides Specifies the stride values, it can be negative
 * in that case, the input tensor will be reversed in that particular axis
 * \param name The name of the operation
 * \param tag The tag to mark the operation
 *
 * \return A Tensor whose op member is the split operation
 */
inline Tensor strided_slice(const Tensor& x, const Array<Integer>& begin, const Array<Integer>& end,
                            const Array<Integer>& strides, std::string name = "T_strided_slice",
                            std::string tag = kInjective) {
  size_t src_tensor_dim = static_cast<size_t>(x->shape.size());
  // Setup the ranges.
  // NOTE: this code duplicates the shape inference logic relay.op
  // Consider to refactor in the future.
  std::vector<int64_t> stride_vec;
  for (Integer i : strides) {
    CHECK(i.defined());
    stride_vec.push_back(i->value);
  }
  for (size_t i = stride_vec.size(); i < src_tensor_dim; ++i) {
    stride_vec.push_back(1);
  }
  const int64_t max_range = std::numeric_limits<int64_t>::max();

  std::vector<int64_t> begin_vec;
  for (size_t i = 0; i < begin.size(); ++i) {
    if (!begin[i].defined()) {
      // value=None
      begin_vec.push_back(stride_vec[i] > 0 ? 0 : max_range);
    } else {
      begin_vec.push_back(begin[i]->value);
    }
  }
  for (size_t i = begin_vec.size(); i < src_tensor_dim; ++i) {
    begin_vec.push_back(stride_vec[i] > 0 ? 0 : max_range);
  }

  std::vector<int64_t> end_vec;
  for (size_t i = 0; i < end.size(); ++i) {
    // allow end to be None
    if (!end[i].defined()) {
      end_vec.push_back(stride_vec[i] < 0 ? 0 : max_range);
    } else {
      end_vec.push_back(end[i]->value);
    }
  }
  for (size_t i = end_vec.size(); i < src_tensor_dim; ++i) {
    end_vec.push_back(stride_vec[i] < 0 ? 0 : max_range);
  }
  // Compute
  Array<PrimExpr> out_shape;
  Array<PrimExpr> begin_expr;
  Array<PrimExpr> strides_expr;

  for (size_t i = 0; i < src_tensor_dim; ++i) {
    int64_t begin_range = stride_vec[i] < 0 ? -1 : 0;
    int64_t dim_i = GetConstInt(x->shape[i]);
    int64_t end_range = stride_vec[i] < 0 ? dim_i - 1 : dim_i;
    // transform negative indices to positive value, clips on the correct range
    auto index_canonicalization = [dim_i, begin_range, end_range](int64_t index) {
      if (index < 0) {
        index += dim_i;
      }
      return std::min(std::max(index, begin_range), end_range);
    };

    int64_t begin_i = index_canonicalization(begin_vec[i]);
    int64_t end_i = index_canonicalization(end_vec[i]);

    int interval = std::abs(end_i - begin_i);
    int slice_size =
        static_cast<int>((interval + std::abs(stride_vec[i]) - 1) / std::abs(stride_vec[i]));
    CHECK(stride_vec[i] < 0 ? (end_i <= begin_i) : (begin_i <= end_i))
        << ": Input [Begin=" << begin_vec[i] << ", End=" << end_vec[i]
        << "] is invalid for axis=" << i;

    begin_expr.push_back(make_const(begin[0].dtype(), begin_i));
    strides_expr.push_back(
        make_const((strides.size() != 0 ? strides[0].dtype() : begin[0].dtype()), stride_vec[i]));
    out_shape.push_back(slice_size);
  }

  return compute(
      out_shape,
      [&](const Array<Var>& indices) {
        Array<PrimExpr> real_indices;
        for (size_t i = 0; i < src_tensor_dim; ++i) {
          real_indices.push_back(indices[i] * strides_expr[i] + begin_expr[i]);
        }
        return x(real_indices);
      },
      name, tag);
}

/*!
 * \brief Split a tensor into a number of sub-tensors
 *
 * \param x The input tensor
 * \param num_sections The number of sections to split the tensor into.
 * this must be an integer factor of the size of the axis being split.
 * \param axis The axis to split along.
 * \param name The name of the operation
 * \param tag The tag to mark the operation
 *
 * \return A Tensor whose op member is the split operation
 */
inline Array<Tensor> split_sections(const Tensor& x, int num_sections, int axis,
                                    std::string name = "T_split_sections",
                                    std::string tag = kInjective) {
  if (axis < 0) {
    axis += static_cast<int>(x->shape.size());
  }
  CHECK_LT(axis, x->shape.size()) << "axis out of bounds";

  auto src_axis_size = static_cast<int>(GetConstInt(x->shape[axis]));

  CHECK_GT(num_sections, 0) << "Slice count must be > 0";
  CHECK_EQ(src_axis_size % num_sections, 0)
      << "num_sections must be an integer factor of the size of axis " << axis << " ("
      << src_axis_size << ")";

  Array<Integer> split_indices;
  auto seg_size = src_axis_size / num_sections;
  for (int i = 0; i < num_sections; ++i) {
    // region at index 0 is added by split()
    if (i != 0) {
      split_indices.push_back(seg_size * i);
    }
  }

  return split(x, split_indices, axis, name, tag);
}

/*!
 * \brief Take elements from an flattened input array when axis is None.
 *
 * \param a The source array.
 * \param indices The indices of the values to extract.
 * \param mode The mode of the operation.
 * \param name The name of the operation.
 * \param mode The mode of to handle out of bound indices.
 * \param tag The tag to mark the operation.
 *
 * \return A Tensor whose op member is the take operation
 */
inline Tensor take(const Tensor& a, const Tensor& indices, std::string mode = "clip",
                   std::string name = "T_take", std::string tag = kInjective) {
  Array<PrimExpr> a_shape = a->shape;
  Array<PrimExpr> out_shape = indices->shape;
  PrimExpr a_size = 1;
  for (size_t i = 0; i < a_shape.size(); ++i) {
    a_size = a_size * a_shape[i];
  }

  if (mode == "clip") {
    return compute(
        out_shape,
        [&](const Array<Var>& out_index) {
          auto idx = tvm::min(tvm::max(0, indices(out_index)), a_size - 1);
          return a(UnravelIndex(idx, a_shape));
        },
        name, tag);
  } else if (mode == "fast") {
    LOG(WARNING) << "Fast mode segfaults when there are out-of-bounds indices. "
                    "Make sure input indices are in bound";
    return compute(
        out_shape,
        [&](const Array<Var>& out_index) { return a(UnravelIndex(indices(out_index), a_shape)); },
        name, tag);
  } else {  // mode == "wrap"
    return compute(
        out_shape,
        [&](const Array<Var>& out_index) {
          auto idx = truncmod(truncmod(indices(out_index), a_size) + a_size, a_size);
          return a(UnravelIndex(idx, a_shape));
        },
        name, tag);
  }
}

/*!
 * \brief Mask the out-of-boundary elements of each sequence.
 *
 * \param data The source array.
 * \param valid_length The real length of each sequence.
 * \param mask_value The masking value.
 * \param axis The axis of the temporal dimension of the sequence
 * \param name The name of the operation.
 * \param tag The tag to mark the operation.
 *
 * \return A Tensor whose op member is the sequence_mask operation
 */
inline Tensor sequence_mask(const Tensor& data, const Tensor& valid_length, double mask_value,
                            int axis, std::string name = "T_sequence_mask",
                            std::string tag = kInjective) {
  CHECK(axis == 0 || axis == 1) << "axis must be either 0 or 1";
  CHECK_EQ(valid_length->shape.size(), 1) << "valid_length must have ndim=1, i.e., (batch_size,).";
  auto length_dim = data->shape[axis];
  auto batch_dim = data->shape[1 - axis];
  Array<PrimExpr> out_shape = data->shape;
  Tensor out = compute(
      out_shape,
      [&](const Array<Var>& out_index) {
        Array<PrimExpr> len_index;
        auto tid = out_index[axis];
        auto bid = out_index[1 - axis];
        len_index.push_back(bid);
        PrimExpr ret =
            tvm::if_then_else(tvm::cast(valid_length->dtype, tid) >= valid_length(len_index),
                              tvm::tir::make_const(data->dtype, mask_value), data(out_index));
        return ret;
      },
      name, tag);
  return out;
}

/*!
 * \brief Take elements from an array along an axis.
 *
 * \param a The source array.
 * \param indices The indices of the values to extract.
 * \param axis The axis over which to select values. By default,
 * the flattened input array is used.
 * \param mode The mode for handling out of bound indices.
 * \param name The name of the operation.
 * \param tag The tag to mark the operation.
 *
 * \return A Tensor whose op member is the take operation
 */
inline Tensor take(const Tensor& a, const Tensor& indices, int axis, std::string mode = "clip",
                   std::string name = "T_take", std::string tag = kInjective) {
  if (axis < 0) {
    axis += static_cast<int>(a->shape.size());
  }
  CHECK_GE(axis, 0) << "axis out of bounds";
  CHECK_LT(axis, a->shape.size()) << "axis out of bounds";
  auto axis_dim = a->shape[axis];

  int indices_len = static_cast<int>(indices->shape.size());
  Array<PrimExpr> out_shape;
  for (size_t i = 0; i < a->shape.size(); ++i) {
    if (axis == static_cast<int>(i)) {
      for (size_t j = 0; j < indices->shape.size(); ++j) {
        out_shape.push_back(indices->shape[j]);
      }
    } else {
      out_shape.push_back(a->shape[i]);
    }
  }
  if (mode == "clip") {
    return compute(
        out_shape,
        [&](const Array<Var>& out_index) {
          Array<PrimExpr> indices_position;
          for (size_t j = axis; j < static_cast<size_t>(axis + indices_len); ++j) {
            indices_position.push_back(out_index[j]);
          }
          Array<PrimExpr> real_indices;
          for (size_t j = 0; j < static_cast<size_t>(axis); ++j) {
            real_indices.push_back(out_index[j]);
          }
          auto idx = tvm::min(tvm::max(0, indices(indices_position)), axis_dim - 1);
          real_indices.push_back(idx);
          for (size_t j = axis + indices_len; j < out_index.size(); ++j) {
            real_indices.push_back(out_index[j]);
          }
          return a(real_indices);
        },
        name, tag);
  } else if (mode == "fast") {
    LOG(WARNING) << "Fast mode segfaults when there are out-of-bounds indices. "
                    "Make sure input indices are in bound";
    return compute(
        out_shape,
        [&](const Array<Var>& out_index) {
          Array<PrimExpr> indices_position;
          for (size_t j = axis; j < static_cast<size_t>(axis + indices_len); ++j) {
            indices_position.push_back(out_index[j]);
          }
          Array<PrimExpr> real_indices;
          for (size_t j = 0; j < static_cast<size_t>(axis); ++j) {
            real_indices.push_back(out_index[j]);
          }
          real_indices.push_back(indices(indices_position));
          for (size_t j = axis + indices_len; j < out_index.size(); ++j) {
            real_indices.push_back(out_index[j]);
          }
          return a(real_indices);
        },
        name, tag);
  } else {  // mode == "wrap"
    return compute(
        out_shape,
        [&](const Array<Var>& out_index) {
          Array<PrimExpr> indices_position;
          for (size_t j = axis; j < static_cast<size_t>(axis + indices_len); ++j) {
            indices_position.push_back(out_index[j]);
          }
          Array<PrimExpr> real_indices;
          for (size_t j = 0; j < static_cast<size_t>(axis); ++j) {
            real_indices.push_back(out_index[j]);
          }
          auto idx = truncmod(truncmod(indices(indices_position), axis_dim) + axis_dim, axis_dim);
          real_indices.push_back(idx);
          for (size_t j = axis + indices_len; j < out_index.size(); ++j) {
            real_indices.push_back(out_index[j]);
          }
          return a(real_indices);
        },
        name, tag);
  }
}

/*!
 * \brief Return the elements, either from x or y, depending on the condition.
 *
 * \param condition The condition array.
 * \param x First array to be selected.
 * \param y Second array to be selected.
 * \param name The name of the operation.
 * \param tag The tag to mark the operation.
 *
 * \return A Tensor selected from x or y depending on condition.
 */
inline Tensor where(const Tensor& condition, const Tensor& x, const Tensor& y,
                    std::string name = "T_where", std::string tag = kBroadcast) {
  CHECK_EQ(x->shape.size(), y->shape.size())
      << "x and y must have the same shape.Got different number of dimension: " << x->shape.size()
      << " vs " << y->shape.size();
  CHECK_EQ(x->dtype, y->dtype) << "x and y must have the same dtype: " << x->dtype << " vs "
                               << y->dtype;
  Array<PrimExpr> oshape = x->shape;
  Tensor out;

  if (condition->shape.size() != 1) {
    CHECK_EQ(condition->shape.size(), x->shape.size())
        << "condition array must be either have the same shape as x or to be a "
           "1-D array.Got different number of dimension: "
        << condition->shape.size() << " vs " << x->shape.size();
    out = compute(
        oshape,
        [&](const Array<Var>& indices) {
          return tvm::tir::SelectNode::make(condition(indices) != 0, x(indices), y(indices));
        },
        name, tag);
  } else {
    CHECK_EQ(topi::GetConstInt(condition->shape[0]), topi::GetConstInt(x->shape[0]))
        << "If condition is 1-D, the first dimension must be the same as x: " << condition->shape[0]
        << " vs " << x->shape[0];
    out = compute(
        oshape,
        [&](const Array<Var>& indices) {
          Array<PrimExpr> condition_idx{indices[0]};
          return tvm::tir::SelectNode::make(condition(condition_idx) != 0, x(indices), y(indices));
        },
        name, tag);
  }
  return out;
}

/*!
 * \brief Creates an operation to repeat elements of an array
 *
 * \param x The input tensor
 * \param repeats The number of repetitions for each element
 * \param axis The axis along which to repeat values (allows
 * negative indices as offsets from the last dimension)
 * \param name The name of the operation
 * \param tag The tag to mark the operation
 *
 * \return A Tensor whose op member is the repeat operation
 */
inline Tensor repeat(const Tensor& x, int repeats, int axis, std::string name = "T_repeat",
                     std::string tag = kBroadcast) {
  int ndim = static_cast<int>(x->shape.size());
  CHECK(-ndim - 1 <= axis && axis <= ndim)
      << "repeat only accepts `axis` in [-data.ndim - 1, data.ndim]"
      << ", but got axis = " << axis << ", and data.ndim = " << ndim;
  CHECK(repeats >= 1) << "repeat only accepts `repeats >= 1`"
                      << ", but got repeats = " << repeats;
  if (axis < 0) {
    // Calculate offset from last dimension
    axis += ndim;
  }
  Array<PrimExpr> new_shape;
  for (size_t i = 0; i < static_cast<size_t>(axis); ++i) {
    new_shape.push_back(x->shape[i]);
  }
  new_shape.push_back(repeats * x->shape[axis]);
  for (size_t i = axis + 1; i < x->shape.size(); ++i) {
    new_shape.push_back(x->shape[i]);
  }

  return compute(
      new_shape,
      [&](const Array<Var>& indices) {
        Array<PrimExpr> idx;
        for (size_t i = 0; i < static_cast<size_t>(axis); ++i) {
          idx.push_back(indices[i]);
        }
        idx.push_back(indexdiv(indices[axis], repeats));
        for (size_t i = axis + 1; i < indices.size(); ++i) {
          idx.push_back(indices[i]);
        }
        return x(idx);
      },
      name, tag);
}

/*!
 * \brief Creates an operation to tile elements of an array
 *
 * \param x The input tensor
 * \param reps The number of times for repeating the tensor
 * \param name The name of the operation
 * \param tag The tag to mark the operation
 *
 * \return A Tensor whose op member is the tile operation
 */
inline Tensor tile(const Tensor& x, Array<Integer> reps, std::string name = "T_tile",
                   std::string tag = kBroadcast) {
  size_t ndim = x->shape.size();
  size_t rdim = reps.size();
  size_t tdim = (ndim > rdim) ? ndim : rdim;
  Array<PrimExpr> data_shape;
  Array<PrimExpr> reps_shape;
  Array<PrimExpr> new_shape;
  if (ndim == rdim) {
    for (size_t i = 0; i < ndim; ++i) {
      data_shape.push_back(x->shape[i]);
      reps_shape.push_back(reps[i]);
    }
  } else if (ndim > rdim) {
    for (size_t i = 0; i < ndim; ++i) data_shape.push_back(x->shape[i]);
    for (size_t i = 0; i < (ndim - rdim); ++i) reps_shape.push_back(1);
    for (size_t i = 0; i < rdim; ++i) reps_shape.push_back(reps[i]);
  } else {
    for (size_t i = 0; i < (rdim - ndim); ++i) data_shape.push_back(1);
    for (size_t i = 0; i < ndim; ++i) data_shape.push_back(x->shape[i]);
    for (size_t i = 0; i < rdim; ++i) reps_shape.push_back(reps[i]);
  }
  for (size_t i = 0; i < tdim; ++i) new_shape.push_back(data_shape[i] * reps_shape[i]);

  if (is_empty_shape(new_shape)) {
    return compute(
        new_shape, [&](const Array<Var>& indices) { return tvm::cast(x->dtype, 0); }, name, tag);
  } else {
    return compute(
        new_shape,
        [&](const Array<Var>& indices) {
          Array<PrimExpr> idx;
          if (ndim >= rdim) {
            for (size_t i = 0; i < ndim; ++i) idx.push_back(indexmod(indices[i], x->shape[i]));
          } else {
            for (size_t i = 0; i < ndim; ++i)
              idx.push_back(indexmod(indices[rdim - ndim + i], x->shape[i]));
          }
          return x(idx);
        },
        name, tag);
  }
}

/*!
 * \brief Gather elements from a n-dimension array.
 *
 * \param data The source array.
 * \param indices The indices of the values to extract.
 * \param name The name of the operation.
 * \param tag The tag to mark the operation.
 *
 * \return A Tensor whose op member is the gather_nd operation
 */
inline Tensor gather_nd(const Tensor& data, const Tensor& indices, std::string name = "T_gather_nd",
                        std::string tag = kInjective) {
  size_t ndim_d = data->shape.size();
  size_t ndim_i = indices->shape.size();
  CHECK_GE(ndim_i, 1) << "indices tensor must have at least 1 dimensions";
  size_t indices_dim0 = static_cast<size_t>(GetConstInt(indices->shape[0]));
  CHECK_LE(indices_dim0, ndim_d) << "dim 0 of indices tensor must be no more "
                                 << "than dimensions of data tensor";
  Array<PrimExpr> out_shape;
  for (size_t i = 1; i < ndim_i; ++i) {
    out_shape.push_back(indices->shape[i]);
  }
  for (size_t i = indices_dim0; i < ndim_d; ++i) {
    out_shape.push_back(data->shape[i]);
  }
  if (out_shape.size() == 0) {
    out_shape.push_back(make_const(DataType::Int(32), 1));
  }
  return compute(
      out_shape,
      [&](const Array<Var>& out_index) {
        Array<PrimExpr> indices_position;
        indices_position.push_back(0);
        for (size_t i = 0; i < ndim_i - 1; ++i) {
          indices_position.push_back(out_index[i]);
        }
        Array<PrimExpr> real_indices;
        for (size_t i = 0; i < indices_dim0; ++i) {
          indices_position.Set(0, make_const(DataType::Int(32), i));
          if (indices->dtype.is_int()) {
            real_indices.push_back(indices(indices_position));
          } else {
            real_indices.push_back(tvm::cast(tvm::DataType::Int(32), indices(indices_position)));
          }
        }
        if (real_indices.size() == ndim_d) {
          return data(real_indices);
        }
        for (size_t i = ndim_i - 1; i < out_index.size(); ++i) {
          real_indices.push_back(out_index[i]);
        }
        return data(real_indices);
      },
      name, tag);
}

/*!
 * \brief Creates an operation that calculates a matrix multiplication
 *  (row-major notation):
 *      A(i, k) * B(k, j), if trans_a == trans_b
 *          the usual transposed combinations, otherwise
 *
 * \param A The matrix A
 * \param B The matrix B
 * \param trans_a Is A's layout transposed?
 * \param trans_b Is B's layout transposed?
 * \param name The name of the operation
 * \param tag The tag to mark the operation
 *
 * \return A Tensor whose op member is the matmul operation
 */
inline tvm::te::Tensor matmul(const tvm::te::Tensor& A, const tvm::te::Tensor& B,
                              bool trans_a = false, bool trans_b = false,
                              std::string name = "T_matmul", std::string tag = kMatMul) {
  tvm::Array<tvm::PrimExpr> output_shape{A->shape[trans_a ? 1 : 0], B->shape[trans_b ? 0 : 1]};
  auto k = tvm::te::reduce_axis(tvm::Range{0, A->shape[trans_a ? 0 : 1]}, "k");
  auto l = [&](tvm::tir::Var i, tvm::tir::Var j) {
    return tvm::sum((trans_a ? A[k][i] : A[i][k]) * (trans_b ? B[j][k] : B[k][j]), {k});
  };
  return tvm::te::compute(output_shape, l, name, tag);
}

/*!
 * \brief A generalization of matrix multiplication to tensors.
 *
 * \param A The tensor A
 * \param B The tensor B
 * \param axes The number of the dimensions to reduce over
 * \param name The name of the operation
 * \param tag The tag to mark the operation
 *
 * \return A Tensor computing the result
 */
inline Tensor tensordot(const Tensor& A, const tvm::te::Tensor& B, int axes = 2,
                        std::string name = "T_tensordot", std::string tag = kMatMul) {
  CHECK_GE(A->shape.size(), axes);
  CHECK_GE(B->shape.size(), axes);

  Array<PrimExpr> output_shape(A->shape.begin(), A->shape.end() + (-axes));
  for (auto it = B->shape.begin() + axes; it != B->shape.end(); ++it) output_shape.push_back(*it);

  Array<IterVar> iter_vars;
  for (int i = 0; i < axes; ++i)
    iter_vars.push_back(reduce_axis(Range(0, B->shape[i]), "k" + std::to_string(i)));

  auto func = [&A, &B, &iter_vars, axes](const Array<Var>& input_indices) {
    Array<PrimExpr> A_indices(input_indices.begin(),
                              input_indices.begin() + (A->shape.size() - axes));
    for (auto& v : iter_vars) A_indices.push_back(v);

    Array<PrimExpr> B_indices;
    for (auto& v : iter_vars) B_indices.push_back(v);

    auto it = input_indices.begin() + (A->shape.size() - axes);
    for (; it != input_indices.end(); ++it) B_indices.push_back(*it);

    // Some passes don't like reductions with empty axis, so avoid it here
    if (iter_vars.empty())
      return A(A_indices) * B(B_indices);
    else
      return sum(A(A_indices) * B(B_indices), iter_vars);
  };

  return compute(output_shape, func, name, tag);
}

/*!
 * \brief A generalization of matrix multiplication to tensors.
 *
 * \param A The tensor A
 * \param B The tensor B
 * \param A_axes The indices of the dimensions of tensor A to reduce over
 * \param B_axes The indices of the dimensions of tensor B to reduce over
 * \param name The name of the operation
 * \param tag The tag to mark the operation
 *
 * \return A Tensor computing the result
 */
inline Tensor tensordot(const Tensor& A, const tvm::te::Tensor& B, Array<PrimExpr> A_axes,
                        Array<PrimExpr> B_axes, std::string name = "T_tensordot",
                        std::string tag = kMatMul) {
  CHECK_EQ(A_axes.size(), B_axes.size());

  auto A_axes_val = GetConstIntValues(A_axes, "A_axes");
  auto B_axes_val = GetConstIntValues(B_axes, "B_axes");

  Array<PrimExpr> output_shape;
  for (unsigned i = 0; i < A->shape.size(); ++i)
    if (std::find(A_axes_val.begin(), A_axes_val.end(), i) == A_axes_val.end())
      output_shape.push_back(A->shape[i]);
  for (unsigned i = 0; i < B->shape.size(); ++i)
    if (std::find(B_axes_val.begin(), B_axes_val.end(), i) == B_axes_val.end())
      output_shape.push_back(B->shape[i]);

  Array<IterVar> iter_vars;
  for (unsigned i = 0; i < B_axes_val.size(); ++i)
    iter_vars.push_back(reduce_axis(Range(0, B->shape[B_axes_val[i]]), "k" + std::to_string(i)));

  auto func = [&A, &B, &iter_vars, A_axes_val, B_axes_val](const Array<Var>& input_indices) {
    int idx_input = 0;
    Array<PrimExpr> A_indices;
    for (unsigned i = 0; i < A->shape.size(); ++i) {
      auto axes_pos = std::find(A_axes_val.begin(), A_axes_val.end(), i);
      if (axes_pos == A_axes_val.end())
        A_indices.push_back(input_indices[idx_input++]);
      else
        A_indices.push_back(iter_vars[axes_pos - A_axes_val.begin()]);
    }

    Array<PrimExpr> B_indices;
    for (unsigned i = 0; i < B->shape.size(); ++i) {
      auto axes_pos = std::find(B_axes_val.begin(), B_axes_val.end(), i);
      if (axes_pos == B_axes_val.end())
        B_indices.push_back(input_indices[idx_input++]);
      else
        B_indices.push_back(iter_vars[axes_pos - B_axes_val.begin()]);
    }
    return sum(A(A_indices) * B(B_indices), iter_vars);
  };
  return compute(output_shape, func, name, tag);
}

inline Tensor arange(const PrimExpr& start, const PrimExpr& stop, const PrimExpr& step,
                     DataType dtype, std::string name = "T_arange", std::string tag = kInjective) {
  PrimExpr num_elem = tvm::cast(
      tvm::DataType::Int(32), tvm::ceil(tvm::cast(tvm::DataType::Float(32), stop - start) / step));
  Array<PrimExpr> shape;
  return compute(
      {num_elem},
      [&](const Array<Var>& indices) { return tvm::cast(dtype, start + step * indices[0]); }, name,
      tag);
}

/*!
 * \brief Transform the layout according to \p src_layout and \p dst_layout
 * \param src the source input.
 * \param src_layout the source layout.
 * \param dst_layout the destination layout.
 * \param name output tensor name.
 * \param tag output tensor tag.
 * \return A tensor with shape in \p dst_layout
 */
inline Tensor layout_transform(const Tensor& src, const std::string& src_layout,
                               const std::string& dst_layout,
                               const std::string name = "T_layout_trans",
                               const std::string tag = kInjective) {
  Layout src_layout_struct = LayoutNode::make(src_layout);
  Layout dst_layout_struct = LayoutNode::make(dst_layout);

  if (src_layout_struct.Equals(dst_layout_struct)) {
    return src;
  }

  CHECK(src_layout_struct.defined() && dst_layout_struct.defined())
      << "cannot convert from/to undefined layout";

  auto layout_converter = tir::BijectiveLayout(src_layout_struct, dst_layout_struct);
  CHECK(layout_converter.defined()) << "cannot convert from " << src_layout << " to " << dst_layout;

  Array<PrimExpr> dst_shape = layout_converter.ForwardShape(src->shape);

  return compute(
      dst_shape,
      [&](const Array<Var>& dst_indices) {
        Array<PrimExpr> dst_indices_expr(dst_indices.begin(), dst_indices.end());
        Array<PrimExpr> src_indices = layout_converter.BackwardIndex(dst_indices_expr);
        return src(src_indices);
      },
      name, tag);
}

/*!
 * \brief Get the shape of input tensor.
 * \param src the input tensor.
 * \param dtype the type of the elements in the tensor.
 * \param name output tensor name.
 * \param tag output tensor tag.
 * \return Tensor of input shape.
 */
inline Tensor shape(const Tensor& src, DataType dtype, const std::string name = "T_shape",
                    const std::string tag = kInjective) {
  int ndim = static_cast<int>(src->shape.size());
  Array<PrimExpr> out_shape{ndim};
  return compute(
      out_shape,
      [&](const Array<Var>& indices) {
        auto idx = indices[0];
        PrimExpr ret = 0;
        for (int i = 0; i < ndim; ++i) {
          ret = tvm::if_then_else(idx == i, src->shape[i], ret);
        }
        return tvm::cast(dtype, ret);
      },
      name, tag);
}

/*!
 * \brief Get the size of input tensor.
 * \param src the input tensor.
 * \param dtype the type of the elements in the tensor.
 * \param name output tensor name.
 * \param tag output tensor tag.
 * \return Tensor of input shape.
 */
inline Tensor ndarray_size(const Tensor& src, const DataType& dtype,
                           const std::string& name = "ndarray_size",
                           const std::string& tag = kInjective) {
  int ndim = static_cast<int>(src->shape.size());
  Array<PrimExpr> out_ndarray_size = {1};
  return compute(
      out_ndarray_size,
      [&](const Array<Var>& indices) {
        PrimExpr ret = 1;
        for (int i = 0; i < ndim; ++i) {
          ret *= src->shape[i];
        }
        return tvm::cast(dtype, ret);
      },
      name, tag);
}

/*!
 * \brief Returns a one-hot tensor where the locations repsented by indices take value on_value,
    other locations take value off_value.
 * \param indices locations to set to on_value.
 * \param on_value value that locations represented by indices take on.
 * \param off_value value that other locations take on.
 * \param depth depth of the one-hot dimension.
 * \param axis axis to fill.
 * \param dtype data type of the output tensor.
 * \param name output tensor name.
 * \param tag output tensor tag.
 * \return one-hot tensor.
 */
inline Tensor one_hot(const Tensor& indices, const PrimExpr on_value, const PrimExpr off_value,
                      int depth, int axis, const DataType& dtype,
                      const std::string name = "T_one_hot", const std::string tag = kInjective) {
  Array<PrimExpr> oshape;
  int ndim = indices->shape.size() + 1;
  int indices_index = 0;
  int true_axis = (axis == -1) ? indices->shape.size() : axis;
  for (int i = 0; i < ndim; i++) {
    if (i == true_axis) {
      oshape.push_back(Integer(depth));
    } else {
      oshape.push_back(indices->shape[indices_index++]);
    }
  }

  PrimExpr on_value_cast = cast(dtype, on_value);
  PrimExpr off_value_cast = cast(dtype, off_value);
  return compute(
      oshape,
      [&](const Array<Var>& iter_vars) {
        Array<Var> indices_indices;
        for (size_t i = 0; i < iter_vars.size(); i++) {
          if (static_cast<int>(i) == true_axis) {
            continue;
          }

          indices_indices.push_back(iter_vars[i]);
        }

        auto idx = iter_vars[true_axis];
        return tir::SelectNode::make(indices(indices_indices) == idx, on_value_cast,
                                     off_value_cast);
      },
      name, tag);
}

}  // namespace topi
#endif  // TOPI_TRANSFORM_H_<|MERGE_RESOLUTION|>--- conflicted
+++ resolved
@@ -150,38 +150,23 @@
 }
 
 /*!
-<<<<<<< HEAD
-* \brief Reverse the tensor for variable length slices.
+ * \brief Reverse the tensor for variable length slices.
 * Input is first sliced along batch axis and then elements are reversed along seq axis.
-*
-* \param x The input tensor
-* \param seq_lengths A 1D Tensor with length x.dims[batch_axis]. Optional Tensor() can be passed.
+ *
+ * \param x The input tensor
+ * \param seq_lengths A 1D Tensor with length x.dims[batch_axis]. Optional Tensor() can be passed.
 * If not defined batch axis is ignored and tensor is reversed along seq_axis.
 * \param seq_axis The axis along which the elements will be reveresed
-* \param batch_axis The axis along which the tensor will be sliced
-* \param name The name of the operation
-* \param tag The tag to mark the operation
-*
-* \return A Tensor whose op member is the reverse_sequence operation
-*/
+ * \param batch_axis The axis along which the tensor will be sliced
+ * \param name The name of the operation
+ * \param tag The tag to mark the operation
+ *
+ * \return A Tensor whose op member is the reverse_sequence operation
+ */
 inline Tensor reverse_sequence(const Tensor& x,
                    const Tensor& seq_lengths,
                    int seq_axis = 1,
-                   int batch_axis = 0,
-                   std::string name = "T_reverse_sequence",
-=======
- * \brief flip/reverse elements of an array in a particular axis
- *
- * \param x The input tensor
- * \param axis The axis along which the tensors will be reveresed
- * (allows negative indices)
- * \param name The name of the operation
- * \param tag The tag to mark the operation
- *
- * \return A Tensor whose op member is the reverse operation
- */
-inline Tensor flip(const Tensor& x, int axis = 0, std::string name = "T_flip",
->>>>>>> d8b185c6
+                   int batch_axis = 0, std::string name = "T_reverse_sequence",
                    std::string tag = kInjective) {
   size_t src_tensor_dim = x->shape.size();
   int seq_axis_inp = seq_axis;
@@ -206,13 +191,12 @@
       << static_cast<int>(x->shape.size()) << "-dimensional input tensor";
   }
 
-<<<<<<< HEAD
   if (seq_axis < 0) {
     seq_axis = static_cast<int>(x->shape.size()) + seq_axis;
   }
   CHECK((0 <= seq_axis) && (seq_axis < static_cast<int>(x->shape.size())))
-    << "seq_axis=" << seq_axis_inp << " is invalid for the "
-    << static_cast<int>(x->shape.size()) << "-dimensional input tensor";
+    << "seq_axis=" << seq_axis_inp << " is invalid for the " << static_cast<int>(x->shape.size())
+      << "-dimensional input tensor";
 
   auto func = [&](const Array<Var>& indices) {
     Array<PrimExpr> real_indices;
@@ -235,27 +219,6 @@
     };
 
   return compute(x->shape, func, name, tag);
-=======
-  CHECK((0 <= axis) && (axis < static_cast<int>(x->shape.size())))
-      << "axis=" << axis_inp << " is invalid for the " << static_cast<int>(x->shape.size())
-      << "-dimensional input tensor";
-
-  // Reverse the Input Tensor in the axis specified
-  return compute(
-      x->shape,
-      [&](const Array<Var>& indices) {
-        Array<PrimExpr> real_indices;
-        for (size_t i = 0; i < src_tensor_dim; ++i) {
-          if (i == static_cast<size_t>(axis)) {
-            real_indices.push_back(x->shape[i] - indices[i] - 1);
-          } else {
-            real_indices.push_back(indices[i]);
-          }
-        }
-        return x(real_indices);
-      },
-      name, tag);
->>>>>>> d8b185c6
 }
 
 /*!
