# Licensed to the Apache Software Foundation (ASF) under one
# or more contributor license agreements.  See the NOTICE file
# distributed with this work for additional information
# regarding copyright ownership.  The ASF licenses this file
# to you under the Apache License, Version 2.0 (the
# "License"); you may not use this file except in compliance
# with the License.  You may obtain a copy of the License at
#
#   http://www.apache.org/licenses/LICENSE-2.0
#
# Unless required by applicable law or agreed to in writing,
# software distributed under the License is distributed on an
# "AS IS" BASIS, WITHOUT WARRANTIES OR CONDITIONS OF ANY
# KIND, either express or implied.  See the License for the
# specific language governing permissions and limitations
# under the License.

<<<<<<< HEAD
{% set version = "0.6.0" %}
=======
{% set version = "0.7.dev0" %}
>>>>>>> c4c61cb7

package:
  name: tvm-libs
  version: {{ version }}

source:
  path: ../..

build:
  number: 0
  string: cuda{{ cuda_version | replace('.', '') }}h{{ PKG_HASH }}_{{ PKG_BUILDNUM }}  # [cuda]

requirements:
  build:
    # The anaconda compilers for OS X are old an annoying
    # so we rely on the platform ones for now
    - {{ compiler('cxx') }}  # [linux]
    - cmake
    - make
  host:
    - llvmdev ==8.0.0
    - zlib  # [linux]
  run:
    - {{ pin_compatible('cudatoolkit', lower_bound=cuda_version, max_pin='x.x') }}  # [cuda]
    - {{ pin_compatible('cudnn', lower_bound='7.6.0', max_pin='x') }}  # [cuda]

about:
  home: https://github.com/apache/incubator-tvm
  license: Apache2
  summary: a low level domain specific language for compiling tensor computation pipelines<|MERGE_RESOLUTION|>--- conflicted
+++ resolved
@@ -15,11 +15,7 @@
 # specific language governing permissions and limitations
 # under the License.
 
-<<<<<<< HEAD
-{% set version = "0.6.0" %}
-=======
 {% set version = "0.7.dev0" %}
->>>>>>> c4c61cb7
 
 package:
   name: tvm-libs
