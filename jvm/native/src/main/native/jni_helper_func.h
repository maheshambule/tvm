/*
 * Licensed to the Apache Software Foundation (ASF) under one
 * or more contributor license agreements.  See the NOTICE file
 * distributed with this work for additional information
 * regarding copyright ownership.  The ASF licenses this file
 * to you under the Apache License, Version 2.0 (the
 * "License"); you may not use this file except in compliance
 * with the License.  You may obtain a copy of the License at
 *
 *   http://www.apache.org/licenses/LICENSE-2.0
 *
 * Unless required by applicable law or agreed to in writing,
 * software distributed under the License is distributed on an
 * "AS IS" BASIS, WITHOUT WARRANTIES OR CONDITIONS OF ANY
 * KIND, either express or implied.  See the License for the
 * specific language governing permissions and limitations
 * under the License.
 */
/*!
 * \file jni_helper_func.h
 * \brief Helper functions for operating JVM objects
 */
#include <jni.h>

#ifndef TVM4J_JNI_MAIN_NATIVE_JNI_HELPER_FUNC_H_
#define TVM4J_JNI_MAIN_NATIVE_JNI_HELPER_FUNC_H_

// Helper functions for RefXXX getter & setter
jlong getLongField(JNIEnv *env, jobject obj) {
  jclass refClass = env->FindClass("org/apache/tvm/Base$RefLong");
  jfieldID refFid = env->GetFieldID(refClass, "value", "J");
  jlong ret = env->GetLongField(obj, refFid);
  env->DeleteLocalRef(refClass);
  return ret;
}

jint getIntField(JNIEnv *env, jobject obj) {
  jclass refClass = env->FindClass("org/apache/tvm/Base$RefInt");
  jfieldID refFid = env->GetFieldID(refClass, "value", "I");
  jint ret = env->GetIntField(obj, refFid);
  env->DeleteLocalRef(refClass);
  return ret;
}

void setIntField(JNIEnv *env, jobject obj, jint value) {
  jclass refClass = env->FindClass("org/apache/tvm/Base$RefInt");
  jfieldID refFid = env->GetFieldID(refClass, "value", "I");
  env->SetIntField(obj, refFid, value);
  env->DeleteLocalRef(refClass);
}

void setLongField(JNIEnv *env, jobject obj, jlong value) {
  jclass refClass = env->FindClass("org/apache/tvm/Base$RefLong");
  jfieldID refFid = env->GetFieldID(refClass, "value", "J");
  env->SetLongField(obj, refFid, value);
  env->DeleteLocalRef(refClass);
}

void setStringField(JNIEnv *env, jobject obj, const char *value) {
  jclass refClass = env->FindClass("org/apache/tvm/Base$RefString");
  jfieldID refFid = env->GetFieldID(refClass, "value", "Ljava/lang/String;");
  env->SetObjectField(obj, refFid, env->NewStringUTF(value));
  env->DeleteLocalRef(refClass);
}

// Helper functions for TVMValue
jlong getTVMValueLongField(JNIEnv *env, jobject obj,
  const char *clsname = "org/apache/tvm/TVMValueLong") {
  jclass cls = env->FindClass(clsname);
  jfieldID fid = env->GetFieldID(cls, "value", "J");
  jlong ret = env->GetLongField(obj, fid);
  env->DeleteLocalRef(cls);
  return ret;
}

jdouble getTVMValueDoubleField(JNIEnv *env, jobject obj) {
  jclass cls = env->FindClass("org/apache/tvm/TVMValueDouble");
  jfieldID fid = env->GetFieldID(cls, "value", "D");
  jdouble ret = env->GetDoubleField(obj, fid);
  env->DeleteLocalRef(cls);
  return ret;
}

jstring getTVMValueStringField(JNIEnv *env, jobject obj) {
  jclass cls = env->FindClass("org/apache/tvm/TVMValueString");
  jfieldID fid = env->GetFieldID(cls, "value", "Ljava/lang/String;");
  jstring ret = static_cast<jstring>(env->GetObjectField(obj, fid));
  env->DeleteLocalRef(cls);
  return ret;
}

jobject newTVMValueHandle(JNIEnv *env, jlong value) {
  jclass cls = env->FindClass("org/apache/tvm/TVMValueHandle");
  jmethodID constructor = env->GetMethodID(cls, "<init>", "(J)V");
  jobject object = env->NewObject(cls, constructor, value);
  env->DeleteLocalRef(cls);
  return object;
}

jobject newTVMValueLong(JNIEnv *env, jlong value) {
  jclass cls = env->FindClass("org/apache/tvm/TVMValueLong");
  jmethodID constructor = env->GetMethodID(cls, "<init>", "(J)V");
  jobject object = env->NewObject(cls, constructor, value);
  env->DeleteLocalRef(cls);
  return object;
}

jobject newTVMValueDouble(JNIEnv *env, jdouble value) {
  jclass cls = env->FindClass("org/apache/tvm/TVMValueDouble");
  jmethodID constructor = env->GetMethodID(cls, "<init>", "(D)V");
  jobject object = env->NewObject(cls, constructor, value);
  env->DeleteLocalRef(cls);
  return object;
}

jobject newTVMValueString(JNIEnv *env, const char *value) {
  jstring jvalue = env->NewStringUTF(value);
  jclass cls = env->FindClass("org/apache/tvm/TVMValueString");
  jmethodID constructor = env->GetMethodID(cls, "<init>", "(Ljava/lang/String;)V");
  jobject object = env->NewObject(cls, constructor, jvalue);
  env->DeleteLocalRef(cls);
  env->DeleteLocalRef(jvalue);
  return object;
}

jobject newTVMValueBytes(JNIEnv *env, const TVMByteArray *arr) {
  jbyteArray jarr = env->NewByteArray(arr->size);
  env->SetByteArrayRegion(jarr, 0, arr->size,
      reinterpret_cast<jbyte *>(const_cast<char *>(arr->data)));
  jclass cls = env->FindClass("org/apache/tvm/TVMValueBytes");
  jmethodID constructor = env->GetMethodID(cls, "<init>", "([B)V");
  jobject object = env->NewObject(cls, constructor, jarr);
  env->DeleteLocalRef(cls);
  env->DeleteLocalRef(jarr);
  return object;
}

jobject newModule(JNIEnv *env, jlong value) {
  jclass cls = env->FindClass("org/apache/tvm/Module");
  jmethodID constructor = env->GetMethodID(cls, "<init>", "(J)V");
  jobject object = env->NewObject(cls, constructor, value);
  env->DeleteLocalRef(cls);
  return object;
}

jobject newFunction(JNIEnv *env, jlong value) {
  jclass cls = env->FindClass("org/apache/tvm/Function");
  jmethodID constructor = env->GetMethodID(cls, "<init>", "(J)V");
  jobject object = env->NewObject(cls, constructor, value);
  env->DeleteLocalRef(cls);
  return object;
}

jobject newNDArray(JNIEnv *env, jlong handle, jboolean isview) {
  jclass cls = env->FindClass("org/apache/tvm/NDArrayBase");
  jmethodID constructor = env->GetMethodID(cls, "<init>", "(JZ)V");
  jobject object = env->NewObject(cls, constructor, handle, isview);
  env->DeleteLocalRef(cls);
  return object;
}

jobject newObject(JNIEnv *env, const char *clsname) {
  jclass cls = env->FindClass(clsname);
  jmethodID constructor = env->GetMethodID(cls, "<init>", "()V");
  jobject object = env->NewObject(cls, constructor);
  env->DeleteLocalRef(cls);
  return object;
}

<<<<<<< HEAD
void fromJavaDType(JNIEnv *env, jobject jdtype, TVMType *dtype) {
  jclass tvmTypeClass = env->FindClass("org/apache/tvm/TVMType");
=======
void fromJavaDType(JNIEnv *env, jobject jdtype, DLDataType *dtype) {
  jclass tvmTypeClass = env->FindClass("org/apache/tvm/DLDataType");
>>>>>>> c4c61cb7
  dtype->code = (uint8_t)(env->GetIntField(jdtype, env->GetFieldID(tvmTypeClass, "typeCode", "I")));
  dtype->bits = (uint8_t)(env->GetIntField(jdtype, env->GetFieldID(tvmTypeClass, "bits", "I")));
  dtype->lanes = (uint16_t)(env->GetIntField(jdtype, env->GetFieldID(tvmTypeClass, "lanes", "I")));
  env->DeleteLocalRef(tvmTypeClass);
}

void fromJavaContext(JNIEnv *env, jobject jctx, TVMContext *ctx) {
  jclass tvmContextClass = env->FindClass("org/apache/tvm/TVMContext");
  ctx->device_type = static_cast<DLDeviceType>(env->GetIntField(jctx,
    env->GetFieldID(tvmContextClass, "deviceType", "I")));
  ctx->device_id = static_cast<int>(env->GetIntField(jctx,
    env->GetFieldID(tvmContextClass, "deviceId", "I")));
  env->DeleteLocalRef(tvmContextClass);
}

jobject tvmRetValueToJava(JNIEnv *env, TVMValue value, int tcode) {
  switch (tcode) {
    case kDLUInt:
    case kDLInt:
      return newTVMValueLong(env, static_cast<jlong>(value.v_int64));
    case kDLFloat:
      return newTVMValueDouble(env, static_cast<jdouble>(value.v_float64));
    case kTVMOpaqueHandle:
      return newTVMValueHandle(env, reinterpret_cast<jlong>(value.v_handle));
    case kTVMModuleHandle:
      return newModule(env, reinterpret_cast<jlong>(value.v_handle));
    case kTVMPackedFuncHandle:
      return newFunction(env, reinterpret_cast<jlong>(value.v_handle));
    case kTVMDLTensorHandle:
      return newNDArray(env, reinterpret_cast<jlong>(value.v_handle), true);
    case kTVMNDArrayHandle:
      return newNDArray(env, reinterpret_cast<jlong>(value.v_handle), false);
    case kTVMStr:
      return newTVMValueString(env, value.v_str);
    case kTVMBytes:
      return newTVMValueBytes(env, reinterpret_cast<TVMByteArray *>(value.v_handle));
<<<<<<< HEAD
    case kNull:
=======
    case kTVMNullptr:
>>>>>>> c4c61cb7
      return newObject(env, "org/apache/tvm/TVMValueNull");
    default:
      LOG(FATAL) << "Do NOT know how to handle return type code " << tcode;
  }
  return NULL;
}

#endif  // TVM4J_JNI_MAIN_NATIVE_JNI_HELPER_FUNC_H_<|MERGE_RESOLUTION|>--- conflicted
+++ resolved
@@ -167,13 +167,8 @@
   return object;
 }
 
-<<<<<<< HEAD
-void fromJavaDType(JNIEnv *env, jobject jdtype, TVMType *dtype) {
-  jclass tvmTypeClass = env->FindClass("org/apache/tvm/TVMType");
-=======
 void fromJavaDType(JNIEnv *env, jobject jdtype, DLDataType *dtype) {
   jclass tvmTypeClass = env->FindClass("org/apache/tvm/DLDataType");
->>>>>>> c4c61cb7
   dtype->code = (uint8_t)(env->GetIntField(jdtype, env->GetFieldID(tvmTypeClass, "typeCode", "I")));
   dtype->bits = (uint8_t)(env->GetIntField(jdtype, env->GetFieldID(tvmTypeClass, "bits", "I")));
   dtype->lanes = (uint16_t)(env->GetIntField(jdtype, env->GetFieldID(tvmTypeClass, "lanes", "I")));
@@ -210,11 +205,7 @@
       return newTVMValueString(env, value.v_str);
     case kTVMBytes:
       return newTVMValueBytes(env, reinterpret_cast<TVMByteArray *>(value.v_handle));
-<<<<<<< HEAD
-    case kNull:
-=======
     case kTVMNullptr:
->>>>>>> c4c61cb7
       return newObject(env, "org/apache/tvm/TVMValueNull");
     default:
       LOG(FATAL) << "Do NOT know how to handle return type code " << tcode;
