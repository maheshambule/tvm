# Licensed to the Apache Software Foundation (ASF) under one
# or more contributor license agreements.  See the NOTICE file
# distributed with this work for additional information
# regarding copyright ownership.  The ASF licenses this file
# to you under the Apache License, Version 2.0 (the
# "License"); you may not use this file except in compliance
# with the License.  You may obtain a copy of the License at
#
#   http://www.apache.org/licenses/LICENSE-2.0
#
# Unless required by applicable law or agreed to in writing,
# software distributed under the License is distributed on an
# "AS IS" BASIS, WITHOUT WARRANTIES OR CONDITIONS OF ANY
# KIND, either express or implied.  See the License for the
# specific language governing permissions and limitations
# under the License.

# CI docker GPU env
<<<<<<< HEAD
# tag: v0.54
=======
# tag: v0.60
>>>>>>> c4c61cb7
FROM nvidia/cuda:10.0-cudnn7-devel-ubuntu16.04

# Base scripts
RUN apt-get update --fix-missing

COPY install/ubuntu_install_core.sh /install/ubuntu_install_core.sh
RUN bash /install/ubuntu_install_core.sh

COPY install/ubuntu_install_python.sh /install/ubuntu_install_python.sh
RUN bash /install/ubuntu_install_python.sh

COPY install/ubuntu_install_llvm.sh /install/ubuntu_install_llvm.sh
RUN bash /install/ubuntu_install_llvm.sh

COPY install/ubuntu_install_opencl.sh /install/ubuntu_install_opencl.sh
RUN bash /install/ubuntu_install_opencl.sh

COPY install/ubuntu_install_python_package.sh /install/ubuntu_install_python_package.sh
RUN bash /install/ubuntu_install_python_package.sh

COPY install/ubuntu_install_sphinx.sh /install/ubuntu_install_sphinx.sh
RUN bash /install/ubuntu_install_sphinx.sh

# Fix recommonmark to latest version
RUN git clone --depth=1 https://github.com/rtfd/recommonmark
RUN cd recommonmark; python3 setup.py install

# Enable doxygen for c++ doc build
RUN apt-get update && apt-get install -y doxygen graphviz libprotobuf-dev protobuf-compiler

COPY install/ubuntu_install_java.sh /install/ubuntu_install_java.sh
RUN bash /install/ubuntu_install_java.sh

COPY install/ubuntu_install_nodejs.sh /install/ubuntu_install_nodejs.sh
RUN bash /install/ubuntu_install_nodejs.sh

COPY install/ubuntu_install_rocm.sh /install/ubuntu_install_rocm.sh
RUN bash /install/ubuntu_install_rocm.sh

COPY install/ubuntu_install_opengl.sh /install/ubuntu_install_opengl.sh
RUN bash /install/ubuntu_install_opengl.sh

# DL Frameworks
COPY install/ubuntu_install_mxnet.sh /install/ubuntu_install_mxnet.sh
RUN bash /install/ubuntu_install_mxnet.sh

COPY install/ubuntu_install_gluoncv.sh /install/ubuntu_install_gluoncv.sh
RUN bash /install/ubuntu_install_gluoncv.sh

COPY install/ubuntu_install_coreml.sh /install/ubuntu_install_coreml.sh
RUN bash /install/ubuntu_install_coreml.sh

COPY install/ubuntu_install_tensorflow.sh /install/ubuntu_install_tensorflow.sh
RUN bash /install/ubuntu_install_tensorflow.sh

COPY install/ubuntu_install_darknet.sh /install/ubuntu_install_darknet.sh
RUN bash /install/ubuntu_install_darknet.sh

COPY install/ubuntu_install_onnx.sh /install/ubuntu_install_onnx.sh
RUN bash /install/ubuntu_install_onnx.sh

COPY install/ubuntu_install_tflite.sh /install/ubuntu_install_tflite.sh
RUN bash /install/ubuntu_install_tflite.sh

COPY install/ubuntu_install_caffe2.sh /install/ubuntu_install_caffe2.sh
RUN bash /install/ubuntu_install_caffe2.sh

COPY install/ubuntu_install_dgl.sh /install/ubuntu_install_dgl.sh
RUN bash /install/ubuntu_install_dgl.sh
<<<<<<< HEAD

RUN pip3 install Pillow
=======
>>>>>>> c4c61cb7

COPY install/ubuntu_install_vulkan.sh /install/ubuntu_install_vulkan.sh
RUN bash /install/ubuntu_install_vulkan.sh

# AutoTVM deps
COPY install/ubuntu_install_redis.sh /install/ubuntu_install_redis.sh
RUN bash /install/ubuntu_install_redis.sh

COPY install/ubuntu_install_antlr.sh /install/ubuntu_install_antlr.sh
RUN bash /install/ubuntu_install_antlr.sh

# NNPACK deps
COPY install/ubuntu_install_nnpack.sh /install/ubuntu_install_nnpack.sh
RUN bash /install/ubuntu_install_nnpack.sh

# Environment variables
ENV PATH=/usr/local/nvidia/bin:${PATH}
ENV PATH=/usr/local/cuda/bin:${PATH}
ENV CPLUS_INCLUDE_PATH=/usr/local/cuda/include:${CPLUS_INCLUDE_PATH}
ENV C_INCLUDE_PATH=/usr/local/cuda/include:${C_INCLUDE_PATH}
ENV LIBRARY_PATH=/usr/local/cuda/lib64:/usr/local/cuda/compact:${LIBRARY_PATH}
ENV LD_LIBRARY_PATH=/usr/local/cuda/lib64:/usr/local/cuda/compact:${LD_LIBRARY_PATH}

ENV LD_LIBRARY_PATH=/opt/rocm/lib:${LD_LIBRARY_PATH}
ENV PATH=/node_modules/.bin:${PATH}
ENV VULKAN_SDK=/usr/local/VulkanSDK/1.0.65.0/x86_64
ENV PATH=${PATH}:${VULKAN_SDK}/bin
ENV LD_LIBRARY_PATH=${LD_LIBRARY_PATH}:${VULKAN_SDK}/lib
ENV VK_LAYER_PATH=${VULKAN_SDK}/etc/explicit_layer.d<|MERGE_RESOLUTION|>--- conflicted
+++ resolved
@@ -16,11 +16,7 @@
 # under the License.
 
 # CI docker GPU env
-<<<<<<< HEAD
-# tag: v0.54
-=======
 # tag: v0.60
->>>>>>> c4c61cb7
 FROM nvidia/cuda:10.0-cudnn7-devel-ubuntu16.04
 
 # Base scripts
@@ -90,11 +86,6 @@
 
 COPY install/ubuntu_install_dgl.sh /install/ubuntu_install_dgl.sh
 RUN bash /install/ubuntu_install_dgl.sh
-<<<<<<< HEAD
-
-RUN pip3 install Pillow
-=======
->>>>>>> c4c61cb7
 
 COPY install/ubuntu_install_vulkan.sh /install/ubuntu_install_vulkan.sh
 RUN bash /install/ubuntu_install_vulkan.sh
