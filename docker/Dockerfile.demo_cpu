# Licensed to the Apache Software Foundation (ASF) under one
# or more contributor license agreements.  See the NOTICE file
# distributed with this work for additional information
# regarding copyright ownership.  The ASF licenses this file
# to you under the Apache License, Version 2.0 (the
# "License"); you may not use this file except in compliance
# with the License.  You may obtain a copy of the License at
#
#   http://www.apache.org/licenses/LICENSE-2.0
#
# Unless required by applicable law or agreed to in writing,
# software distributed under the License is distributed on an
# "AS IS" BASIS, WITHOUT WARRANTIES OR CONDITIONS OF ANY
# KIND, either express or implied.  See the License for the
# specific language governing permissions and limitations
# under the License.

# Minimum docker image for demo purposes
# prebuilt-image: tvmai/demo-cpu
<<<<<<< HEAD
FROM tvmai/ci-cpu:v0.52
=======
FROM tvmai/ci-cpu:v0.55
>>>>>>> c4c61cb7

# Jupyter notebook.
RUN pip3 install matplotlib Image Pillow jupyter[notebook]

# Deep learning frameworks
RUN pip3 install mxnet tensorflow keras gluoncv dgl

# Build TVM
COPY install/install_tvm_cpu.sh /install/install_tvm_cpu.sh
RUN bash /install/install_tvm_cpu.sh

# Environment variables
ENV PYTHONPATH=/usr/tvm/python:/usr/tvm/topi/python:/usr/tvm/vta/python:${PYTHONPATH}<|MERGE_RESOLUTION|>--- conflicted
+++ resolved
@@ -17,11 +17,7 @@
 
 # Minimum docker image for demo purposes
 # prebuilt-image: tvmai/demo-cpu
-<<<<<<< HEAD
-FROM tvmai/ci-cpu:v0.52
-=======
 FROM tvmai/ci-cpu:v0.55
->>>>>>> c4c61cb7
 
 # Jupyter notebook.
 RUN pip3 install matplotlib Image Pillow jupyter[notebook]
