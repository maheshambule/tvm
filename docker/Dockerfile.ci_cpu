--- conflicted
+++ resolved
@@ -16,11 +16,7 @@
 # under the License.
 
 # CI docker CPU env
-<<<<<<< HEAD
-# tag: v0.41
-=======
 # tag: v0.55
->>>>>>> c4c61cb7
 FROM ubuntu:16.04
 
 RUN apt-get update --fix-missing
