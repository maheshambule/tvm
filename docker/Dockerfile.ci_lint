# Licensed to the Apache Software Foundation (ASF) under one
# or more contributor license agreements.  See the NOTICE file
# distributed with this work for additional information
# regarding copyright ownership.  The ASF licenses this file
# to you under the Apache License, Version 2.0 (the
# "License"); you may not use this file except in compliance
# with the License.  You may obtain a copy of the License at
#
#   http://www.apache.org/licenses/LICENSE-2.0
#
# Unless required by applicable law or agreed to in writing,
# software distributed under the License is distributed on an
# "AS IS" BASIS, WITHOUT WARRANTIES OR CONDITIONS OF ANY
# KIND, either express or implied.  See the License for the
# specific language governing permissions and limitations
# under the License.

# For lint test
# CI docker lint env
# tag: v0.60
FROM ubuntu:16.04

RUN apt-get update && apt-get install -y sudo wget
COPY install/ubuntu_install_python.sh /install/ubuntu_install_python.sh
RUN bash /install/ubuntu_install_python.sh

RUN apt-get install -y doxygen graphviz git
<<<<<<< HEAD
RUN pip3 install cpplint pylint==1.9.4 mypy
=======
RUN pip3 install cpplint pylint==2.4.4 mypy
>>>>>>> c4c61cb7

# java deps for rat
COPY install/ubuntu_install_java.sh /install/ubuntu_install_java.sh
RUN bash /install/ubuntu_install_java.sh

COPY install/ubuntu_install_rat.sh /install/ubuntu_install_rat.sh
RUN bash /install/ubuntu_install_rat.sh<|MERGE_RESOLUTION|>--- conflicted
+++ resolved
@@ -25,11 +25,7 @@
 RUN bash /install/ubuntu_install_python.sh
 
 RUN apt-get install -y doxygen graphviz git
-<<<<<<< HEAD
-RUN pip3 install cpplint pylint==1.9.4 mypy
-=======
 RUN pip3 install cpplint pylint==2.4.4 mypy
->>>>>>> c4c61cb7
 
 # java deps for rat
 COPY install/ubuntu_install_java.sh /install/ubuntu_install_java.sh
