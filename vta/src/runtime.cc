--- conflicted
+++ resolved
@@ -314,11 +314,7 @@
 template <class T>
 class BaseQueue {
  public:
-<<<<<<< HEAD
-  ~BaseQueue() {
-=======
   virtual ~BaseQueue() {
->>>>>>> c4c61cb7
     if (fpga_buff_ != nullptr) {
       VTAMemFree(fpga_buff_);
     }
