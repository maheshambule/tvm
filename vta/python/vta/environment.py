# Licensed to the Apache Software Foundation (ASF) under one
# or more contributor license agreements.  See the NOTICE file
# distributed with this work for additional information
# regarding copyright ownership.  The ASF licenses this file
# to you under the Apache License, Version 2.0 (the
# "License"); you may not use this file except in compliance
# with the License.  You may obtain a copy of the License at
#
#   http://www.apache.org/licenses/LICENSE-2.0
#
# Unless required by applicable law or agreed to in writing,
# software distributed under the License is distributed on an
# "AS IS" BASIS, WITHOUT WARRANTIES OR CONDITIONS OF ANY
# KIND, either express or implied.  See the License for the
# specific language governing permissions and limitations
# under the License.
"""Configurable VTA Hareware Environment scope."""
# pylint: disable=invalid-name
from __future__ import absolute_import as _abs

import os
import json
import copy
import tvm
from . import intrin
from .pkg_config import PkgConfig


class DevContext(object):
    """Internal development context

    This contains all the non-user facing compiler
    internal context that is hold by the Environment.

    Parameters
    ----------
    env : Environment
        The environment hosting the DevContext

    Note
    ----
    This class is introduced so we have a clear separation
    of developer related, and user facing attributes.
    """
    # Memory id for DMA
    MEM_ID_UOP = 0
    MEM_ID_WGT = 1
    MEM_ID_INP = 2
    MEM_ID_ACC = 3
    MEM_ID_OUT = 4
    # VTA ALU Opcodes
    ALU_OPCODE_MIN = 0
    ALU_OPCODE_MAX = 1
    ALU_OPCODE_ADD = 2
    ALU_OPCODE_SHR = 3
    # Task queue id (pipeline stage)
    QID_LOAD_INP = 1
    QID_LOAD_WGT = 1
    QID_LOAD_OUT = 2
    QID_STORE_OUT = 3
    QID_COMPUTE = 2

    def __init__(self, env):
        self.vta_axis = tvm.thread_axis("vta")
        self.vta_push_uop = tvm.tir.StringImm("VTAPushGEMMOp")
        ctx = tvm.call_extern("handle", "VTATLSCommandHandle")
        self.command_handle = tvm.tir.Call(
            "handle", "tvm_thread_context", [ctx],
            tvm.tir.Call.Intrinsic, None, 0)
        self.DEBUG_NO_SYNC = False
        env._dev_ctx = self
        self.gemm = intrin.gemm(env, env.mock_mode)

    def get_task_qid(self, qid):
        """Get transformed queue index."""
        return 1 if self.DEBUG_NO_SYNC else qid


class Environment(object):
    """Hardware configuration object.

    This object contains all the information
    needed for compiling to a specific VTA backend.

    Parameters
    ----------
    cfg : dict of str to value.
        The configuration parameters.

    Example
    --------
    .. code-block:: python

      # the following code reconfigures the environment
      # temporarily to attributes specified in new_cfg.json
      new_cfg = json.load(json.load(open("new_cfg.json")))
      with vta.Environment(new_cfg):
          # env works on the new environment
          env = vta.get_env()
    """
    current = None
    # constants
    MAX_XFER = 1 << 22
    # debug flags
    DEBUG_DUMP_INSN = (1 << 1)
    DEBUG_DUMP_UOP = (1 << 2)
    DEBUG_SKIP_READ_BARRIER = (1 << 3)
    DEBUG_SKIP_WRITE_BARRIER = (1 << 4)
    # memory scopes
    inp_scope = "local.inp_buffer"
    wgt_scope = "local.wgt_buffer"
    acc_scope = "local.acc_buffer"

    # initialization function
    def __init__(self, cfg):
        # Produce the derived parameters and update dict
        self.pkg = self.pkg_config(cfg)
        self.__dict__.update(self.pkg.cfg_dict)
        # data type width
        self.INP_WIDTH = 1 << self.LOG_INP_WIDTH
        self.WGT_WIDTH = 1 << self.LOG_WGT_WIDTH
        self.ACC_WIDTH = 1 << self.LOG_ACC_WIDTH
        self.OUT_WIDTH = 1 << self.LOG_OUT_WIDTH
        # tensor intrinsic shape
        self.BATCH = 1 << self.LOG_BATCH
        self.BLOCK_IN = 1 << self.LOG_BLOCK_IN
        self.BLOCK_OUT = 1 << self.LOG_BLOCK_OUT
        # buffer size
        self.UOP_BUFF_SIZE = 1 << self.LOG_UOP_BUFF_SIZE
        self.INP_BUFF_SIZE = 1 << self.LOG_INP_BUFF_SIZE
        self.WGT_BUFF_SIZE = 1 << self.LOG_WGT_BUFF_SIZE
        self.ACC_BUFF_SIZE = 1 << self.LOG_ACC_BUFF_SIZE
        self.OUT_BUFF_SIZE = 1 << self.LOG_OUT_BUFF_SIZE
        # bytes per buffer
        self.INP_ELEM_BITS = (self.BATCH *
                              self.BLOCK_IN *
                              self.INP_WIDTH)
        self.WGT_ELEM_BITS = (self.BLOCK_OUT *
                              self.BLOCK_IN *
                              self.WGT_WIDTH)
        self.ACC_ELEM_BITS = (self.BATCH *
                              self.BLOCK_OUT *
                              self.ACC_WIDTH)
        self.OUT_ELEM_BITS = (self.BATCH *
                              self.BLOCK_OUT *
                              self.OUT_WIDTH)
        self.INP_ELEM_BYTES = self.INP_ELEM_BITS // 8
        self.WGT_ELEM_BYTES = self.WGT_ELEM_BITS // 8
        self.ACC_ELEM_BYTES = self.ACC_ELEM_BITS // 8
        self.OUT_ELEM_BYTES = self.OUT_ELEM_BITS // 8
        # dtypes
        self.acc_dtype = "int%d" % self.ACC_WIDTH
        self.inp_dtype = "int%d" % self.INP_WIDTH
        self.wgt_dtype = "int%d" % self.WGT_WIDTH
        self.out_dtype = "int%d" % self.OUT_WIDTH
        # bistream name
        self.BITSTREAM = self.pkg.bitstream
        # model string
        self.MODEL = self.TARGET + "_" + self.BITSTREAM
        # lazy cached members
        self.mock_mode = False
        self._mock_env = None
        self._dev_ctx = None
        self._last_env = None

    def __enter__(self):
        self._last_env = Environment.current
        Environment.current = self
        return self

    def __exit__(self, ptype, value, trace):
        Environment.current = self._last_env

    def pkg_config(self, cfg):
        """PkgConfig instance"""
        curr_path = os.path.dirname(os.path.abspath(os.path.expanduser(__file__)))
        proj_root = os.path.abspath(os.path.join(curr_path, "../../"))
        return PkgConfig(cfg, proj_root)

    @property
    def cfg_dict(self):
        return self.pkg.cfg_dict

    @property
    def dev(self):
        """Developer context"""
        if self._dev_ctx is None:
            self._dev_ctx = DevContext(self)
        return self._dev_ctx

    @property
    def mock(self):
        """A mock version of the Environment

        The ALU, dma_copy and intrinsics will be
        mocked to be nop.
        """
        if self.mock_mode:
            return self
        if self._mock_env is None:
            self._mock_env = copy.copy(self)
            self._mock_env._dev_ctx = None
            self._mock_env.mock_mode = True
        return self._mock_env

    @property
    def dma_copy(self):
        """DMA copy pragma"""
        return ("dma_copy"
                if not self.mock_mode
                else "skip_dma_copy")

    @property
    def alu(self):
        """ALU pragma"""
        return ("alu"
                if not self.mock_mode
                else "skip_alu")

    @property
    def gemm(self):
        """GEMM intrinsic"""
        return self.dev.gemm

    @property
    def target(self):
        return tvm.target.vta(model=self.MODEL)

    @property
    def target_host(self):
        """The target host"""
        if self.TARGET in ["pynq", "de10nano"]:
            return "llvm -target=armv7-none-linux-gnueabihf"
<<<<<<< HEAD
        elif self.TARGET == "ultra96":
            return "llvm -target=aarch64-linux-gnu"
        elif self.TARGET in ["sim", "tsim"]:
=======
        if self.TARGET == "ultra96":
            return "llvm -target=aarch64-linux-gnu"
        if self.TARGET in ["sim", "tsim"]:
>>>>>>> c4c61cb7
            return "llvm"
        raise ValueError("Unknown target %s" % self.TARGET)

    @property
    def target_vta_cpu(self):
        return tvm.target.arm_cpu(model=self.TARGET)

def get_env():
    """Get the current VTA Environment.

    Returns
    -------
    env : Environment
        The current environment.
    """
    return Environment.current


# The memory information for the compiler
@tvm.register_func("tvm.info.mem.%s" % Environment.inp_scope)
def mem_info_inp_buffer():
    spec = get_env()
    return tvm.ir.make_node("MemoryInfo",
                            unit_bits=spec.INP_ELEM_BITS,
                            max_simd_bits=spec.INP_ELEM_BITS,
                            max_num_bits=spec.INP_BUFF_SIZE * 8,
                            head_address=None)

@tvm.register_func("tvm.info.mem.%s" % Environment.wgt_scope)
def mem_info_wgt_buffer():
    spec = get_env()
    return tvm.ir.make_node("MemoryInfo",
                            unit_bits=spec.WGT_ELEM_BITS,
                            max_simd_bits=spec.WGT_ELEM_BITS,
                            max_num_bits=spec.WGT_BUFF_SIZE * 8,
                            head_address=None)

@tvm.register_func("tvm.info.mem.%s" % Environment.acc_scope)
def mem_info_acc_buffer():
    spec = get_env()
    return tvm.ir.make_node("MemoryInfo",
                            unit_bits=spec.ACC_ELEM_BITS,
                            max_simd_bits=spec.ACC_ELEM_BITS,
                            max_num_bits=spec.ACC_BUFF_SIZE * 8,
                            head_address=None)

# TVM related registration
@tvm.register_func("tvm.intrin.rule.default.vta.coproc_sync")
def coproc_sync(op):
    _ = op
    return tvm.call_extern(
        "int32", "VTASynchronize",
        get_env().dev.command_handle, 1<<31)


@tvm.register_func("tvm.intrin.rule.default.vta.coproc_dep_push")
def coproc_dep_push(op):
    return tvm.call_extern(
        "int32", "VTADepPush",
        get_env().dev.command_handle,
        op.args[0], op.args[1])


@tvm.register_func("tvm.intrin.rule.default.vta.coproc_dep_pop")
def coproc_dep_pop(op):
    return tvm.call_extern(
        "int32", "VTADepPop",
        get_env().dev.command_handle,
        op.args[0], op.args[1])


def _init_env():
    """Initialize the default global env"""
    curr_path = os.path.dirname(
        os.path.abspath(os.path.expanduser(__file__)))
    proj_root = os.path.abspath(os.path.join(curr_path, "../../../"))
    path_list = [
        os.path.join(proj_root, "vta/config/vta_config.json")
    ]
    path_list = [p for p in path_list if os.path.exists(p)]
    if not path_list:
        raise RuntimeError(
            "Error: vta_config.json not found.")
    cfg = json.load(open(path_list[0]))
    return Environment(cfg)

Environment.current = _init_env()<|MERGE_RESOLUTION|>--- conflicted
+++ resolved
@@ -231,15 +231,9 @@
         """The target host"""
         if self.TARGET in ["pynq", "de10nano"]:
             return "llvm -target=armv7-none-linux-gnueabihf"
-<<<<<<< HEAD
-        elif self.TARGET == "ultra96":
-            return "llvm -target=aarch64-linux-gnu"
-        elif self.TARGET in ["sim", "tsim"]:
-=======
         if self.TARGET == "ultra96":
             return "llvm -target=aarch64-linux-gnu"
         if self.TARGET in ["sim", "tsim"]:
->>>>>>> c4c61cb7
             return "llvm"
         raise ValueError("Unknown target %s" % self.TARGET)
 
