# Licensed to the Apache Software Foundation (ASF) under one
# or more contributor license agreements.  See the NOTICE file
# distributed with this work for additional information
# regarding copyright ownership.  The ASF licenses this file
# to you under the Apache License, Version 2.0 (the
# "License"); you may not use this file except in compliance
# with the License.  You may obtain a copy of the License at
#
#   http://www.apache.org/licenses/LICENSE-2.0
#
# Unless required by applicable law or agreed to in writing,
# software distributed under the License is distributed on an
# "AS IS" BASIS, WITHOUT WARRANTIES OR CONDITIONS OF ANY
# KIND, either express or implied.  See the License for the
# specific language governing permissions and limitations
# under the License.
"""Utilities to start simulator."""
import ctypes
import json
import tvm
from ..environment import get_env
from ..libinfo import find_libvta

def _load_sw():
    """Load hardware library for simulator."""

    env = get_env()
    lib_driver_name = "libvta_tsim" if env.TARGET == "tsim" else "libvta_fsim"

    # Load driver library
    lib_driver = find_libvta(lib_driver_name, optional=True)
    assert lib_driver
    try:
        libs = [ctypes.CDLL(lib_driver[0], ctypes.RTLD_GLOBAL)]
    except OSError:
        return []

    if env.TARGET == "tsim":
        lib_hw = find_libvta("libvta_hw", optional=True)
        assert lib_hw # make sure to build vta/hardware/chisel
        try:
            f = tvm.get_global_func("vta.tsim.init")
<<<<<<< HEAD
            m = tvm.module.load(lib_hw[0], "vta-tsim")
=======
            m = tvm.runtime.load_module(lib_hw[0], "vta-tsim")
>>>>>>> c4c61cb7
            f(m)
            return lib_hw
        except OSError:
            return []

    return libs


def enabled():
    """Check if simulator is enabled."""
    f = tvm.get_global_func("vta.simulator.profiler_clear", True)
    return f is not None


def clear_stats():
    """Clear profiler statistics."""
    env = get_env()
    if env.TARGET == "sim":
        f = tvm.get_global_func("vta.simulator.profiler_clear", True)
    else:
        f = tvm.get_global_func("vta.tsim.profiler_clear", True)
    if f:
        f()


def stats():
    """Get profiler statistics

    Returns
    -------
    stats : dict
        Current profiler statistics
    """
    env = get_env()
    if env.TARGET == "sim":
        x = tvm.get_global_func("vta.simulator.profiler_status")()
    else:
        x = tvm.get_global_func("vta.tsim.profiler_status")()
    return json.loads(x)


# debug flag to skip execution.
DEBUG_SKIP_EXEC = 1

def debug_mode(flag):
    """Set debug mode
    Paramaters
    ----------
    flag : int
        The debug flag, 0 means clear all flags.
    """
    tvm.get_global_func("vta.simulator.profiler_debug_mode")(flag)


LIBS = _load_sw()<|MERGE_RESOLUTION|>--- conflicted
+++ resolved
@@ -40,11 +40,7 @@
         assert lib_hw # make sure to build vta/hardware/chisel
         try:
             f = tvm.get_global_func("vta.tsim.init")
-<<<<<<< HEAD
-            m = tvm.module.load(lib_hw[0], "vta-tsim")
-=======
             m = tvm.runtime.load_module(lib_hw[0], "vta-tsim")
->>>>>>> c4c61cb7
             f(m)
             return lib_hw
         except OSError:
