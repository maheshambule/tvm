--- conflicted
+++ resolved
@@ -66,10 +66,7 @@
 
     @tvm.register_func("tvm.contrib.vta.init", override=True)
     def program_fpga(file_name):
-<<<<<<< HEAD
-=======
         # pylint: disable=import-outside-toplevel
->>>>>>> c4c61cb7
         from pynq import xlnk
         # Reset xilinx driver
         xlnk.Xlnk().xlnk_reset()
