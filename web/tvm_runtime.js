/*
 * Licensed to the Apache Software Foundation (ASF) under one
 * or more contributor license agreements.  See the NOTICE file
 * distributed with this work for additional information
 * regarding copyright ownership.  The ASF licenses this file
 * to you under the Apache License, Version 2.0 (the
 * "License"); you may not use this file except in compliance
 * with the License.  You may obtain a copy of the License at
 *
 *   http://www.apache.org/licenses/LICENSE-2.0
 *
 * Unless required by applicable law or agreed to in writing,
 * software distributed under the License is distributed on an
 * "AS IS" BASIS, WITHOUT WARRANTIES OR CONDITIONS OF ANY
 * KIND, either express or implied.  See the License for the
 * specific language governing permissions and limitations
 * under the License.
 */

/**
 * TVM Javascript web runtime library.
 *
 * @projectname tvm
<<<<<<< HEAD
 * @version 0.6.0
=======
 * @version 0.7.dev0
>>>>>>> c4c61cb7
 */
/* eslint no-unused-vars: "off" */
/* eslint no-unexpected-multiline: "off" */
/* eslint indent: "off" */
/* eslint no-console: "off" */
/**
 * TVM Runtime namespace.
 * Provide tvm_runtime.create to create a {@link tvm.TVMRuntime}.
 *
 * @namespace tvm_runtime
 */
var tvm_runtime = tvm_runtime || {};

/**
 * TVM root namespace.
 * The classes inside this namespace need to be constructed by factory functions.
 * Use {@link tvm_runtime}.create to get started.
 *
 * @namespace tvm
 */
(function() {
  /**
   * TVMRuntime object for interacting with TVM runtime.
   * This object can be constructed using {@link tvm_runtime}.create
   *
   * @class
   * @memberof tvm
   */
  function TVMRuntime() {
    "use strict";
    var runtime_ref = this;
    // Utility function to throw error
    function throwError(message) {
      if (typeof runtime_ref.logger !== "undefined") {
        runtime_ref.logger(message);
      }
      if (typeof Error !== "undefined") {
        throw new Error(message);
      }
      throw message;
    }
    var Module = this.Module;
    var Runtime = this.Runtime;
    if (typeof Module === "undefined") {
      throwError("Emscripten Module is not available");
    }
    // constants
    var SIZEOF_POINTER = 4;
    var SIZEOF_SIZE_T = 4;
    var SIZEOF_FLOAT = 4;
    var SIZEOF_INT = 4;
    var SIZEOF_INT8 = 1;
    var SIZEOF_INT64 = 8;
    var SIZEOF_DOUBLE = 8;
    var SIZEOF_TYPE = 4;
    var SIZEOF_CTX = SIZEOF_INT + SIZEOF_INT;
    var SIZEOF_TVMVALUE = SIZEOF_DOUBLE;
    var ARRAY_OFFSET_DATA = 0;
    var ARRAY_OFFSET_CTX = ARRAY_OFFSET_DATA + SIZEOF_POINTER;
    var ARRAY_OFFSET_DEV_TYPE = ARRAY_OFFSET_CTX;
    var ARRAY_OFFSET_DEV_ID = ARRAY_OFFSET_CTX + SIZEOF_INT;
    var ARRAY_OFFSET_NDIM = ARRAY_OFFSET_CTX + SIZEOF_CTX;
    var ARRAY_OFFSET_DTYPE = ARRAY_OFFSET_NDIM + SIZEOF_INT;
    var ARRAY_OFFSET_DTYPE_CODE = ARRAY_OFFSET_DTYPE;
    var ARRAY_OFFSET_DTYPE_BITS = ARRAY_OFFSET_DTYPE_CODE + SIZEOF_INT8;
    var ARRAY_OFFSET_DTYPE_LANES = ARRAY_OFFSET_DTYPE_BITS + SIZEOF_INT8;
    var ARRAY_OFFSET_SHAPE = ARRAY_OFFSET_DTYPE + SIZEOF_TYPE;
    var ARRAY_OFFSET_STRIDES = ARRAY_OFFSET_STRIDES + SIZEOF_POINTER;
    var ARRAY_OFFSET_BYTE_OFFSET = ARRAY_OFFSET_STRIDES + SIZEOF_POINTER;
    // Type codes
    var kInt = 0;
    var kUInt = 1;
    var kFloat = 2;
    var kTVMOpaqueHandle = 3;
    var kNull = 4;
    var kTVMDataType = 5;
    var kTVMContext = 6;
<<<<<<< HEAD
    var kArrayHandle = 7;
    var kObjectHandle = 8;
    var kModuleHandle = 9;
    var kFuncHandle = 10;
    var kStr = 11;
    var kBytes = 12;
=======
    var kTVMDLTensorHandle = 7;
    var kTVMObjectHandle = 8;
    var kTVMModuleHandle = 9;
    var kTVMPackedFuncHandle = 10;
    var kTVMStr = 11;
    var kTVMBytes = 12;
>>>>>>> c4c61cb7
    //-----------------------------------------
    // TVM CWrap library
    // ----------------------------------------
    var TVMGetLastError = Module.cwrap(
      "TVMGetLastError",
      "string", // const char*
      []);

    var TVMAPISetLastError = Module.cwrap
    ("TVMAPISetLastError",
     null,
     ["string" // const char*
     ]);

    var TVMModImport = Module.cwrap
    ("TVMModImport",
     "number",
     ["number", // TVMModuleHandle mod
      "number"  // TVMModuleHandle dep
     ]);

    var TVMModGetFunction = Module.cwrap
    ("TVMModGetFunction",
     "number",
     ["number", // TVMModuleHandle mod
      "string", // const char* func_name
      "number", // int query_imports
      "number"  // TVMFunctionHandle *out
     ]);

    var TVMModFree = Module.cwrap
    ("TVMModFree",
     "number",
     ["number"  // TVMModeHandle mod
     ]);

    var TVMFuncFree = Module.cwrap
    ("TVMFuncFree",
     "number",
     ["number"  // TVMFunctionHandle func
     ]);

    var TVMFuncCall = Module.cwrap
    ("TVMFuncCall",
     "number",
     ["number", // TVMFunctionHandle func
      "number", // TVMValue* arg_values
      "number", // int* arg_tcodes
      "number", // int num_args
      "number", // int ret_val
      "number"  // int ret_type_code
     ]);

    var TVMCFuncSetReturn = Module.cwrap
    ("TVMCFuncSetReturn",
     "number",
     ["number", // TVMRetValueHandle ret
      "number", // TVMValue* value
      "number", // int* type_code
      "number" // int num_ret
     ]);

    var TVMCbArgToReturn = Module.cwrap
    ("TVMCbArgToReturn",
     "number",
     ["number", // TVMValue* value
      "number"  // int code
     ]);

    var TVMFuncCreateFromCFunc = Module.cwrap
    ("TVMFuncCreateFromCFunc",
     "number",
     ["number", // TVMPackedCFunc func,
      "number", // void* resource_handle
      "number", // TVMPackedCFuncFinalizer fin
      "number"  // TVMFunctionHandle *out
     ]);

    var TVMFuncRegisterGlobal = Module.cwrap
    ("TVMFuncRegisterGlobal",
     "number",
     ["string", // name
      "number", // TVMFunctionHandle f
      "number"  // int override
     ]);

    var TVMFuncGetGlobal = Module.cwrap
    ("TVMFuncGetGlobal",
     "number",
     ["string", // const char* name
      "number"  // TVMFunctionHandle* out
     ]);

    var TVMFuncListGlobalNames = Module.cwrap
    ("TVMFuncListGlobalNames",
     "number",
     ["number", // int* out_size
      "number"  // const char*** out_array
     ]);


    var TVMArrayAlloc = Module.cwrap
    ("TVMArrayAlloc",
     "number",
     ["number", // const tvm_index_t* shape
      "number", // int ndim
      "number", // int dtype_code
      "number", // int dtype_bits
      "number", // int dtype_lanes
      "number", // int device_type
      "number", // int device_id
      "number"  // int TVMArrayHandle* out
     ]);

    var TVMArrayFree = Module.cwrap
    ("TVMArrayFree",
     "number",
     ["number"  // TVMArrayHandle handle
     ]);

    var TVMArrayCopyFromTo = Module.cwrap
    ("TVMArrayCopyFromTo",
     "number",
     ["number", // TVMArrayHandle from
      "number" // TVMArrayHandle to
     ]);

    var TVMArrayCopyFromBytes = Module.cwrap
    ("TVMArrayCopyFromBytes",
     "number",
     ["number", // TVMArrayHandle handle
      "number", // int data
      "number"  // size_t nbytes
     ]);

    var TVMArrayCopyToBytes = Module.cwrap
    ("TVMArrayCopyToBytes",
     "number",
     ["number", // TVMArrayHandle handle
      "number", // int data
      "number"  // size_t nbytes
     ]);

    var TVMModLoadFromFile = Module.cwrap
    ("TVMModLoadFromFile",
     "number",
     ["string", // const char* file_name
      "string", // const char* format
      "number"  // TVMModuleHandle* out
     ])

    //-----------------------------------------
    // Static utility functions
    // ----------------------------------------
    this.assert = function(condition, message) {
      if (!condition) {
        message = message || "assert failed";
        throwError(message);
      }
    };
    /**
     * Logging function.
     * Override this to change logger behavior.
     *
     * @param {string} message
     */
    this.logger = function(message) {
      console.log(message);
    };

    function logging(message) {
      runtime_ref.logger(message);
    }
    // Override print error to logging
    Module.printErr = logging;
    var CHECK = this.assert;

    function TVM_CALL(ret) {
      if (ret != 0) {
        throwError(TVMGetLastError());
      }
    }

    function CInt64ArrayToJS(ptr, size) {
      var ret = [];
      for (var i = 0; i < size; ++i) {
        ret.push(Module.getValue(ptr + i * SIZEOF_INT64, "i64"));
      }
      return ret;
    }

    function CStringToJS(ptr) {
      var ret = [];
      var ch = 1;
      while (ch != 0) {
        ch = Module.getValue(ptr, "i8");
        if (ch != 0) {
          ret.push(String.fromCharCode(ch));
        }
        ++ptr;
      }
      return ret.join("");
    }

    function CBytesToJS(ptr) {
      var data = Module.getValue(ptr, "*");
      var size = Module.getValue(ptr + SIZEOF_POINTER, "i32");
      var ret = new Uint8Array(new ArrayBuffer(size));
      ret.set(new Uint8Array(Module.HEAPU8.buffer, data, size));
      return ret;
    }

    function StringToUint8Array(str) {
      var arr = new Uint8Array(str.length + 1);
      for(var i = 0; i < str.length; ++i) {
        arr[i] = str.charCodeAt(i);
      }
      arr[str.length] = 0;
      return arr;
    }
    //-----------------------------------------
    // Class declarations
    // ----------------------------------------
    function CBuffer(nbytes) {
      this.data = Module._malloc(nbytes);
    }

    function RefTVMValue() {
      this.data = Module._malloc(SIZEOF_TVMVALUE);
    }

    function TVMArgs(nargs) {
      this.nargs = nargs;
      this.value = Module._malloc(SIZEOF_TVMVALUE * nargs);
      this.tcode = Module._malloc(SIZEOF_INT * nargs);
      this.temp = [];
    }

    function TVMType(code, bits, lanes) {
      this.code = code;
      this.bits = bits;
      this.lanes = lanes;
    }
    /**
     * TVM device context.
     * @class
     * @memberof tvm
     */
    function TVMContext(device_type, device_id) {
      this.device_type = device_type;
      this.device_id = device_id;
    }
    /**
     * TVM  n-dimensional array.
     *
     * Use {@link tvm.TVMRuntime}.empty to create an instance.
     * @class
     * @memberof tvm
     */
    function NDArray(handle) {
      this.handle = handle;
      this.ndim = Module.getValue(this.handle + ARRAY_OFFSET_NDIM, "i32");
      // shape
      var cshape = Module.getValue(this.handle + ARRAY_OFFSET_SHAPE, "*");
      this.shape = CInt64ArrayToJS(cshape, this.ndim);
      // dtype
      var code = Module.getValue(this.handle + ARRAY_OFFSET_DTYPE_CODE, "i8");
      var bits = Module.getValue(this.handle + ARRAY_OFFSET_DTYPE_BITS, "i8");
      var lanes = Module.getValue(this.handle + ARRAY_OFFSET_DTYPE_LANES, "i16");
      var dtype =  new TVMType(code, bits, lanes);
      this.dtype = dtype;
      this.BYTES_PER_ELEMENT = (dtype.bits * dtype.lanes / 8);
      // ctx
      var device_type = Module.getValue(this.handle + ARRAY_OFFSET_DEV_TYPE, "i32");
      var device_id = Module.getValue(this.handle + ARRAY_OFFSET_DEV_ID, "i32");
      this.context = new TVMContext(device_type, device_id);
      // byte_offset
      this.byteOffset = Module.getValue(this.handle + ARRAY_OFFSET_BYTE_OFFSET, "i64");
    }

    function TVMFunction(handle) {
      this.handle = handle;
    }
    /**
     * Module container of TVM generated functions.
     *
     * @class
     * @memberof tvm
     */
    function TVMModule(handle) {
      this.handle = handle;
    }
    /**
     * A typed scalar constant.
     * This can be used to pass number as integer types to tvm function.
     * Use {@link tvm.TVMRuntime}.constant to create an instance.
     * @class
     * @memberof tvm
     */
    function TVMConstant(value, dtype) {
      this.value = value;
      this.dtype = dtype;
    }
    //-----------------------------------------
    // Private Functions
    // ----------------------------------------
    function getTVMType(dtype) {
      if (dtype instanceof TVMType) return dtype;
      if (typeof dtype == "string") {
      var pattern = dtype;
        var code, bits = 32, lanes = 1;
        if (pattern.substring(0, 5) == "float") {
          pattern = pattern.substring(5, pattern.length);
          code = kFloat;
        } else if (pattern.substring(0, 3) == "int") {
          pattern = pattern.substring(3, pattern.length);
          code = kInt;
        } else if (pattern.substring(0, 4) == "uint") {
          pattern = pattern.substring(4, pattern.length);
          code = kUInt;
        } else if (pattern.substring(0, 6) == "handle") {
          pattern = pattern.substring(5, pattern.length);
          code = kTVMOpaqueHandle;
          bits = 64;
        } else {
          throw throwError("Unknown dtype " + dtype);
        }
        var arr = pattern.split("x");
        if (arr.length >= 1) {
          var parsed = parseInt(arr[0]);
          if (parsed == arr[0]) {
            bits = parsed;
          }
        }
        if (arr.length >= 2) {
          lanes = parseInt(arr[1]);
        }
        return new TVMType(code, bits, lanes);
      } else {
        throw throwError("Unknown dtype " + dtype);
      }
    }

    function TVMRetValueToJS(vptr, tcode) {
      switch (tcode) {
      case kInt:
      case kUInt: return Module.getValue(vptr, "i64");
      case kFloat: return Module.getValue(vptr, "double");
      case kTVMPackedFuncHandle: return makeTVMFunction(Module.getValue(vptr, "*"));
      case kTVMModuleHandle: return new TVMModule(Module.getValue(vptr, "*"));
      case kNull: return null;
      case kTVMStr: return CStringToJS(Module.getValue(vptr, "*"));
      case kTVMBytes: return CBytesToJS(Module.getValue(vptr, "*"));
      default: throwError("Unsupported return type code=" + tcode);
      }
    }

    function makeTVMFunction(handle) {
      var func = new TVMFunction(handle);
      var ret = function () {
        // alloc
        var args = new TVMArgs(arguments.length);
        var rvalue = new RefTVMValue();
        var rtcode = new RefTVMValue();
        args.setArguments(arguments);
        TVM_CALL(TVMFuncCall(handle, args.value, args.tcode,
                             args.nargs, rvalue.data, rtcode.data));
        var rv = TVMRetValueToJS(rvalue.data, rtcode.asInt());
        // release
        args.release();
        rvalue.release();
        rtcode.release();
        return rv;
      };
      var release = function() {
        func.release();
      };
      ret._tvm_function = func;
      ret.release = release;
      return ret;
    }
    //-----------------------------------------
    // Javascript PackedCallback System
    // ----------------------------------------
    var funcTable = [0];
    var freeFuncId = [];

    function invokeCallback(arg_value, arg_tcode, nargs, ret, handle) {
      var args = [];
      for (var i = 0; i < nargs; ++i) {
        var vptr = arg_value + i * SIZEOF_TVMVALUE;
        var tcode = Module.getValue(arg_tcode + i * SIZEOF_INT, "i32");
<<<<<<< HEAD
        if (tcode == kObjectHandle ||
            tcode == kFuncHandle ||
            tcode == kModuleHandle) {
=======
        if (tcode == kTVMObjectHandle ||
            tcode == kTVMPackedFuncHandle ||
            tcode == kTVMModuleHandle) {
>>>>>>> c4c61cb7
          TVM_CALL(TVMCbArgToReturn(vptr, tcode));
        }
        args.push(TVMRetValueToJS(vptr, tcode));
      }
      var rv = funcTable[handle].apply(null, args);
      if (typeof rv !== "undefined") {
        // alloc
        var rarg = new TVMArgs(1);
        rarg.setArguments([rv]);
        TVM_CALL(TVMCFuncSetReturn(ret, rarg.value, rarg.tcode, 1));
        // release
        rarg.release();
      }
      return 0;
    }
    function freeCallback(handle) {
      funcTable[handle] = 0;
      freeFuncId.push(handle);
    }
    var fptrInvokeCallback = null;
    var fptrFreeCallback = null;
    if (typeof Runtime !== "undefined" &&
        typeof Runtime.addFunction !== "undefined") {
      fptrInvokeCallback = Runtime.addFunction(invokeCallback);
      fptrFreeCallback = Runtime.addFunction(freeCallback);
    }
    /**
     * Check if a function is TVM PackedFunc
     * @param {Function} f function to be checked.
     * @return {boolean} Whether f is PackedFunc
     */
    this.isPackedFunc = function(f) {
      return (typeof f == "function") && f.hasOwnProperty("_tvm_function");
    };
    var isPackedFunc = this.isPackedFunc;
    /**
     * Convert a javascript function to TVM function.
     * @param {Function} f javascript function.
     * @return {Function} The created TVMFunction.
     */
    this.convertFunc = function(f) {
      if (isPackedFunc(f)) return f;
      CHECK(fptrInvokeCallback !== null,
            "Emscripten Runtime addFunction is not available");
      var fid;
      if (freeFuncId.length != 0) {
        fid = freeFuncId.pop();
      } else {
        fid = funcTable.length;
        funcTable.push(0);
      }
      funcTable[fid] = f;
      // alloc
      var out = new RefTVMValue();
      TVM_CALL(TVMFuncCreateFromCFunc(
        fptrInvokeCallback, fid, fptrFreeCallback, out.data));
      var out_handle = out.asHandle();
      // release
      out.release();
      return makeTVMFunction(out_handle);
    };
    var convertFunc = this.convertFunc;
    //-----------------------------------------
    // Private Class declarations
    // ----------------------------------------
    CBuffer.prototype = {
      /**
       * Finalizer: resources from the object.
       */
      release : function() {
        if (this.data != 0) {
          Module._free(this.data);
          this.data = 0;
        }
      },
    };
    // RefTVMValue
    RefTVMValue.prototype = {
      /**
       * Finalizer: resources from the object.
       */
      release : function() {
        if (this.data != 0) {
          Module._free(this.data);
          this.data = 0;
        }
      },
      asInt : function() {
        return Module.getValue(this.data, "i32");
      },
      asInt64 : function() {
        return Module.getValue(this.data, "i64");
      },
      asDouble : function() {
        return Module.getValue(this.data, "double");
      },
      asHandle : function() {
        return Module.getValue(this.data, "*");
      }
    };
    // TVMArgs
    TVMArgs.prototype = {
      release : function() {
        if (this.value != 0) {
          Module._free(this.value);
          Module._free(this.tcode);
          this.value = 0;
          for (var i = 0; i< this.temp.length; ++i) {
            if (this.temp[i].release instanceof Function) {
              this.temp[i].release();
            }
          }
        }
      },
      setInt : function(index, value) {
        Module.setValue(this.tcode + index * SIZEOF_INT, kInt, "i32");
        Module.setValue(this.value + index * SIZEOF_TVMVALUE, value, "i64");
      },
      setDouble : function(index, value) {
        Module.setValue(this.tcode + index * SIZEOF_INT, kFloat, "i32");
        Module.setValue(this.value + index * SIZEOF_TVMVALUE, value, "double");
      },
      setHandle : function(index, value, tcode) {
        Module.setValue(this.tcode + index * SIZEOF_INT, tcode, "i32");
        Module.setValue(this.value + index * SIZEOF_TVMVALUE, value, "*");
      },
      setString : function(index, value) {
        var sdata = new CBuffer(value.length + 1);
        Module.HEAPU8.set(StringToUint8Array(value), sdata.data);
        this.temp.push(sdata);
        Module.setValue(this.tcode + index * SIZEOF_INT, kTVMStr, "i32");
        Module.setValue(this.value + index * SIZEOF_TVMVALUE, sdata.data, "*");
      },
      setBytes : function(index, value) {
        CHECK(value instanceof Uint8Array);
        var sdata = new CBuffer(value.length);
        var sheader = new CBuffer(SIZEOF_POINTER + SIZEOF_SIZE_T);
        Module.HEAPU8.set(new Uint8Array(value), sdata.data);
        Module.setValue(sheader.data, sdata.data, "*");
        Module.setValue(sheader.data + SIZEOF_POINTER, value.length, "i32");
        this.temp.push(sdata);
        this.temp.push(sheader);
        Module.setValue(this.tcode + index * SIZEOF_INT, kTVMBytes, "i32");
        Module.setValue(this.value + index * SIZEOF_TVMVALUE, sheader.data, "*");
      },
      setArguments : function(args) {
        for (var i = 0; i < args.length; ++i) {
          var v = args[i];
          var tp = typeof v;
          if (v instanceof NDArray) {
            this.setHandle(i, v.handle, kTVMDLTensorHandle);
          } else if (v instanceof TVMConstant) {
            var code = getTVMType(v.dtype).code;
            if (code == kInt || code == kUInt) {
              this.setInt(i, v.value);
            } else if (code == kFloat) {
              this.setDouble(i, v.value);
            } else {
              CHECK(code == kTVMOpaqueHandle);
              this.setHandle(i, v.value, kTVMOpaqueHandle);
            }
          } else if (tp == "number") {
            this.setDouble(i, v);
          } else if (tp == "function" && v.hasOwnProperty("_tvm_function")) {
            this.setString(i, v._tvm_function.handle, kTVMPackedFuncHandle);
          } else if (v === null) {
            this.setHandle(i, 0, kNull);
          } else if (tp == "string") {
            this.setString(i, v);
          } else if (v instanceof Uint8Array) {
            this.setBytes(i, v);
          } else if (v instanceof Function) {
            v = convertFunc(v);
            this.temp.push(v);
            this.setHandle(i, v._tvm_function.handle, kTVMPackedFuncHandle);
          } else if (v instanceof TVMModule) {
            this.setHandle(i, v.handle, kTVMModuleHandle);
          } else {
            throwError("Unsupported argument type " + tp);
          }
        }
      }
    };
    // TVMType
    var TYPE_CODE2STR = {
      0 : "int",
      1 : "uint",
      2 : "float",
      4 : "handle"
    };

    TVMType.prototype = {
      toString : function() {
        var ret = TYPE_CODE2STR[this.code] + this.bits.toString();
        if (this.lanes != 1) {
          return ret + "x" + this.lanes.toString();
        } else {
          return ret;
        }
      }
    };
    // TVMFunction
    TVMFunction.prototype = {
      release : function() {
        if (this.handle != 0) {
          TVM_CALL(TVMFuncFree(this.handle));
          this.handle = 0;
        }
      }
    };
    // TVMContext
    var CTX_MASK2STR = {
      1 : "cpu",
      2 : "gpu",
      4 : "opencl",
      7 : "vulkan",
      8 : "metal",
      9 : "vpi",
      11 : "opengl",
    };
    var CTX_STR2MASK = {
      "cpu": 1,
      "gpu": 2,
      "cuda": 2,
      "cl": 4,
      "opencl": 4,
      "vulkan": 7,
      "metal": 8,
      "vpi": 9,
      "opengl": 11,
    };
    TVMContext.prototype = {
      toString : function() {
        return CTX_MASK2STR[this.device_type] + "(" + this.device_id.toString() + ")";
      }
    };
    //-----------------------------------------
    // Public Functions
    // ----------------------------------------
    /**
     * Construct a TVMContext given device type and id.
     *
     * @param {number} device_type, string or int, The device type.
     * @param {number} device_id, the device id.
     * @return {tvm.TVMContext} The created TVMContext
     */
    this.context = function(device_type, device_id) {
      if (typeof device_type == "string") {
        device_type = CTX_STR2MASK[device_type];
      }
      return new TVMContext(device_type, device_id);
    };
    var context = this.context;
    /**
     * Create empty ndarray with given shape.
     *
     * @param {Array.<number>} shape The shape of the array.
     * @param {string} dtype The data type of the array, optional, default="float32"
     * @param {tvm.TVMContext} ctx The context of the array, optional, default=cpu(0).
     * @return {tvm.NDArray} The created ndarray.
     */
    this.empty = function(shape, dtype, ctx) {
      dtype = (typeof dtype !== "undefined") ?  dtype: "float32";
      ctx = (typeof ctx !== "undefined") ?  ctx : context("cpu", 0);
      shape = (typeof shape == "number") ? [shape] : shape;
      // alloc
      var cshape = Module._malloc(SIZEOF_INT64 * shape.length);
      var out = new RefTVMValue();
      for (var i = 0; i < shape.length; ++i) {
        Module.setValue(cshape + i * SIZEOF_INT64, shape[i], "i64");
      }
      dtype = getTVMType(dtype);
      TVM_CALL(TVMArrayAlloc(cshape, shape.length,
                             dtype.code, dtype.bits, dtype.lanes,
                             ctx.device_type, ctx.device_id,
                             out.data));
      var out_handle = out.asHandle();
      // release
      Module._free(cshape);
      out.release();
      return new NDArray(out_handle);
    };
    /**
     * List all global function names in the TVM runtime.
     * @return {Array.<string>} List of global function names.
     */
    this.listGlobalFuncNames = function() {
      // alloc
      var out_size = new RefTVMValue();
      var out_array = new RefTVMValue();
      TVM_CALL(TVMFuncListGlobalNames(out_size.data, out_array.data));
      var length = out_size.asInt();
      var base = out_array.asHandle();
      var names = [];
      for (var i = 0 ; i < length; ++i) {
        names.push(
          CStringToJS(Module.getValue(base + i * SIZEOF_POINTER, "*")));
      }
      // release
      out_size.release();
      out_array.release();
      return names;
    };
    var listGlobalFuncNames = this.listGlobalFuncNames;
    /**
     * Get a global function from TVM runtime.
     *
     * @param {string} The name of the function.
     * @return {Function} The corresponding function, null if function do not exist
     */
    this.getGlobalFunc = function (name) {
      // alloc
      var out = new RefTVMValue();
      TVM_CALL(TVMFuncGetGlobal(name, out.data));
      var out_handle = out.asHandle();
      // release
      out.release();
      if (out_handle != 0) {
        return makeTVMFunction(out_handle);
      } else {
        return null;
      }
    };
    var getGlobalFunc = this.getGlobalFunc;
    /**
     * Register function to be global function in tvm runtime.
     * @param {string} name The name of the function.
     * @param {Function} f function to be registered.
     * @param {boolean} override Whether overwrite function in existing registry.
     */
    this.registerFunc = function(name, f, override) {
      f = convertFunc(f);
      override = (typeof override !== "undefined") ?  override: false;
      var ioverride = override ? 1 : 0;
      TVM_CALL(TVMFuncRegisterGlobal(name, f._tvm_function.handle, ioverride));
    };
    /**
     * Create a typed scalar constant.
     * This can be used to pass number as integer types to tvm function.
     *
     * @param {number} value The value of the data.
     * @param {string} dtype The data type.
     * @param {tvm.TVMConstant} The created typed scalar.
     */
    this.constant = function(value, dtype) {
      return new TVMConstant(value, dtype);
    };
    //-----------------------------------------
    // Wrap of TVM Functions.
    // ----------------------------------------
    var systemFunc = {};
    /**
     * Get system-wide library module singleton.5A
     * System lib is a global module that contains self register functions in startup.
     * @return {tvm.TVMModule} The system module singleton.
     */
    this.systemLib = function() {
      if (typeof systemFunc.fGetSystemLib === "undefined") {
        systemFunc.fGetSystemLib = getGlobalFunc("runtime.SystemLib");
      }
      return systemFunc.fGetSystemLib();
    };

    this.startRPCServer = function(url, key, counter) {
      if (typeof key === "undefined") {
        key = "";
      }
      if (typeof counter === "undefined") {
        counter = 1;
      }
      // Node js, import websocket
      var bkey = StringToUint8Array("server:" + key);
      bkey = bkey.slice(0, bkey.length - 1);
      var server_name = "WebSocketRPCServer[" + key + "]";
      var RPC_MAGIC = 0xff271;
      function checkEndian() {
        var a = new ArrayBuffer(4);
        var b = new Uint8Array(a);
        var c = new Uint32Array(a);
        b[0] = 0x11;
        b[1] = 0x22;
        b[2] = 0x33;
        b[3] = 0x44;
        CHECK(c[0] === 0x44332211, "Need little endian to work");
      }
      checkEndian();
      // start rpc
      function RPCServer(counter) {
        var socket;
        if (typeof module !== "undefined" && module.exports) {
          // WebSocket for nodejs
          const WebSocket = require("ws");
          socket = new WebSocket(url);
        } else {
          socket = new WebSocket(url);
        }
        var self = this;
        socket.binaryType = "arraybuffer";
        this.init = true;
        this.counter = counter;

        if (typeof systemFunc.fcreateServer === "undefined") {
          systemFunc.fcreateServer =
            getGlobalFunc("rpc._CreateEventDrivenServer");
        }
        if (systemFunc.fcreateServer == null) {
          throwError("RPCServer is not included in runtime");
        }

        var message_handler = systemFunc.fcreateServer(
          function(cbytes) {
            if (socket.readyState == 1) {
              socket.send(cbytes);
              return new TVMConstant(cbytes.length, "int32");
            } else {
              return new TVMConstant(0, "int32");
            }
          } , server_name, "%toinit");

        function on_open(event) {
          var intbuf = new Int32Array(1);
          intbuf[0] = RPC_MAGIC;
          socket.send(intbuf);
          intbuf[0] = bkey.length;
          socket.send(intbuf);
          socket.send(bkey);
          logging(server_name + " connected...");
        }

        function on_message(event) {
          if (self.init) {
            var msg = new Uint8Array(event.data);
            CHECK(msg.length >= 4, "Need message header to be bigger than 4");
            var magic = new Int32Array(event.data)[0];

            if (magic == RPC_MAGIC + 1) {
              throwError("key: " + key + " has already been used in proxy");
            } else if (magic == RPC_MAGIC + 2) {
              logging(server_name + ": RPCProxy do not have matching client key " + key);
            } else {
              CHECK(magic == RPC_MAGIC, url + "is not RPC Proxy");
              self.init = false;
            }
            logging(server_name + "init end...");
            if (msg.length > 4) {
              if (message_handler(
                      new Uint8Array(event.data, 4, msg.length -4),
                      new TVMConstant(3, "int32")) == 0) {
                socket.close();
              }
            }
          } else {
            if (message_handler(new Uint8Array(event.data),
                                new TVMConstant(3, "int32")) == 0) {
              socket.close();
            }
          }
        }
        function on_close(event) {
          message_handler.release();
          logging(server_name + ": closed finish...");
          if (!self.init && self.counter != 0) {
            logging(server_name +  ":reconnect to serve another request, session left=" + counter);
            // start a new server.
            new RPCServer(counter - 1);
          }
        }
        socket.addEventListener("open", on_open);
        socket.addEventListener("message", on_message);
        socket.addEventListener("close", on_close);
      }
      return new RPCServer(counter);
    };

    /**
     * Load a TVM module from a library file.
     * The file must be present in the Emscripten virtual file system.
     * For example, you can pass "--preload-file file" or "--preload-file dir/"
     * to "emcc" when compiling the TVM library, in order to populate files into
     * the file system.
     * For more detail, see:
     * https://kripken.github.io/emscripten-site/docs/porting/files/packaging_files
     * @param {string} file_name Path of the file to be loaded. The path refers
     * to the Emscripten virtual file system.
     * @param {string} format The format of the file.
     * @return {tvm.TVMModule} The loaded module.
     */
    this.loadModuleFromFile = function (file_name, format) {
      // alloc
      var out = new RefTVMValue();
      TVM_CALL(TVMModLoadFromFile(file_name, format, out.data));
      var out_handle = out.asHandle();
      // release
      out.release();
      if (out_handle != 0) {
        return new TVMModule(out_handle);
      } else {
        return null;
      }
    };
    var loadModuleFromFile = this.loadModuleFromFile;

    /**
     * Wrapper runtime module.
     * Wraps around set_input, load_params, run, and get_output.
     *
     * @class
     * @memberof tvm
     */
    function GraphModule(tvm_graph_module, ctx) {
      CHECK(tvm_graph_module instanceof TVMModule,
            "tvm_graph_module must be TVMModule");
      CHECK(ctx instanceof TVMContext, "ctx must be TVMContext");

      this.tvm_graph_module = tvm_graph_module;
      this.ctx = ctx;
      this._set_input = tvm_graph_module.getFunction("set_input");
      this._load_params = tvm_graph_module.getFunction("load_params");
      this._run = tvm_graph_module.getFunction("run");
      this._get_output = tvm_graph_module.getFunction("get_output");
    };

    GraphModule.prototype = {
      /**
       * Set input to graph module.
       *
       * @param {string} key The name of the input.
       * @param {NDArray} value The input value.
       */
      "set_input" : function(key, value) {
        CHECK(typeof key == "string", "key must be string");
        CHECK(value instanceof NDArray, "value must be NDArray");
        this._set_input(key, value);
      },

      /**
       * Load parameters from serialized byte array of parameter dict.
       *
       * @param {Uint8Array} params The serialized parameter dict.
       */
      "load_params" : function(params) {
        CHECK(params instanceof Uint8Array, "params must be Uint8Array");
        this._load_params(params);
      },

      /**
       * Load parameters from serialized base64 string of parameter dict.
       *
       * @param {string} base64_params The serialized parameter dict.
       */
      "load_base64_params" : function(base64_params) {
        CHECK(typeof base64_params == "string", "base64_params must be string");
        var decoded_string = atob(base64_params);
        var decoded_u8 = new Uint8Array(decoded_string.length);
        for (var i = 0; i < decoded_string.length; i++) {
          decoded_u8[i] = decoded_string[i].charCodeAt(0);
        }
        this.load_params(decoded_u8);
      },

      /**
       * Run forward execution of the graph.
       */
      "run" : function() {
        this._run();
      },

      /**
       * Get index-th output to out.
       *
       * @param {NDArray} out The output array container.
       * @return {NDArray} The output array container.
       */
      "get_output" : function(index, out) {
        CHECK(typeof index == "number", "index must be number");
        CHECK(out instanceof NDArray, "out must be NDArray");
        this._get_output(new TVMConstant(index, "int32"), out);
        return out;
      }
    };

    /**
     * Create a runtime executor module given a graph and a module.
     * @param {string} graph_json_str The Json string of the graph.
     * @param {TVMModule} libmod The TVM module.
     * @param {TVMContext} ctx The context to deploy the module.
     * @return {GraphModule} Runtime graph module for executing the graph.
     */
    this.createGraphRuntime = function(graph_json_str, libmod, ctx) {
      CHECK(typeof graph_json_str == "string", "graph_json_str must be string");
      CHECK(libmod instanceof TVMModule, "libmod must be TVMModule");
      CHECK(ctx instanceof TVMContext, "ctx must be TVMContext");

      var fcreate = getGlobalFunc("tvm.graph_runtime.create");
      CHECK(fcreate != null, "Cannot find tvm.graph_runtime.create");

      var tvm_graph_module = fcreate(graph_json_str, libmod,
                                     new TVMConstant(ctx.device_type, "int32"),
                                     new TVMConstant(ctx.device_id, "int32"));

      return new GraphModule(tvm_graph_module, ctx);
    };

    //-----------------------------------------
    // Class defintions
    // ----------------------------------------
    // NDArray.
    NDArray.prototype = {
      /**
       * Finalizer: resources from the object.
       */
      release : function() {
        if (this.handle != 0) {
          TVM_CALL(TVMArrayFree(this.handle));
          this.handle = 0;
        }
      },
      /**
       * Copy data from another NDArray or javascript array.
       * The number of elements must match.
       *
       * @param {Array} data The source data array.
       */
      copyFrom : function(data) {
        if (data instanceof NDArray) {
          TVM_CALL(TVMArrayCopyFromTo(data.handle, this.handle));
        } else {
          var size = this.shape.reduce(function(a, b) { return a * b; }, 1);
          if (data.length != size) {
            throwError("data size and shape mismatch data.length" + data.length + " vs " + size);
          }
          if (this.dtype == "float32") {
            data = Float32Array.from(data);
          } else if (this.dtype == "float64") {
            data = Float64Array.from(data);
          } else if (this.dtype == "int32") {
            data = Int32Array.from(data);
          } else if (this.dtype == "int8") {
            data = Int8Array.from(data);
          } else if (this.dtype == "uint8") {
            data = Uint8Array.from(data);
          } else {
            throwError("Unsupported data type " + this.dtype);
          }
          return this.copyFromRawBytes(new Uint8Array(data.buffer));
        }
      },
      /**
       * Copy data from raw bytes.
       * @param {Uint8Array} data Uint8Array of bytes.
       */
      copyFromRawBytes : function(data) {
        var size = this.shape.reduce(function(a, b) { return a * b; }, 1);
        var dtype = getTVMType(this.dtype);
        var nbytes = this.BYTES_PER_ELEMENT * size;
        CHECK(data instanceof Uint8Array);
        CHECK(data.length == nbytes,
              "Data length and bytes do not match " + data.length +
              " vs " + nbytes);
        var temp = Module._malloc(nbytes);
        Module.HEAPU8.set(data, temp);
        TVM_CALL(TVMArrayCopyFromBytes(this.handle, temp, nbytes));
        Module._free(temp);
        return this;
      },
      /**
       * Return a copied Uint8Array of the raw bytes in the NDArray.
       * @return {Uint8Array} The created array.
       */
      asRawBytes : function() {
        var size = this.shape.reduce(function(a, b) { return a * b; }, 1);
        var nbytes = this.BYTES_PER_ELEMENT * size;
        var temp = Module._malloc(nbytes);
        TVM_CALL(TVMArrayCopyToBytes(this.handle, temp, nbytes));
        var ret = new Uint8Array(new ArrayBuffer(nbytes));
        ret.set(new Uint8Array(Module.HEAPU8.buffer, temp, nbytes));
        Module._free(temp);
        return ret;
      },
      /**
       * Return Array data content as javascript typed array.
       * @return {TypedArray} The created array.
       */
      asArray : function() {
        if (this.dtype == "float32") {
          return new Float32Array(this.asRawBytes().buffer);
        } else if (this.dtype == "float64") {
          return new Float64Array(this.asRawBytes().buffer);
        } else if (this.dtype == "int32") {
          return new Int32Array(this.asRawBytes().buffer);
        } else if (this.dtype == "int8") {
          return new Int8Array(this.asRawBytes().buffer);
        } else if (this.dtype == "uint8") {
          return new Uint8Array(this.asRawBytes().buffer);
        } else {
          throwError("Unsupported data type " + this.dtype);
        }
      }
    };

    TVMModule.prototype = {
      /**
       * Finalizer: resources from the object.
       */
      release : function() {
        if (this.handle != 0) {
          TVM_CALL(TVMModFree(this.handle));
          this.handle = 0;
        }
      },
      /**
       * Get function from the module.
       * @param {string} name The name of the function.
       * @return {Function} The correspondin function.
       */
      getFunction : function(name) {
        // alloc
        var out = new RefTVMValue();
        TVM_CALL(TVMModGetFunction(this.handle, name, 0, out.data));
        var out_handle = out.asHandle();
        // release
        out.release();
        if (out_handle == 0) {
          throwError("Module has no function " + name);
        }
        return makeTVMFunction(out_handle);
      },
      /**
       * Add module to the import list of current one.
       * @param {tvm.TVMModule} mod The other module to be imported.
       */
      import_module : function(mod) {
        CHECK(mod instanceof TVMModule, "mod must be instance of TVMModule");
        TVM_CALL(TVMModImport(this.handle, mod.handle));
      }
    };
    //-----------------------------------------
    // Static variables.
    // ----------------------------------------
    /** Float32 type */
    this.float32 = "float32";
    /** Int32 type */
    this.int32 = "int32";
  }
  /**
   * Create a TVM runtime given emscripten module.
   * @property {string} create
   * @memberof tvm_runtime
   * @param Module The emscripten module.
   * @return {tvm.TVMRuntime} The created TVM runtime.
   */
  this.create = function(Module) {
    var tvm = {};
    tvm.Module = Module;
    if (typeof Module.addFunction !== "undefined") {
      tvm.Runtime = Module;
    } else {
      tvm.Runtime = Module.Runtime;
    }
    TVMRuntime.apply(tvm);
    return tvm;
  };
}).apply(tvm_runtime);

// export things in node
if (typeof module !== "undefined" && module.exports) {
  module.exports = tvm_runtime;
}<|MERGE_RESOLUTION|>--- conflicted
+++ resolved
@@ -21,11 +21,7 @@
  * TVM Javascript web runtime library.
  *
  * @projectname tvm
-<<<<<<< HEAD
- * @version 0.6.0
-=======
  * @version 0.7.dev0
->>>>>>> c4c61cb7
  */
 /* eslint no-unused-vars: "off" */
 /* eslint no-unexpected-multiline: "off" */
@@ -103,21 +99,12 @@
     var kNull = 4;
     var kTVMDataType = 5;
     var kTVMContext = 6;
-<<<<<<< HEAD
-    var kArrayHandle = 7;
-    var kObjectHandle = 8;
-    var kModuleHandle = 9;
-    var kFuncHandle = 10;
-    var kStr = 11;
-    var kBytes = 12;
-=======
     var kTVMDLTensorHandle = 7;
     var kTVMObjectHandle = 8;
     var kTVMModuleHandle = 9;
     var kTVMPackedFuncHandle = 10;
     var kTVMStr = 11;
     var kTVMBytes = 12;
->>>>>>> c4c61cb7
     //-----------------------------------------
     // TVM CWrap library
     // ----------------------------------------
@@ -510,15 +497,9 @@
       for (var i = 0; i < nargs; ++i) {
         var vptr = arg_value + i * SIZEOF_TVMVALUE;
         var tcode = Module.getValue(arg_tcode + i * SIZEOF_INT, "i32");
-<<<<<<< HEAD
-        if (tcode == kObjectHandle ||
-            tcode == kFuncHandle ||
-            tcode == kModuleHandle) {
-=======
         if (tcode == kTVMObjectHandle ||
             tcode == kTVMPackedFuncHandle ||
             tcode == kTVMModuleHandle) {
->>>>>>> c4c61cb7
           TVM_CALL(TVMCbArgToReturn(vptr, tcode));
         }
         args.push(TVMRetValueToJS(vptr, tcode));
