# Licensed to the Apache Software Foundation (ASF) under one
# or more contributor license agreements.  See the NOTICE file
# distributed with this work for additional information
# regarding copyright ownership.  The ASF licenses this file
# to you under the Apache License, Version 2.0 (the
# "License"); you may not use this file except in compliance
# with the License.  You may obtain a copy of the License at
#
#   http://www.apache.org/licenses/LICENSE-2.0
#
# Unless required by applicable law or agreed to in writing,
# software distributed under the License is distributed on an
# "AS IS" BASIS, WITHOUT WARRANTIES OR CONDITIONS OF ANY
# KIND, either express or implied.  See the License for the
# specific language governing permissions and limitations
# under the License.

#--------------------------------------------------------------------
#  Template custom cmake configuration for compiling
#
#  This file is used to override the build options in build.
#  If you want to change the configuration, please use the following
#  steps. Assume you are on the root directory. First copy the this
#  file so that any local changes will be ignored by git
#
#  $ mkdir build
#  $ cp cmake/config.cmake build
#
#  Next modify the according entries, and then compile by
#
#  $ cd build
#  $ cmake ..
#
#  Then build in parallel with 8 threads
#
#  $ make -j8
#--------------------------------------------------------------------

#---------------------------------------------
# Backend runtimes.
#---------------------------------------------

# Whether enable CUDA during compile,
#
# Possible values:
# - ON: enable CUDA with cmake's auto search
# - OFF: disable CUDA
# - /path/to/cuda: use specific path to cuda toolkit
set(USE_CUDA OFF)

# Whether enable ROCM runtime
#
# Possible values:
# - ON: enable ROCM with cmake's auto search
# - OFF: disable ROCM
# - /path/to/rocm: use specific path to rocm
set(USE_ROCM OFF)

# Whether enable SDAccel runtime
set(USE_SDACCEL OFF)

# Whether enable Intel FPGA SDK for OpenCL (AOCL) runtime
set(USE_AOCL OFF)

# Whether enable OpenCL runtime
set(USE_OPENCL OFF)

# Whether enable Metal runtime
set(USE_METAL OFF)

# Whether enable Vulkan runtime
#
# Possible values:
# - ON: enable Vulkan with cmake's auto search
# - OFF: disable vulkan
# - /path/to/vulkan-sdk: use specific path to vulkan-sdk
set(USE_VULKAN OFF)

# Whether enable OpenGL runtime
set(USE_OPENGL OFF)

# Whether enable MicroTVM runtime
set(USE_MICRO OFF)

# Whether to enable SGX runtime
#
# Possible values for USE_SGX:
# - /path/to/sgxsdk: path to Intel SGX SDK
# - OFF: disable SGX
#
# SGX_MODE := HW|SIM
set(USE_SGX OFF)
set(SGX_MODE "SIM")
set(RUST_SGX_SDK "/path/to/rust-sgx-sdk")

# Whether enable RPC runtime
set(USE_RPC ON)

# Whether embed stackvm into the runtime
set(USE_STACKVM_RUNTIME OFF)

# Whether enable tiny embedded graph runtime.
set(USE_GRAPH_RUNTIME ON)

# Whether enable additional graph debug functions
set(USE_GRAPH_RUNTIME_DEBUG OFF)

# Whether enable additional vm profiler functions
set(USE_VM_PROFILER OFF)

# Whether enable uTVM standalone runtime
set(USE_MICRO_STANDALONE_RUNTIME OFF)

# Whether build with LLVM support
# Requires LLVM version >= 4.0
#
# Possible values:
# - ON: enable llvm with cmake's find search
# - OFF: disable llvm
# - /path/to/llvm-config: enable specific LLVM when multiple llvm-dev is available.
set(USE_LLVM OFF)

#---------------------------------------------
# Contrib libraries
#---------------------------------------------
# Whether use BLAS, choices: openblas, mkl, atlas, apple
set(USE_BLAS none)

# /path/to/mkl: mkl root path when use mkl blas library
# set(USE_MKL_PATH /opt/intel/mkl) for UNIX
# set(USE_MKL_PATH ../IntelSWTools/compilers_and_libraries_2018/windows/mkl) for WIN32
# set(USE_MKL_PATH <path to venv or site-packages directory>) if using `pip install mkl`
set(USE_MKL_PATH none)

<<<<<<< HEAD
# Whether use MKLDNN library
=======
# Whether use MKLDNN library, choices: ON, OFF, path to mkldnn library
>>>>>>> c4c61cb7
set(USE_MKLDNN OFF)

# Whether use OpenMP thread pool, choices: gnu, intel
# Note: "gnu" uses gomp library, "intel" uses iomp5 library
set(USE_OPENMP none)

# Whether use contrib.random in runtime
set(USE_RANDOM OFF)

# Whether use NNPack
set(USE_NNPACK OFF)

# Possible values:
# - ON: enable tflite with cmake's find search
# - OFF: disable tflite
# - /path/to/libtensorflow-lite.a: use specific path to tensorflow lite library 
set(USE_TFLITE OFF)

# /path/to/tensorflow: tensorflow root path when use tflite library
set(USE_TENSORFLOW_PATH none)

<<<<<<< HEAD
=======
# Possible values:
# - OFF: disable tflite support for edgetpu
# - /path/to/edgetpu: use specific path to edgetpu library
set(USE_EDGETPU OFF)

>>>>>>> c4c61cb7
# Whether use CuDNN
set(USE_CUDNN ON)

# Whether use cuBLAS
set(USE_CUBLAS ON)

# Whether use MIOpen
set(USE_MIOPEN OFF)

# Whether use MPS
set(USE_MPS OFF)

# Whether use rocBlas
set(USE_ROCBLAS OFF)

# Whether use contrib sort
set(USE_SORT ON)

<<<<<<< HEAD
# Whether use TensorRT
# /path/to/tensorrt that contains include and lib dirs
set(USE_TENSORRT OFF)

=======
>>>>>>> c4c61cb7
# Whether use MKL-DNN (DNNL) codegen
set(USE_DNNL_CODEGEN OFF)

# Build ANTLR parser for Relay text format
# Possible values:
# - ON: enable ANTLR by searching default locations (cmake find_program for antlr4 and /usr/local for jar)
# - OFF: disable ANTLR
# - /path/to/antlr-*-complete.jar: path to specific ANTLR jar file
set(USE_ANTLR OFF)

# Whether use Relay debug mode
set(USE_RELAY_DEBUG OFF)

# Whether to build fast VTA simulator driver
set(USE_VTA_FSIM ON)

# Whether to build cycle-accurate VTA simulator driver
set(USE_VTA_TSIM ON)

# Whether to build VTA FPGA driver (device side only)
set(USE_VTA_FPGA OFF)

# Whether to build the example external runtime module
set(USE_EXAMPLE_EXT_RUNTIME OFF)<|MERGE_RESOLUTION|>--- conflicted
+++ resolved
@@ -132,11 +132,7 @@
 # set(USE_MKL_PATH <path to venv or site-packages directory>) if using `pip install mkl`
 set(USE_MKL_PATH none)
 
-<<<<<<< HEAD
-# Whether use MKLDNN library
-=======
 # Whether use MKLDNN library, choices: ON, OFF, path to mkldnn library
->>>>>>> c4c61cb7
 set(USE_MKLDNN OFF)
 
 # Whether use OpenMP thread pool, choices: gnu, intel
@@ -158,19 +154,16 @@
 # /path/to/tensorflow: tensorflow root path when use tflite library
 set(USE_TENSORFLOW_PATH none)
 
-<<<<<<< HEAD
-=======
 # Possible values:
 # - OFF: disable tflite support for edgetpu
 # - /path/to/edgetpu: use specific path to edgetpu library
 set(USE_EDGETPU OFF)
 
->>>>>>> c4c61cb7
 # Whether use CuDNN
-set(USE_CUDNN ON)
+set(USE_CUDNN OFF)
 
 # Whether use cuBLAS
-set(USE_CUBLAS ON)
+set(USE_CUBLAS OFF)
 
 # Whether use MIOpen
 set(USE_MIOPEN OFF)
@@ -184,13 +177,6 @@
 # Whether use contrib sort
 set(USE_SORT ON)
 
-<<<<<<< HEAD
-# Whether use TensorRT
-# /path/to/tensorrt that contains include and lib dirs
-set(USE_TENSORRT OFF)
-
-=======
->>>>>>> c4c61cb7
 # Whether use MKL-DNN (DNNL) codegen
 set(USE_DNNL_CODEGEN OFF)
 
