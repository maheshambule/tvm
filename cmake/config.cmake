# Licensed to the Apache Software Foundation (ASF) under one
# or more contributor license agreements.  See the NOTICE file
# distributed with this work for additional information
# regarding copyright ownership.  The ASF licenses this file
# to you under the Apache License, Version 2.0 (the
# "License"); you may not use this file except in compliance
# with the License.  You may obtain a copy of the License at
#
#   http://www.apache.org/licenses/LICENSE-2.0
#
# Unless required by applicable law or agreed to in writing,
# software distributed under the License is distributed on an
# "AS IS" BASIS, WITHOUT WARRANTIES OR CONDITIONS OF ANY
# KIND, either express or implied.  See the License for the
# specific language governing permissions and limitations
# under the License.

#--------------------------------------------------------------------
#  Template custom cmake configuration for compiling
#
#  This file is used to override the build options in build.
#  If you want to change the configuration, please use the following
#  steps. Assume you are on the root directory. First copy the this
#  file so that any local changes will be ignored by git
#
#  $ mkdir build
#  $ cp cmake/config.cmake build
#
#  Next modify the according entries, and then compile by
#
#  $ cd build
#  $ cmake ..
#
#  Then build in parallel with 8 threads
#
#  $ make -j8
#--------------------------------------------------------------------

#---------------------------------------------
# Backend runtimes.
#---------------------------------------------

# Whether enable CUDA during compile,
#
# Possible values:
# - ON: enable CUDA with cmake's auto search
# - OFF: disable CUDA
# - /path/to/cuda: use specific path to cuda toolkit
set(USE_CUDA OFF)

# Whether enable ROCM runtime
#
# Possible values:
# - ON: enable ROCM with cmake's auto search
# - OFF: disable ROCM
# - /path/to/rocm: use specific path to rocm
set(USE_ROCM OFF)

# Whether enable SDAccel runtime
set(USE_SDACCEL OFF)

# Whether enable Intel FPGA SDK for OpenCL (AOCL) runtime
set(USE_AOCL OFF)

# Whether enable OpenCL runtime
set(USE_OPENCL OFF)

# Whether enable Metal runtime
set(USE_METAL OFF)

# Whether enable Vulkan runtime
#
# Possible values:
# - ON: enable Vulkan with cmake's auto search
# - OFF: disable vulkan
# - /path/to/vulkan-sdk: use specific path to vulkan-sdk
set(USE_VULKAN OFF)

# Whether enable OpenGL runtime
set(USE_OPENGL OFF)

# Whether enable MicroTVM runtime
set(USE_MICRO OFF)

# Whether to enable SGX runtime
#
# Possible values for USE_SGX:
# - /path/to/sgxsdk: path to Intel SGX SDK
# - OFF: disable SGX
#
# SGX_MODE := HW|SIM
set(USE_SGX OFF)
set(SGX_MODE "SIM")
set(RUST_SGX_SDK "/path/to/rust-sgx-sdk")

# Whether enable RPC runtime
set(USE_RPC ON)

# Whether embed stackvm into the runtime
set(USE_STACKVM_RUNTIME OFF)

# Whether enable tiny embedded graph runtime.
set(USE_GRAPH_RUNTIME ON)

# Whether enable additional graph debug functions
set(USE_GRAPH_RUNTIME_DEBUG OFF)

# Whether enable additional vm profiler functions
set(USE_VM_PROFILER OFF)

# Whether enable uTVM standalone runtime
set(USE_MICRO_STANDALONE_RUNTIME OFF)

# Whether build with LLVM support
# Requires LLVM version >= 4.0
#
# Possible values:
# - ON: enable llvm with cmake's find search
# - OFF: disable llvm
# - /path/to/llvm-config: enable specific LLVM when multiple llvm-dev is available.
set(USE_LLVM OFF)

#---------------------------------------------
# Contrib libraries
#---------------------------------------------
# Whether use BLAS, choices: openblas, mkl, atlas, apple
set(USE_BLAS none)

# /path/to/mkl: mkl root path when use mkl blas library
# set(USE_MKL_PATH /opt/intel/mkl) for UNIX
# set(USE_MKL_PATH ../IntelSWTools/compilers_and_libraries_2018/windows/mkl) for WIN32
# set(USE_MKL_PATH <path to venv or site-packages directory>) if using `pip install mkl`
set(USE_MKL_PATH none)

# Whether use MKLDNN library, choices: ON, OFF, path to mkldnn library
set(USE_MKLDNN OFF)

# Whether use OpenMP thread pool, choices: gnu, intel
# Note: "gnu" uses gomp library, "intel" uses iomp5 library
set(USE_OPENMP none)

# Whether use contrib.random in runtime
set(USE_RANDOM OFF)

# Whether use NNPack
set(USE_NNPACK OFF)

# Possible values:
# - ON: enable tflite with cmake's find search
# - OFF: disable tflite
# - /path/to/libtensorflow-lite.a: use specific path to tensorflow lite library
set(USE_TFLITE OFF)

# /path/to/tensorflow: tensorflow root path when use tflite library
set(USE_TENSORFLOW_PATH none)

# Required for full builds with TFLite. Not needed for runtime with TFLite.
# /path/to/flatbuffers: flatbuffers root path when using tflite library
set(USE_FLATBUFFERS_PATH none)

# Possible values:
# - OFF: disable tflite support for edgetpu
# - /path/to/edgetpu: use specific path to edgetpu library
set(USE_EDGETPU OFF)

# Whether use CuDNN
set(USE_CUDNN OFF)

# Whether use cuBLAS
set(USE_CUBLAS OFF)

# Whether use MIOpen
set(USE_MIOPEN OFF)

# Whether use MPS
set(USE_MPS OFF)

# Whether use rocBlas
set(USE_ROCBLAS OFF)

# Whether use contrib sort
set(USE_SORT ON)

# Whether use MKL-DNN (DNNL) codegen
set(USE_DNNL_CODEGEN OFF)

# Build ANTLR parser for Relay text format
# Possible values:
# - ON: enable ANTLR by searching default locations (cmake find_program for antlr4 and /usr/local for jar)
# - OFF: disable ANTLR
# - /path/to/antlr-*-complete.jar: path to specific ANTLR jar file
set(USE_ANTLR OFF)

# Whether use Relay debug mode
set(USE_RELAY_DEBUG OFF)

# Whether to build fast VTA simulator driver
set(USE_VTA_FSIM OFF)

# Whether to build cycle-accurate VTA simulator driver
set(USE_VTA_TSIM OFF)

# Whether to build VTA FPGA driver (device side only)
set(USE_VTA_FPGA OFF)

# Whether to build the example external runtime module
set(USE_EXAMPLE_EXT_RUNTIME OFF)

# Whether use Thrust
set(USE_THRUST OFF)

# Whether to build the TensorFlow TVMDSOOp module
set(USE_TF_TVMDSOOP OFF)

# Whether to use STL's std::unordered_map or TVM's POD compatible Map
set(USE_FALLBACK_STL_MAP OFF)

# Whether to use hexagon device
set(USE_HEXAGON_DEVICE OFF)
set(USE_HEXAGON_SDK /path/to/sdk)

<<<<<<< HEAD
# Whether to use ONNX codegen
set(USE_TARGET_ONNX OFF)
=======
# Whether to compile the standalone C runtime.
set(USE_STANDALONE_CRT ON)
>>>>>>> 9f7745e7
<|MERGE_RESOLUTION|>--- conflicted
+++ resolved
@@ -219,10 +219,8 @@
 set(USE_HEXAGON_DEVICE OFF)
 set(USE_HEXAGON_SDK /path/to/sdk)
 
-<<<<<<< HEAD
 # Whether to use ONNX codegen
 set(USE_TARGET_ONNX OFF)
-=======
+
 # Whether to compile the standalone C runtime.
 set(USE_STANDALONE_CRT ON)
->>>>>>> 9f7745e7
