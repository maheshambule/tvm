# Licensed to the Apache Software Foundation (ASF) under one
# or more contributor license agreements.  See the NOTICE file
# distributed with this work for additional information
# regarding copyright ownership.  The ASF licenses this file
# to you under the Apache License, Version 2.0 (the
# "License"); you may not use this file except in compliance
# with the License.  You may obtain a copy of the License at
#
#   http://www.apache.org/licenses/LICENSE-2.0
#
# Unless required by applicable law or agreed to in writing,
# software distributed under the License is distributed on an
# "AS IS" BASIS, WITHOUT WARRANTIES OR CONDITIONS OF ANY
# KIND, either express or implied.  See the License for the
# specific language governing permissions and limitations
# under the License.

# Plugin rules for cblas
file(GLOB CBLAS_CONTRIB_SRC src/runtime/contrib/cblas/*.cc)

if(USE_BLAS STREQUAL "openblas")
  find_library(BLAS_LIBRARY openblas)
  list(APPEND TVM_RUNTIME_LINKER_LIBS ${BLAS_LIBRARY})
  list(APPEND RUNTIME_SRCS ${CBLAS_CONTRIB_SRC})
  message(STATUS "Use BLAS library " ${BLAS_LIBRARY})
elseif(USE_BLAS STREQUAL "mkl")
  if(NOT IS_DIRECTORY ${USE_MKL_PATH})
    set(USE_MKL_PATH /opt/intel/mkl)
  endif()
  if(APPLE)
    find_library(BLAS_LIBRARY_MKL NAMES mklml mkl_rt HINTS ${USE_MKL_PATH}/lib/ ${USE_MKL_PATH}/lib/intel64)
  elseif(UNIX)
    find_library(BLAS_LIBRARY_MKL NAMES mkl_rt mklml_gnu HINTS ${USE_MKL_PATH}/lib/ ${USE_MKL_PATH}/lib/intel64)
  elseif(MSVC)
    find_library(BLAS_LIBRARY_MKL NAMES mkl_rt HINTS ${USE_MKL_PATH}/lib/ ${USE_MKL_PATH}/lib/intel64_win)
  endif()
  include_directories(${USE_MKL_PATH}/include)
  list(APPEND TVM_RUNTIME_LINKER_LIBS ${BLAS_LIBRARY_MKL})
  list(APPEND RUNTIME_SRCS ${CBLAS_CONTRIB_SRC})
  add_definitions(-DUSE_MKL_BLAS=1)
  message(STATUS "Use BLAS library " ${BLAS_LIBRARY_MKL})
elseif(USE_BLAS STREQUAL "atlas" OR USE_BLAS STREQUAL "blas")
  find_library(BLAS_LIBRARY cblas)
  list(APPEND TVM_RUNTIME_LINKER_LIBS ${BLAS_LIBRARY})
  list(APPEND RUNTIME_SRCS ${CBLAS_CONTRIB_SRC})
  message(STATUS "Use BLAS library " ${BLAS_LIBRARY})
elseif(USE_BLAS STREQUAL "apple")
  find_library(BLAS_LIBRARY Accelerate)
  include_directories(${BLAS_LIBRARY}/Versions/Current/Frameworks/vecLib.framework/Versions/Current/Headers/)
  list(APPEND TVM_RUNTIME_LINKER_LIBS ${BLAS_LIBRARY})
  list(APPEND RUNTIME_SRCS ${CBLAS_CONTRIB_SRC})
  message(STATUS "Use BLAS library " ${BLAS_LIBRARY})
elseif(USE_BLAS STREQUAL "none")
  # pass
else()
  message(FATAL_ERROR "Invalid option: USE_BLAS=" ${USE_BLAS})
endif()

<<<<<<< HEAD
if(USE_MKLDNN STREQUAL "ON")
  find_library(BLAS_LIBRARY_MKLDNN dnnl)
  list(APPEND TVM_RUNTIME_LINKER_LIBS ${BLAS_LIBRARY_MKLDNN})
  add_definitions(-DUSE_DNNL=1)
  message(STATUS "Use MKLDNN library " ${BLAS_LIBRARY_MKLDNN})
=======
if(IS_DIRECTORY ${USE_MKLDNN})
  find_library(MKLDNN_LIBRARY NAMES dnnl HINTS ${USE_MKLDNN}/lib/)
  if (MKLDNN_LIBRARY STREQUAL "MKLDNN_LIBRARY-NOTFOUND")
    message(WARNING "Cannot find MKLDNN library at ${USE_MKLDNN}.")
  else()
    include_directories(${USE_MKLDNN}/include)
    list(APPEND TVM_RUNTIME_LINKER_LIBS ${MKLDNN_LIBRARY})
    add_definitions(-DUSE_DNNL=1)
    message(STATUS "Use MKLDNN library " ${MKLDNN_LIBRARY})
  endif()
elseif(USE_MKLDNN STREQUAL "ON")
  find_library(MKLDNN_LIBRARY dnnl)
  if (MKLDNN_LIBRARY STREQUAL "MKLDNN_LIBRARY-NOTFOUND")
    message(WARNING "Cannot find MKLDNN library. Try to specify the path to MKLDNN library.")
  else()
    list(APPEND TVM_RUNTIME_LINKER_LIBS ${MKLDNN_LIBRARY})
    add_definitions(-DUSE_DNNL=1)
    message(STATUS "Use MKLDNN library " ${MKLDNN_LIBRARY})
  endif()
elseif(USE_MKLDNN STREQUAL "OFF")
  # pass
else()
  message(FATAL_ERROR "Invalid option: USE_MKLDNN=" ${USE_MKLDNN})
>>>>>>> c4c61cb7
endif()<|MERGE_RESOLUTION|>--- conflicted
+++ resolved
@@ -56,13 +56,6 @@
   message(FATAL_ERROR "Invalid option: USE_BLAS=" ${USE_BLAS})
 endif()
 
-<<<<<<< HEAD
-if(USE_MKLDNN STREQUAL "ON")
-  find_library(BLAS_LIBRARY_MKLDNN dnnl)
-  list(APPEND TVM_RUNTIME_LINKER_LIBS ${BLAS_LIBRARY_MKLDNN})
-  add_definitions(-DUSE_DNNL=1)
-  message(STATUS "Use MKLDNN library " ${BLAS_LIBRARY_MKLDNN})
-=======
 if(IS_DIRECTORY ${USE_MKLDNN})
   find_library(MKLDNN_LIBRARY NAMES dnnl HINTS ${USE_MKLDNN}/lib/)
   if (MKLDNN_LIBRARY STREQUAL "MKLDNN_LIBRARY-NOTFOUND")
@@ -86,5 +79,4 @@
   # pass
 else()
   message(FATAL_ERROR "Invalid option: USE_MKLDNN=" ${USE_MKLDNN})
->>>>>>> c4c61cb7
 endif()