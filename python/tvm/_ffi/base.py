--- conflicted
+++ resolved
@@ -15,15 +15,8 @@
 # specific language governing permissions and limitations
 # under the License.
 # coding: utf-8
-<<<<<<< HEAD
-# pylint: disable=invalid-name
-"""Base library for TVM FFI."""
-from __future__ import absolute_import
-
-=======
 # pylint: disable=invalid-name, import-outside-toplevel
 """Base library for TVM FFI."""
->>>>>>> c4c61cb7
 import sys
 import os
 import ctypes
@@ -33,30 +26,6 @@
 #----------------------------
 # library loading
 #----------------------------
-<<<<<<< HEAD
-if sys.version_info[0] == 3:
-    string_types = (str,)
-    integer_types = (int, np.int32)
-    numeric_types = integer_types + (float, np.float32)
-    # this function is needed for python3
-    # to convert ctypes.char_p .value back to python str
-    if sys.platform == "win32":
-        def _py_str(x):
-            try:
-                return x.decode('utf-8')
-            except UnicodeDecodeError:
-                encoding = 'cp' + str(ctypes.cdll.kernel32.GetACP())
-                return x.decode(encoding)
-        py_str = _py_str
-    else:
-        py_str = lambda x: x.decode('utf-8')
-else:
-    string_types = (basestring,)
-    integer_types = (int, long, np.int32)
-    numeric_types = integer_types + (float, np.float32)
-    py_str = lambda x: x
-
-=======
 string_types = (str,)
 integer_types = (int, np.int32)
 numeric_types = integer_types + (float, np.float32)
@@ -74,7 +43,6 @@
 else:
     py_str = lambda x: x.decode('utf-8')
 
->>>>>>> c4c61cb7
 
 def _load_lib():
     """Load libary by searching possible path."""
@@ -219,8 +187,6 @@
     -------
     name : str The error name
     """
-<<<<<<< HEAD
-=======
     if sys.platform == "win32":
         # Stack traces aren't logged on Windows due to a DMLC limitation,
         # so we should try to get the underlying error another way.
@@ -239,7 +205,6 @@
             return err_name
         return None
 
->>>>>>> c4c61cb7
     end_pos = line.find(":")
     if end_pos == -1:
         return None
