--- conflicted
+++ resolved
@@ -32,11 +32,7 @@
     NULL = 4
     TVM_TYPE = 5
     TVM_CONTEXT = 6
-<<<<<<< HEAD
-    ARRAY_HANDLE = 7
-=======
     DLTENSOR_HANDLE = 7
->>>>>>> c4c61cb7
     OBJECT_HANDLE = 8
     MODULE_HANDLE = 9
     PACKED_FUNC_HANDLE = 10
@@ -93,20 +89,13 @@
             bits = 64
             head = ""
         elif head.startswith("custom"):
-<<<<<<< HEAD
-=======
             # pylint: disable=import-outside-toplevel
             import tvm.runtime._ffi_api
->>>>>>> c4c61cb7
             low, high = head.find('['), head.find(']')
             if not low or not high or low >= high:
                 raise ValueError("Badly formatted custom type string %s" % type_str)
             type_name = head[low + 1:high]
-<<<<<<< HEAD
-            self.type_code = _api_internal._datatype_get_type_code(type_name)
-=======
             self.type_code = tvm.runtime._ffi_api._datatype_get_type_code(type_name)
->>>>>>> c4c61cb7
             head = head[high+1:]
         else:
             raise ValueError("Do not know how to handle type %s" % type_str)
@@ -118,20 +107,12 @@
         # pylint: disable=import-outside-toplevel
         if self.bits == 1 and self.lanes == 1:
             return "bool"
-<<<<<<< HEAD
-        if self.type_code in TVMType.CODE2STR:
-            type_name = TVMType.CODE2STR[self.type_code]
-        else:
-            type_name = "custom[%s]" % \
-                        _api_internal._datatype_get_type_name(self.type_code)
-=======
         if self.type_code in DataType.CODE2STR:
             type_name = DataType.CODE2STR[self.type_code]
         else:
             import tvm.runtime._ffi_api
             type_name = "custom[%s]" % \
                         tvm.runtime._ffi_api._datatype_get_type_name(self.type_code)
->>>>>>> c4c61cb7
         x = "%s%d" % (type_name, self.bits)
         if self.lanes != 1:
             x += "x%d" % self.lanes
