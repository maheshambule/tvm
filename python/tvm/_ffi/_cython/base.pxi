# Licensed to the Apache Software Foundation (ASF) under one
# or more contributor license agreements.  See the NOTICE file
# distributed with this work for additional information
# regarding copyright ownership.  The ASF licenses this file
# to you under the Apache License, Version 2.0 (the
# "License"); you may not use this file except in compliance
# with the License.  You may obtain a copy of the License at
#
#   http://www.apache.org/licenses/LICENSE-2.0
#
# Unless required by applicable law or agreed to in writing,
# software distributed under the License is distributed on an
# "AS IS" BASIS, WITHOUT WARRANTIES OR CONDITIONS OF ANY
# KIND, either express or implied.  See the License for the
# specific language governing permissions and limitations
# under the License.

from ..base import get_last_ffi_error
from libcpp.vector cimport vector
from cpython.version cimport PY_MAJOR_VERSION
from cpython cimport pycapsule
from libc.stdint cimport int32_t, int64_t, uint64_t, uint32_t, uint8_t, uint16_t
import ctypes

cdef enum TVMTypeCode:
    kInt = 0
    kUInt = 1
    kFloat = 2
    kTVMOpaqueHandle = 3
    kTVMNullptr = 4
    kTVMDataType = 5
    kTVMContext = 6
<<<<<<< HEAD
    kArrayHandle = 7
    kObjectHandle = 8
    kModuleHandle = 9
    kFuncHandle = 10
    kStr = 11
    kBytes = 12
    kNDArrayContainer = 13
    kExtBegin = 15
=======
    kTVMDLTensorHandle = 7
    kTVMObjectHandle = 8
    kTVMModuleHandle = 9
    kTVMPackedFuncHandle = 10
    kTVMStr = 11
    kTVMBytes = 12
    kTVMNDArrayHandle = 13
    kTVMExtBegin = 15
>>>>>>> c4c61cb7

cdef extern from "tvm/runtime/c_runtime_api.h":
    ctypedef struct DLDataType:
        uint8_t code
        uint8_t bits
        uint16_t lanes

    ctypedef struct DLContext:
        int device_type
        int device_id

    ctypedef struct DLTensor:
        void* data
        DLContext ctx
        int ndim
        DLDataType dtype
        int64_t* shape
        int64_t* strides
        uint64_t byte_offset

    ctypedef struct DLManagedTensor:
        DLTensor dl_tensor
        void* manager_ctx
        void (*deleter)(DLManagedTensor* self)

    ctypedef struct TVMValue:
        int64_t v_int64
        double v_float64
        void* v_handle
        const char* v_str
        DLDataType v_type
        DLContext v_ctx

ctypedef int64_t tvm_index_t
ctypedef DLTensor* DLTensorHandle
ctypedef void* TVMStreamHandle
ctypedef void* TVMRetValueHandle
<<<<<<< HEAD
ctypedef void* TVMFunctionHandle
=======
ctypedef void* TVMPackedFuncHandle
>>>>>>> c4c61cb7
ctypedef void* ObjectHandle

ctypedef struct TVMObject:
    uint32_t type_index_
    int32_t ref_counter_
    void (*deleter_)(TVMObject* self)


ctypedef int (*TVMPackedCFunc)(
    TVMValue* args,
    int* type_codes,
    int num_args,
    TVMRetValueHandle ret,
    void* resource_handle)

ctypedef void (*TVMPackedCFuncFinalizer)(void* resource_handle)

cdef extern from "tvm/runtime/c_runtime_api.h":
    void TVMAPISetLastError(const char* msg)
    const char *TVMGetLastError()
    int TVMFuncGetGlobal(const char* name,
                         TVMPackedFuncHandle* out);
    int TVMFuncCall(TVMPackedFuncHandle func,
                    TVMValue* arg_values,
                    int* type_codes,
                    int num_args,
                    TVMValue* ret_val,
                    int* ret_type_code)
    int TVMFuncFree(TVMPackedFuncHandle func)
    int TVMCFuncSetReturn(TVMRetValueHandle ret,
                          TVMValue* value,
                          int* type_code,
                          int num_ret)
    int TVMFuncCreateFromCFunc(TVMPackedCFunc func,
                               void* resource_handle,
                               TVMPackedCFuncFinalizer fin,
                               TVMPackedFuncHandle *out)
    int TVMCbArgToReturn(TVMValue* value, int code)
    int TVMArrayAlloc(tvm_index_t* shape,
                      tvm_index_t ndim,
                      DLDataType dtype,
                      DLContext ctx,
                      DLTensorHandle* out)
    int TVMArrayFree(DLTensorHandle handle)
    int TVMArrayCopyFromTo(DLTensorHandle src,
                           DLTensorHandle to,
                           TVMStreamHandle stream)
    int TVMArrayFromDLPack(DLManagedTensor* arr_from,
                           DLTensorHandle* out)
    int TVMArrayToDLPack(DLTensorHandle arr_from,
                         DLManagedTensor** out)
    void TVMDLManagedTensorCallDeleter(DLManagedTensor* dltensor)
    int TVMObjectFree(ObjectHandle obj)
    int TVMObjectGetTypeIndex(ObjectHandle obj, unsigned* out_index)


cdef inline py_str(const char* x):
    if PY_MAJOR_VERSION < 3:
        return x
    else:
        return x.decode("utf-8")


cdef inline c_str(pystr):
    """Create ctypes char * from a python string
    Parameters
    ----------
    string : string type
        python string

    Returns
    -------
    str : c_char_p
        A char pointer that can be passed to C API
    """
    return pystr.encode("utf-8")


cdef inline CALL(int ret):
    if ret != 0:
        raise get_last_ffi_error()


cdef inline object ctypes_handle(void* chandle):
    """Cast C handle to ctypes handle."""
    return ctypes.cast(<unsigned long long>chandle, ctypes.c_void_p)


cdef inline void* c_handle(object handle):
    """Cast C types handle to c handle."""
    cdef unsigned long long v_ptr
    v_ptr = handle.value
    return <void*>(v_ptr)<|MERGE_RESOLUTION|>--- conflicted
+++ resolved
@@ -30,16 +30,6 @@
     kTVMNullptr = 4
     kTVMDataType = 5
     kTVMContext = 6
-<<<<<<< HEAD
-    kArrayHandle = 7
-    kObjectHandle = 8
-    kModuleHandle = 9
-    kFuncHandle = 10
-    kStr = 11
-    kBytes = 12
-    kNDArrayContainer = 13
-    kExtBegin = 15
-=======
     kTVMDLTensorHandle = 7
     kTVMObjectHandle = 8
     kTVMModuleHandle = 9
@@ -48,7 +38,6 @@
     kTVMBytes = 12
     kTVMNDArrayHandle = 13
     kTVMExtBegin = 15
->>>>>>> c4c61cb7
 
 cdef extern from "tvm/runtime/c_runtime_api.h":
     ctypedef struct DLDataType:
@@ -86,11 +75,7 @@
 ctypedef DLTensor* DLTensorHandle
 ctypedef void* TVMStreamHandle
 ctypedef void* TVMRetValueHandle
-<<<<<<< HEAD
-ctypedef void* TVMFunctionHandle
-=======
 ctypedef void* TVMPackedFuncHandle
->>>>>>> c4c61cb7
 ctypedef void* ObjectHandle
 
 ctypedef struct TVMObject:
