# Licensed to the Apache Software Foundation (ASF) under one
# or more contributor license agreements.  See the NOTICE file
# distributed with this work for additional information
# regarding copyright ownership.  The ASF licenses this file
# to you under the Apache License, Version 2.0 (the
# "License"); you may not use this file except in compliance
# with the License.  You may obtain a copy of the License at
#
#   http://www.apache.org/licenses/LICENSE-2.0
#
# Unless required by applicable law or agreed to in writing,
# software distributed under the License is distributed on an
# "AS IS" BASIS, WITHOUT WARRANTIES OR CONDITIONS OF ANY
# KIND, either express or implied.  See the License for the
# specific language governing permissions and limitations
# under the License.
# pylint: disable=unused-import, redefined-builtin
"""Namespace for Tensor-level IR"""
from tvm.ir import PrimExpr
from tvm.runtime import const

from .buffer import Buffer, decl_buffer
from .data_layout import Layout, BijectiveLayout, bijective_layout, layout
from .expr import Var, SizeVar, Reduce, FloatImm, IntImm, StringImm, Cast
from .expr import Add, Sub, Mul, Div, Mod, FloorDiv, FloorMod
from .expr import Min, Max, EQ, NE, LT, LE, GT, GE, And, Or, Not
from .expr import Select, Load, Ramp, Broadcast, Shuffle, Call, Let
from .expr import IterVar, Any

from .stmt import Stmt, LetStmt, AssertStmt, ProducerConsumer, For
from .stmt import Store, Provide, Allocate, AttrStmt, Free, Realize, SeqStmt
from .stmt import IfThenElse, Evaluate, Prefetch, LoweredFunc, stmt_seq, stmt_list

from .op import call_packed, call_pure_intrin, call_intrin, call_pure_extern, call_extern
from .op import call_llvm_intrin, all, any, min_value, max_value, trace
<<<<<<< HEAD
from .op import exp, erf, tanh, sigmoid, log, tan, cos, sin, atan, sqrt, rsqrt, floor, ceil
from .op import trunc, abs, round, nearbyint, isnan, power, popcount, fmod, if_then_else, isfinite
=======
from .op import exp, exp2, exp10, log, log2, log10
from .op import cos, sin, cosh, sinh, tan, tanh, atan
from .op import erf, sigmoid, sqrt, rsqrt, floor, ceil
from .op import trunc, abs, round, nearbyint, isnan, power, popcount, fmod, if_then_else
>>>>>>> a9505365
from .op import div, indexdiv, indexmod, truncdiv, truncmod, floordiv, floormod
from .op import comm_reducer, min, max, sum

from . import ir_builder
from . import ir_pass<|MERGE_RESOLUTION|>--- conflicted
+++ resolved
@@ -33,15 +33,10 @@
 
 from .op import call_packed, call_pure_intrin, call_intrin, call_pure_extern, call_extern
 from .op import call_llvm_intrin, all, any, min_value, max_value, trace
-<<<<<<< HEAD
-from .op import exp, erf, tanh, sigmoid, log, tan, cos, sin, atan, sqrt, rsqrt, floor, ceil
-from .op import trunc, abs, round, nearbyint, isnan, power, popcount, fmod, if_then_else, isfinite
-=======
 from .op import exp, exp2, exp10, log, log2, log10
 from .op import cos, sin, cosh, sinh, tan, tanh, atan
 from .op import erf, sigmoid, sqrt, rsqrt, floor, ceil
-from .op import trunc, abs, round, nearbyint, isnan, power, popcount, fmod, if_then_else
->>>>>>> a9505365
+from .op import trunc, abs, round, nearbyint, isnan, power, popcount, fmod, if_then_else, isfinite
 from .op import div, indexdiv, indexmod, truncdiv, truncmod, floordiv, floormod
 from .op import comm_reducer, min, max, sum
 
