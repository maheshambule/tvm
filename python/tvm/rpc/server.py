--- conflicted
+++ resolved
@@ -207,10 +207,7 @@
         server_proc.join(opts.get("timeout", None))
         if server_proc.is_alive():
             logger.info("Timeout in RPC session, kill..")
-<<<<<<< HEAD
-=======
             # pylint: disable=import-outside-toplevel
->>>>>>> c4c61cb7
             import psutil
             parent = psutil.Process(server_proc.pid)
             # terminate worker childs
@@ -368,14 +365,10 @@
             # interim, stop the pylint diagnostic.
             #
             # pylint: disable=subprocess-popen-preexec-fn
-<<<<<<< HEAD
-            self.proc = subprocess.Popen(cmd, preexec_fn=os.setsid)
-=======
             if platform.system() == "Windows":
                 self.proc = subprocess.Popen(cmd, creationflags=subprocess.CREATE_NEW_PROCESS_GROUP)
             else:
                 self.proc = subprocess.Popen(cmd, preexec_fn=os.setsid)
->>>>>>> c4c61cb7
             time.sleep(0.5)
         elif not is_proxy:
             sock = socket.socket(base.get_addr_family((host, port)), socket.SOCK_STREAM)
