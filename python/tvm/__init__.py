# Licensed to the Apache Software Foundation (ASF) under one
# or more contributor license agreements.  See the NOTICE file
# distributed with this work for additional information
# regarding copyright ownership.  The ASF licenses this file
# to you under the Apache License, Version 2.0 (the
# "License"); you may not use this file except in compliance
# with the License.  You may obtain a copy of the License at
#
#   http://www.apache.org/licenses/LICENSE-2.0
#
# Unless required by applicable law or agreed to in writing,
# software distributed under the License is distributed on an
# "AS IS" BASIS, WITHOUT WARRANTIES OR CONDITIONS OF ANY
# KIND, either express or implied.  See the License for the
# specific language governing permissions and limitations
# under the License.
# pylint: disable=redefined-builtin, wildcard-import
"""TVM: Open Deep Learning Compiler Stack."""
import multiprocessing
import sys
import traceback

<<<<<<< HEAD
import multiprocessing
import sys
import traceback

from . import _pyversion

from . import tensor
from . import arith
from . import expr
from . import stmt
from . import make
from . import ir_pass
from . import codegen
from . import container
from . import schedule
from . import module
from . import node
from . import attrs
from . import ir_builder
=======
# top-level alias
# tvm._ffi
from ._ffi.base import TVMError, __version__
from ._ffi.runtime_ctypes import TypeCode, DataType
from ._ffi.registry import register_object, register_func, register_extension

# top-level alias
# tvm.runtime
from .runtime.object import Object
from .runtime.ndarray import context, cpu, gpu, opencl, cl, vulkan, metal, mtl
from .runtime.ndarray import vpi, rocm, opengl, ext_dev, micro_dev
from .runtime import ndarray as nd

# tvm.error
from . import error

# tvm.ir
from .ir import IRModule
from .ir import transform
from .ir import container
from . import ir

# tvm.tir
from . import tir

# tvm.target
>>>>>>> c4c61cb7
from . import target
from .target import build_config

# tvm.te
from .te import decl_tensor_intrin, create_schedule, tag_scope

# tvm.testing
from . import testing

# tvm.driver
from .driver import build, lower

# tvm.hybrid
from . import hybrid
from . import testing
from . import error
from . import datatype

<<<<<<< HEAD
from . import ndarray as nd
from .ndarray import context, cpu, gpu, opencl, cl, vulkan, metal, mtl
from .ndarray import vpi, rocm, opengl, ext_dev, micro_dev

from ._ffi.runtime_ctypes import TypeCode, TVMType
from ._ffi.ndarray import TVMContext
from ._ffi.function import Function
from ._ffi.base import TVMError, __version__
=======
# others
from . import arith

# backward compact for topi, to be removed later
>>>>>>> c4c61cb7
from .api import *
from .tir import expr, stmt, ir_builder, ir_pass, generic
from .te import tensor, schedule
from .tir.op import *
from . import intrin
from . import make

# Contrib initializers
from .contrib import rocm as _rocm, nvcc as _nvcc, sdaccel as _sdaccel

# Clean subprocesses when TVM is interrupted
def tvm_excepthook(exctype, value, trbk):
    print('\n'.join(traceback.format_exception(exctype, value, trbk)))
    if hasattr(multiprocessing, 'active_children'):
        # pylint: disable=not-callable
        for p in multiprocessing.active_children():
            p.terminate()

sys.excepthook = tvm_excepthook<|MERGE_RESOLUTION|>--- conflicted
+++ resolved
@@ -20,27 +20,6 @@
 import sys
 import traceback
 
-<<<<<<< HEAD
-import multiprocessing
-import sys
-import traceback
-
-from . import _pyversion
-
-from . import tensor
-from . import arith
-from . import expr
-from . import stmt
-from . import make
-from . import ir_pass
-from . import codegen
-from . import container
-from . import schedule
-from . import module
-from . import node
-from . import attrs
-from . import ir_builder
-=======
 # top-level alias
 # tvm._ffi
 from ._ffi.base import TVMError, __version__
@@ -67,7 +46,6 @@
 from . import tir
 
 # tvm.target
->>>>>>> c4c61cb7
 from . import target
 from .target import build_config
 
@@ -82,25 +60,11 @@
 
 # tvm.hybrid
 from . import hybrid
-from . import testing
-from . import error
-from . import datatype
 
-<<<<<<< HEAD
-from . import ndarray as nd
-from .ndarray import context, cpu, gpu, opencl, cl, vulkan, metal, mtl
-from .ndarray import vpi, rocm, opengl, ext_dev, micro_dev
-
-from ._ffi.runtime_ctypes import TypeCode, TVMType
-from ._ffi.ndarray import TVMContext
-from ._ffi.function import Function
-from ._ffi.base import TVMError, __version__
-=======
 # others
 from . import arith
 
 # backward compact for topi, to be removed later
->>>>>>> c4c61cb7
 from .api import *
 from .tir import expr, stmt, ir_builder, ir_pass, generic
 from .te import tensor, schedule
