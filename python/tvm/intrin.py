--- conflicted
+++ resolved
@@ -14,685 +14,6 @@
 # KIND, either express or implied.  See the License for the
 # specific language governing permissions and limitations
 # under the License.
-<<<<<<< HEAD
-"""Expression Intrinsics and math functions in TVM."""
-# pylint: disable=redefined-builtin
-from __future__ import absolute_import as _abs
-
-from ._ffi.function import register_func as _register_func
-from . import make as _make
-from .api import convert, const
-from .expr import Call as _Call
-from .schedule import Buffer as _Buffer
-
-def _pack_buffer(buf):
-    """Build intrinsics that packs the buffer.
-    """
-    assert buf.shape
-    shape = _make.Call("handle", "tvm_stack_make_shape", buf.shape,
-                       _Call.Intrinsic, None, 0)
-    strides = _make.Call("handle", "tvm_stack_make_shape", buf.strides,
-                         _Call.Intrinsic, None, 0) if buf.strides else 0
-    pack_args = [buf.data,
-                 shape,
-                 strides,
-                 len(buf.shape),
-                 const(0, dtype=buf.dtype),
-                 buf.elem_offset]
-    return _make.Call("handle", "tvm_stack_make_array",
-                      pack_args, _Call.Intrinsic, None, 0)
-
-def call_packed(*args):
-    """Build expression by call an external packed function.
-
-    The argument to packed function can be Expr or Buffer.
-    The argument is the corresponding POD type when Expr is presented.
-
-    When the argument is Buffer, the corresponding PackedFunc
-    will recieve an TVMArrayHandle whose content is valid during the callback period.
-    If the PackedFunc is a python callback, then the corresponding argument is NDArray.
-
-    Parameters
-    ----------
-    args : list of Expr or Buffer.
-        Positional arguments.
-
-    Returns
-    -------
-    call : Expr
-        The call expression.
-
-    See Also
-    --------
-    tvm.extern : Create tensor with extern function call.
-    """
-    call_args = [_pack_buffer(x) if isinstance(x, _Buffer) else x for x in args]
-    return _make.Call(
-        "int32", "tvm_call_packed", call_args, _Call.Intrinsic, None, 0)
-
-
-def call_pure_intrin(dtype, func_name, *args):
-    """Build expression by calling a pure intrinsic function.
-
-    Intrinsics can be overloaded with multiple data types via
-    the intrinsic translation rule.
-
-    Parameters
-    ----------
-    dtype : str
-        The data type of the result.
-
-    func_name: str
-        The intrinsic function name.
-
-    args : list
-        Positional arguments.
-
-    Returns
-    -------
-    call : Expr
-        The call expression.
-    """
-    args = convert(args)
-    return _make.Call(
-        dtype, func_name, convert(args), _Call.PureIntrinsic, None, 0)
-
-
-def call_intrin(dtype, func_name, *args):
-    """Build expression by calling an intrinsic function.
-
-    Intrinsics can be overloaded with multiple data types via
-    the intrinsic translation rule.
-
-    Parameters
-    ----------
-    dtype : str
-        The data type of the result.
-
-    func_name: str
-        The intrinsic function name.
-
-    args : list
-        Positional arguments.
-
-    Returns
-    -------
-    call : Expr
-        The call expression.
-    """
-    args = convert(args)
-    return _make.Call(
-        dtype, func_name, convert(args), _Call.Intrinsic, None, 0)
-
-
-def call_pure_extern(dtype, func_name, *args):
-    """Build expression by calling a pure extern function.
-
-    Parameters
-    ----------
-    dtype : str
-        The data type of the result.
-
-    func_name: str
-        The extern function name.
-
-    args : list
-        Positional arguments.
-
-    Returns
-    -------
-    call : Expr
-        The call expression.
-    """
-    return _make.Call(
-        dtype, func_name, convert(args), _Call.PureExtern, None, 0)
-
-
-def call_extern(dtype, func_name, *args):
-    """Build expression by calling a extern function.
-
-    Parameters
-    ----------
-    dtype : str
-        The data type of the result.
-
-    func_name: str
-        The extern function name.
-
-    args : list
-        Positional arguments.
-
-    Returns
-    -------
-    call : Expr
-        The call expression.
-    """
-    return _make.Call(
-        dtype, func_name, convert(args), _Call.Extern, None, 0)
-
-
-def call_llvm_intrin(dtype, name, *args):
-    """Build expression by calling an llvm intrinsic function
-
-    Parameters
-    ----------
-    dtype : str
-       The data type of the result.
-
-    name : str
-       The name of the llvm intrinsic function.
-
-    args : list
-       Poistional arguments.
-
-    Returns
-    -------
-    call : Expr
-        The call expression.
-    """
-    import tvm
-    llvm_id = tvm.codegen.llvm_lookup_intrinsic_id(name)
-    assert llvm_id != 0, "%s is not an LLVM intrinsic" % name
-    return call_pure_intrin(dtype, 'llvm_intrin', tvm.const(llvm_id, 'uint32'), *args)
-
-
-def exp(x):
-    """Take exponetial of input x.
-
-    Parameters
-    ----------
-    x : Expr
-        Input argument.
-
-    Returns
-    -------
-    y : Expr
-        The result.
-    """
-    return call_pure_intrin(x.dtype, "exp", x)
-
-
-def erf(x):
-    """Take gauss error function of the input x.
-
-    Parameters
-    ----------
-    x : Expr
-        Input argument.
-
-    Returns
-    -------
-    y : Expr
-        The result.
-    """
-    return call_pure_intrin(x.dtype, "erf", x)
-
-
-def tanh(x):
-    """Take hyperbolic tanh of input x.
-
-    Parameters
-    ----------
-    x : Expr
-        Input argument.
-
-    Returns
-    -------
-    y : Expr
-        The result.
-    """
-    return call_pure_intrin(x.dtype, "tanh", x)
-
-
-def sigmoid(x):
-    """Quick function to get sigmoid
-
-    Parameters
-    ----------
-    x : Expr
-        Input argument.
-
-    Returns
-    -------
-    y : Expr
-        The result.
-    """
-    return call_pure_intrin(x.dtype, "sigmoid", x)
-
-
-def log(x):
-    """Take log of input x.
-
-    Parameters
-    ----------
-    x : Expr
-        Input argument.
-
-    Returns
-    -------
-    y : Expr
-        The result.
-    """
-    return call_pure_intrin(x.dtype, "log", x)
-
-def cos(x):
-    """Take cos of input x.
-
-    Parameters
-    ----------
-    x : Expr
-        Input argument.
-
-    Returns
-    -------
-    y : Expr
-        The result.
-    """
-    return call_pure_intrin(x.dtype, "cos", x)
-
-def sin(x):
-    """Take sin of input x.
-
-    Parameters
-    ----------
-    x : Expr
-        Input argument.
-
-    Returns
-    -------
-    y : Expr
-        The result.
-    """
-    return call_pure_intrin(x.dtype, "sin", x)
-
-def atan(x):
-    """Take atan of input x.
-
-    Parameters
-    ----------
-    x : Expr
-        Input argument.
-
-    Returns
-    -------
-    y : Expr
-        The result.
-    """
-    return call_pure_intrin(x.dtype, "atan", x)
-
-def sqrt(x):
-    """Take square root of input x.
-
-    Parameters
-    ----------
-    x : Expr
-        Input argument.
-
-    Returns
-    -------
-    y : Expr
-        The result.
-    """
-    return call_pure_intrin(x.dtype, "sqrt", x)
-
-
-def rsqrt(x):
-    """Take reciprocal of square root of input x.
-
-    Parameters
-    ----------
-    x : Expr
-        Input argument.
-
-    Returns
-    -------
-    y : Expr
-        The result.
-    """
-    return call_pure_intrin(x.dtype, "rsqrt", x)
-
-
-def floor(x):
-    """Take floor of float input x.
-
-    Parameters
-    ----------
-    x : Expr
-        Input argument.
-
-    Returns
-    -------
-    y : Expr
-        The result.
-    """
-    return _make.floor(x)
-
-
-def ceil(x):
-    """Take ceil of float input x.
-
-    Parameters
-    ----------
-    x : Expr
-        Input argument.
-
-    Returns
-    -------
-    y : Expr
-        The result.
-    """
-    return _make.ceil(x)
-
-
-def trunc(x):
-    """Get truncated value of the input.
-
-    The truncated value of the scalar x is the
-    nearest integer i which is closer to zero than x is.
-
-    Parameters
-    ----------
-    x : Expr
-        Input argument.
-
-    Returns
-    -------
-    y : Expr
-        The result.
-    """
-    return _make.trunc(x)
-
-
-def abs(x):
-    """Get absolute value of the input element-wise.
-
-    Parameters
-    ----------
-    x : Expr
-        Input argument.
-
-    Returns
-    -------
-    y : Expr
-        The result.
-    """
-    return _make.abs(x)
-
-
-def round(x):
-    """Round elements of the array to the nearest integer.
-
-    Parameters
-    ----------
-    x : Expr
-        Input argument.
-
-    Returns
-    -------
-    y : Expr
-        The result.
-    """
-    return _make.round(x)
-
-
-def nearbyint(x):
-    """Round elements of the array to the nearest integer.
-    This intrinsic uses llvm.nearbyint instead of llvm.round
-    which is faster but will results different from tvm.round.
-    Notably nearbyint rounds according to the rounding mode,
-    whereas tvm.round (llvm.round) ignores that.
-    For differences between the two see:
-    https://en.cppreference.com/w/cpp/numeric/math/round
-    https://en.cppreference.com/w/cpp/numeric/math/nearbyint
-
-    Parameters
-    ----------
-    x : Expr
-        Input argument.
-
-    Returns
-    -------
-    y : Expr
-        The result.
-    """
-    return _make.nearbyint(x)
-
-
-def isnan(x):
-    """Check if input value is Nan.
-
-    Parameters
-    ----------
-    x : Expr
-        Input argument.
-
-    Returns
-    -------
-    y : Expr
-        The result.
-    """
-    return _make.isnan(x)
-
-
-def power(x, y):
-    """x power y
-
-    Parameters
-    ----------
-    x : Expr
-        Input argument.
-
-    y : Expr
-        The exponent
-
-    Returns
-    -------
-    z : Expr
-        The result.
-    """
-    return _make._OpPow(convert(x), convert(y))
-
-
-def popcount(x):
-    """Count the number of set bits in input x.
-
-    Parameters
-    ----------
-    x : Expr
-        Input argument.
-
-    Returns
-    -------
-    y : Expr
-        The result.
-    """
-    return call_pure_intrin(x.dtype, "popcount", x)
-
-def fmod(x, y):
-    """Return the remainder of x divided by y with the same sign as x.
-
-    Parameters
-    ----------
-    x : Expr
-        Input argument.
-    y : Expr
-        Input argument.
-
-    Returns
-    -------
-    z : Expr
-        The result.
-    """
-    return call_pure_intrin(x.dtype, "fmod", x, y)
-
-
-def if_then_else(cond, t, f):
-    """Conditional selection expression.
-
-    Parameters
-    ----------
-    cond : Expr
-        The condition
-
-    t : Expr
-        The result expression if cond is true.
-
-    f : Expr
-        The result expression if cond is false.
-
-    Returns
-    -------
-    result : Node
-        The result of conditional expression.
-
-    Note
-    ----
-    Unlike Select, if_then_else will not execute
-    the branch that does not satisfy the condition.
-    You can use it to guard against out of bound access.
-    Unlike Select, if_then_else cannot be vectorized
-    if some lanes in the vector have different conditions.
-    """
-    return _make._OpIfThenElse(convert(cond), convert(t), convert(f))
-
-
-# Intrinsic rule related code
-def register_intrin_rule(target, intrin, f=None, override=False):
-    """Register an intrinsic function generation rule.
-
-    Intrinsic generation rules are callback functions for
-    code generator to get device specific calls.
-    This function simply translates to.
-
-    :code:`register_func("tvm.intrin.rule.%s.%s" % (target, intrin), f, override)`
-
-    TVM may already pre-register intrinsic rules in the backend.
-    However, user can use this function to change the intrinsic translation
-    behavior or add new intrinsic rules during runtime.
-
-    Parameters
-    ----------
-    target : str
-        The name of codegen target.
-
-    intrin : str
-        The name of the intrinsic.
-
-    f : function, optional
-        The function to be registered.
-
-    override: boolean optional
-        Whether override existing entry.
-
-    Returns
-    -------
-    fregister : function
-        Register function if f is not specified.
-
-    Examples
-    --------
-    The following code registers exp expansion rule for opencl.
-
-    .. code-block:: python
-
-        register_intrin_rule("opencl", "exp", my_exp_rule, override=True)
-    """
-    return _register_func("tvm.intrin.rule.%s.%s" % (target, intrin), f, override)
-
-
-def _rule_float_suffix(op):
-    """Intrinsic rule: Add float suffix if it is float32.
-
-    This is an example intrinsic generation rule.
-
-    Parameters
-    ----------
-    op : Expr
-        The call expression of original intrinsic.
-
-    Returns
-    -------
-    ret : Expr
-        The translated intrinsic rule.
-        Return same op if no translation is possible.
-
-    See Also
-    --------
-    register_intrin_rule : The registeration function for intrin rule.
-    """
-    if op.dtype == "float32":
-        return call_pure_extern(op.dtype, "%sf" % op.name, *op.args)
-    if op.dtype == "float64":
-        return call_pure_extern(op.dtype, op.name, *op.args)
-    return op
-
-
-def _rule_float_direct(op):
-    """Intrinsic rule: Directly call pure extern function for floats.
-
-    This is an example intrinsic generation rule.
-
-    Parameters
-    ----------
-    op : Expr
-        The call expression of original intrinsic.
-
-    Returns
-    -------
-    ret : Expr
-        The translated intrinsic rule.
-        Return same op if no translation is possible.
-
-    See Also
-    --------
-    register_intrin_rule : The registeration function for intrin rule.
-    """
-    if str(op.dtype).startswith("float"):
-        return call_pure_extern(op.dtype, op.name, *op.args)
-    return None
-
-@_register_func("tvm.default_trace_action")
-def _tvm_default_trace_action(*args):
-    print(list(args))
-
-def trace(args, trace_action="tvm.default_trace_action"):
-    """Trace tensor data at the runtime.
-
-    The trace function allows to trace specific tensor at the
-    runtime. The tracing value should come as last argument.
-    The trace action should be specified, by default
-    tvm.default_trace_action is used.
-
-    Parameters
-    ----------
-    args : list of Expr or Buffers.
-        Positional arguments.
-
-    trace_action : str.
-        The name of the trace action.
-
-    Returns
-    -------
-    call : Expr
-        The call expression.
-
-    See Also
-    --------
-    tvm.call_packed : Creates packed function.
-    """
-    if not isinstance(args, list):
-        raise Exception("tvm.trace consumes the args as list type")
-    call_args = [_pack_buffer(x) if isinstance(x, _Buffer) else x for x in args]
-    call_args.insert(0, trace_action)
-    return _make.Call(
-        args[-1].dtype, "tvm_call_trace_packed", call_args, _Call.Intrinsic, None, 0)
-
-# opencl pattern for exp
-register_intrin_rule("opencl", "exp", _rule_float_direct, override=True)
-# default pattern for exp
-register_intrin_rule("default", "exp", _rule_float_suffix, override=True)
-=======
 # pylint:disable=unused-wildcard-import, wildcard-import, redefined-builtin
 """Backwared compatible layer for intrin."""
-from .tir.op import *
->>>>>>> c4c61cb7
+from .tir.op import *