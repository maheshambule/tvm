# Licensed to the Apache Software Foundation (ASF) under one
# or more contributor license agreements.  See the NOTICE file
# distributed with this work for additional information
# regarding copyright ownership.  The ASF licenses this file
# to you under the Apache License, Version 2.0 (the
# "License"); you may not use this file except in compliance
# with the License.  You may obtain a copy of the License at
#
#   http://www.apache.org/licenses/LICENSE-2.0
#
# Unless required by applicable law or agreed to in writing,
# software distributed under the License is distributed on an
# "AS IS" BASIS, WITHOUT WARRANTIES OR CONDITIONS OF ANY
# KIND, either express or implied.  See the License for the
# specific language governing permissions and limitations
# under the License.
# pylint: disable=wildcard-import, redefined-builtin, invalid-name
"""The Relay IR namespace containing the IR definition and compiler."""
<<<<<<< HEAD
from __future__ import absolute_import
=======
>>>>>>> c4c61cb7
import os
from sys import setrecursionlimit
from ..api import register_func
from . import base
from . import ty
from . import expr
from . import type_functor
from . import expr_functor
<<<<<<< HEAD
from . import module
=======
>>>>>>> c4c61cb7
from . import adt
from . import analysis
from . import transform
from .build_module import build, create_executor, optimize
from .transform import build_config
from . import prelude
from . import parser
from . import debug
from . import param_dict
from . import feature
from .backend import vm
<<<<<<< HEAD
from .backend import profiler_vm
from .backend import vmobj
=======
>>>>>>> c4c61cb7

# Root operators
from .op import Op
from .op.reduce import *
from .op.tensor import *
from .op.transform import *
from .op.algorithm import *
from . import nn
from . import annotation
from . import vision
from . import contrib
from . import image
from . import frontend
from . import backend
from . import quantize

# Dialects
from . import qnn

from .scope_builder import ScopeBuilder
# Load Memory pass
from . import memory_alloc

# Required to traverse large programs
setrecursionlimit(10000)

# Span
Span = base.Span

<<<<<<< HEAD
# Env
Module = module.Module

=======
>>>>>>> c4c61cb7
# Type
Type = ty.Type
TupleType = ty.TupleType
TensorType = ty.TensorType
<<<<<<< HEAD
Kind = ty.Kind
=======
TypeKind = ty.TypeKind
>>>>>>> c4c61cb7
TypeVar = ty.TypeVar
ShapeVar = ty.ShapeVar
TypeConstraint = ty.TypeConstraint
FuncType = ty.FuncType
TypeRelation = ty.TypeRelation
IncompleteType = ty.IncompleteType
scalar_type = ty.scalar_type
RefType = ty.RefType
GlobalTypeVar = ty.GlobalTypeVar
TypeCall = ty.TypeCall
Any = ty.Any

# Expr
<<<<<<< HEAD
Expr = expr.Expr
=======
Expr = expr.RelayExpr
>>>>>>> c4c61cb7
Constant = expr.Constant
Tuple = expr.Tuple
Var = expr.Var
GlobalVar = expr.GlobalVar
Function = expr.Function
Call = expr.Call
Let = expr.Let
If = expr.If
TupleGetItem = expr.TupleGetItem
RefCreate = expr.RefCreate
RefRead = expr.RefRead
RefWrite = expr.RefWrite

# ADT
PatternWildcard = adt.PatternWildcard
PatternVar = adt.PatternVar
PatternConstructor = adt.PatternConstructor
PatternTuple = adt.PatternTuple
Constructor = adt.Constructor
TypeData = adt.TypeData
Clause = adt.Clause
Match = adt.Match

# helper functions
var = expr.var
const = expr.const
bind = expr.bind
module_pass = transform.module_pass
function_pass = transform.function_pass
alpha_equal = analysis.alpha_equal

# TypeFunctor
TypeFunctor = type_functor.TypeFunctor
TypeVisitor = type_functor.TypeVisitor
TypeMutator = type_functor.TypeMutator

# ExprFunctor
ExprFunctor = expr_functor.ExprFunctor
ExprVisitor = expr_functor.ExprVisitor
ExprMutator = expr_functor.ExprMutator

# Parser
fromtext = parser.fromtext

# Param Serialization
save_param_dict = param_dict.save_param_dict
load_param_dict = param_dict.load_param_dict

# Pass manager
PassInfo = transform.PassInfo
PassContext = transform.PassContext
Pass = transform.Pass
ModulePass = transform.ModulePass
FunctionPass = transform.FunctionPass
Sequential = transform.Sequential

# Feature
Feature = feature.Feature<|MERGE_RESOLUTION|>--- conflicted
+++ resolved
@@ -16,10 +16,6 @@
 # under the License.
 # pylint: disable=wildcard-import, redefined-builtin, invalid-name
 """The Relay IR namespace containing the IR definition and compiler."""
-<<<<<<< HEAD
-from __future__ import absolute_import
-=======
->>>>>>> c4c61cb7
 import os
 from sys import setrecursionlimit
 from ..api import register_func
@@ -28,10 +24,6 @@
 from . import expr
 from . import type_functor
 from . import expr_functor
-<<<<<<< HEAD
-from . import module
-=======
->>>>>>> c4c61cb7
 from . import adt
 from . import analysis
 from . import transform
@@ -43,11 +35,6 @@
 from . import param_dict
 from . import feature
 from .backend import vm
-<<<<<<< HEAD
-from .backend import profiler_vm
-from .backend import vmobj
-=======
->>>>>>> c4c61cb7
 
 # Root operators
 from .op import Op
@@ -77,21 +64,11 @@
 # Span
 Span = base.Span
 
-<<<<<<< HEAD
-# Env
-Module = module.Module
-
-=======
->>>>>>> c4c61cb7
 # Type
 Type = ty.Type
 TupleType = ty.TupleType
 TensorType = ty.TensorType
-<<<<<<< HEAD
-Kind = ty.Kind
-=======
 TypeKind = ty.TypeKind
->>>>>>> c4c61cb7
 TypeVar = ty.TypeVar
 ShapeVar = ty.ShapeVar
 TypeConstraint = ty.TypeConstraint
@@ -105,11 +82,7 @@
 Any = ty.Any
 
 # Expr
-<<<<<<< HEAD
-Expr = expr.Expr
-=======
 Expr = expr.RelayExpr
->>>>>>> c4c61cb7
 Constant = expr.Constant
 Tuple = expr.Tuple
 Var = expr.Var
