# Licensed to the Apache Software Foundation (ASF) under one
# or more contributor license agreements.  See the NOTICE file
# distributed with this work for additional information
# regarding copyright ownership.  The ASF licenses this file
# to you under the Apache License, Version 2.0 (the
# "License"); you may not use this file except in compliance
# with the License.  You may obtain a copy of the License at
#
#   http://www.apache.org/licenses/LICENSE-2.0
#
# Unless required by applicable law or agreed to in writing,
# software distributed under the License is distributed on an
# "AS IS" BASIS, WITHOUT WARRANTIES OR CONDITIONS OF ANY
# KIND, either express or implied.  See the License for the
# specific language governing permissions and limitations
# under the License.
"""Reduce operators."""
# pylint: disable=redefined-builtin

from . import _make
from .tensor import sqrt
from .transform import squeeze
from ..expr import Tuple, TupleWrapper

def argmax(data, axis=None, keepdims=False, exclude=False):
    """Returns the indices of the maximum values along an axis.

    Parameters
    ----------
    data : relay.Expr
        The input data

    axis : None or int or tuple of int
        Axis or axes along which a argmax operation is performed.
        The default, axis=None, will find the indices of the maximum element of the elements of
        the input array. If axis is negative it counts from the last to the first axis.

    keepdims : bool
        If this is set to True, the axes which are reduced are left in the result as dimensions
        with size one.
        With this option, the result will broadcast correctly against the input array.

    exclude : bool
        If `exclude` is true, reduction will be performed on the axes that are
        NOT in axis instead.

    Returns
    -------
    result : relay.Expr
        The computed result.
    """
    axis = [axis] if isinstance(axis, int) else axis
    return _make.argmax(data, axis, keepdims, exclude)

def argmin(data, axis=None, keepdims=False, exclude=False):
    """Returns the indices of the minimum values along an axis.

    Parameters
    ----------
    data : relay.Expr
        The input data

    axis : None or int or tuple of int
        Axis or axes along which a argmin operation is performed.
        The default, axis=None, will find the indices of minimum element all of the elements of
        the input array. If axis is negative it counts from the last to the first axis.

    keepdims : bool
        If this is set to True, the axes which are reduced are left in the result as dimensions
        with size one.
        With this option, the result will broadcast correctly against the input array.

    exclude : bool
        If `exclude` is true, reduction will be performed on the axes that are
        NOT in axis instead.

    Returns
    -------
    result : relay.Expr
        The computed result.
    """
    axis = [axis] if isinstance(axis, int) else axis
    return _make.argmin(data, axis, keepdims, exclude)


def sum(data, axis=None, keepdims=False, exclude=False):
    """Computes the sum of array elements over given axes.

    Parameters
    ----------
    data : relay.Expr
        The input data

    axis : None or int or tuple of int
        Axis or axes along which a sum is performed. The default, axis=None,
        will sum all of the elements of the input array. If axis is
        negative it counts from the last to the first axis.

    keepdims : bool
        If this is set to True, the axes which are reduced are left in the result as
        dimensions with size one. With this option, the result will broadcast
        correctly against the input array.

    exclude : bool
        If `exclude` is true, reduction will be performed on the axes that are
        NOT in axis instead.

    Returns
    -------
    result : relay.Expr
        The computed result.
    """
    axis = [axis] if isinstance(axis, int) else axis
    return _make.sum(data, axis, keepdims, exclude)


def all(data, axis=None, keepdims=False, exclude=False):
    """Computes the logical AND of boolean array elements over given axes.

    Parameters
    ----------
    data : relay.Expr
        The input boolean tensor

    axis : None or int or tuple of int
        Axis or axes along which a sum is performed. The default, axis=None,
        will sum all of the elements of the input array. If axis is
        negative it counts from the last to the first axis.

    keepdims : bool
        If this is set to True, the axes which are reduced are left in the result as
        dimensions with size one. With this option, the result will broadcast
        correctly against the input array.

    exclude : bool
        If `exclude` is true, reduction will be performed on the axes that are
        NOT in axis instead.

    Returns
    -------
    result : relay.Expr
        The computed result.

    Examples
    --------
    .. code-block:: python

<<<<<<< HEAD
    data = relay.Constant(tvm.nd.array([[[ True,  True,  True],
                                         [ True,  True,  True],
                                         [False,  True, False]],
                                        [[ True, False, False],
                                         [ True,  True, False],
                                         [False,  True,  True]]]))

    relay.all(data, axis=1)
    # [[False,  True, False],
    # [False, False, False]]

    relay.all(data, axis=0)
    # [[ True, False, False],
    # [ True,  True, False],
    # [False,  True, False]]
=======
        data = relay.Constant(tvm.nd.array([[[ True,  True,  True],
                                           [ True,  True,  True],
                                           [False,  True, False]],
                                          [[ True, False, False],
                                           [ True,  True, False],
                                           [False,  True,  True]]]))

        relay.all(data, axis=1)
        # [[False,  True, False],
        # [False, False, False]]

        relay.all(data, axis=0)
        # [[ True, False, False],
        # [ True,  True, False],
        # [False,  True, False]]
>>>>>>> c4c61cb7

    """
    axis = [axis] if isinstance(axis, int) else axis
    return _make.all(data, axis, keepdims, exclude)


def any(data, axis=None, keepdims=False, exclude=False):
    """Computes the logical OR of boolean array elements over given axes.

    Parameters
    ----------
    data : relay.Expr
        The input boolean tensor

    axis : None or int or tuple of int
        Axis or axes along which a sum is performed. The default, axis=None,
        will sum all of the elements of the input array. If axis is
        negative it counts from the last to the first axis.

    keepdims : bool
        If this is set to True, the axes which are reduced are left in the result as
        dimensions with size one. With this option, the result will broadcast
        correctly against the input array.

    exclude : bool
        If `exclude` is true, reduction will be performed on the axes that are
        NOT in axis instead.

    Returns
    -------
    result : relay.Expr
        The computed result.

    Examples
    --------
    .. code-block:: python

<<<<<<< HEAD
    data = relay.Constant(tvm.nd.array([[[ True,  True,  True],
                                         [ True,  True,  True],
                                         [False,  True, False]],
                                        [[ True, False, False],
                                         [ True,  True, False],
                                         [False,  True,  True]]]))

    relay.any(data, axis=1)
    # [[True, True, True],
    # [True,  True, True]]

    relay.any(data, axis=0)
    # [[ True, True, True],
    # [ True,  True, True],
    # [False,  True, True]]
=======
        data = relay.Constant(tvm.nd.array([[[ True,  True,  True],
                                            [ True,  True,  True],
                                            [False,  True, False]],
                                            [[ True, False, False],
                                            [ True,  True, False],
                                            [False,  True,  True]]]))

        relay.any(data, axis=1)
        # [[True, True, True],
        # [True,  True, True]]

        relay.any(data, axis=0)
        # [[ True, True, True],
        # [ True,  True, True],
        # [False,  True, True]]
>>>>>>> c4c61cb7

    """
    axis = [axis] if isinstance(axis, int) else axis
    return _make.any(data, axis, keepdims, exclude)


def max(data, axis=None, keepdims=False, exclude=False):
    """ Computes the max of array elements over given axes.

    Parameters
    ----------
    data : relay.Expr
        The input data

    axis : None or int or tuple of int
        Axis or axes along which the max operation is performed.
        The default, axis=None, will find the max element from all of the elements of the input
        array. If axis is negative it counts from the last to the first axis.

    keepdims : bool
        If this is set to True, the axes which are reduced are left in the result as dimensions
        with size one.
        With this option, the result will broadcast correctly against the input array.

    exclude : bool
        If `exclude` is true, reduction will be performed on the axes that are
        NOT in axis instead.

    Returns
    -------
    result : relay.Expr
        The computed result.
    """
    axis = [axis] if isinstance(axis, int) else axis
    return _make.max(data, axis, keepdims, exclude)


def min(data, axis=None, keepdims=False, exclude=False):
    """Computes the min of array elements over given axes.

    Parameters
    ----------
    data : relay.Expr
        The input data

    axis : None or int or tuple of int
        Axis or axes along which a minimum operation is performed.
        The default, axis=None, will find the minimum element from all
        of the elements of the input array. If axis is negative it counts from
        the last to the first axis.

    keepdims : bool
        If this is set to True, the axes which are reduced are left in the result as dimensions
        with size one.
        With this option, the result will broadcast correctly against the input array.

    exclude : bool
        If `exclude` is true, reduction will be performed on the axes that are
        NOT in axis instead.

    Returns
    -------
    result : relay.Expr
        The computed result.
    """
    axis = [axis] if isinstance(axis, int) else axis
    return _make.min(data, axis, keepdims, exclude)


def mean(data, axis=None, keepdims=False, exclude=False):
    """Computes the mean of array elements over given axes.

    Parameters
    ----------
    data : relay.Expr
        The input data

    axis : None or int or tuple of int
        Axis or axes along which a mean operation is performed.
        The default, axis=None, will compute the mean of all elements in the input array.
        If axis is negative it counts from the last to the first axis.

    keepdims : bool
        If this is set to True, the axes which are reduced are left in the result as dimensions
        with size one.
        With this option, the result will broadcast correctly against the input array.

    exclude : bool
        If `exclude` is true, reduction will be performed on the axes that are
        NOT in axis instead.

    Returns
    -------
    result : relay.Expr
        The computed result.
    """
    axis = [axis] if isinstance(axis, int) else axis
    return _make.mean(data, axis, keepdims, exclude)


def variance(data, axis=None, keepdims=False, exclude=False):
    """Computes the variance of data over given axes.

    Parameters
    ----------
    data : relay.Expr
        The input data

    axis : None or int or tuple of int
        Axis or axes along which a variance operation is performed.
        The default, axis=None, will compute the variance of all elements in the input array.
        If axis is negative it counts from the last to the first axis.

    keepdims : bool
        If this is set to True, the axes which are reduced are left in the result as dimensions
        with size one.
        With this option, the result will broadcast correctly against the input array.

    exclude : bool
        If `exclude` is true, reduction will be performed on the axes that are
        NOT in axis instead.

    Returns
    -------
    result : relay.Expr
        The computed result.
    """
    axis = [axis] if isinstance(axis, int) else axis
    m = mean(data, axis, True, exclude)
    return _make._variance(data, m, axis, keepdims, exclude)


def std(data, axis=None, keepdims=False, exclude=False):
    """Computes the standard deviation of data over given axes.

    Parameters
    ----------
    data : relay.Expr
        The input data

    axis : None or int or tuple of int
        Axis or axes along which a standard deviation operation is performed.
        The default, axis=None, will compute the standard deviation of all elements in the
        input array. If axis is negative it counts from the last to the first axis.

    keepdims : bool
        If this is set to True, the axes which are reduced are left in the result as dimensions
        with size one.
        With this option, the result will broadcast correctly against the input array.

    exclude : bool
        If `exclude` is true, reduction will be performed on the axes that are
        NOT in axis instead.

    Returns
    -------
    result : relay.Expr
        The computed result.
    """
    axis = [axis] if isinstance(axis, int) else axis
    m = mean(data, axis, True, exclude)
    return sqrt(_make._variance(data, m, axis, keepdims, exclude))


def mean_variance(data, axis=None, keepdims=False, exclude=False):
    """Computes the mean and variance of data over given axes.

    Parameters
    ----------
    data : relay.Expr
        The input data

    axis : None or int or tuple of int
        Axis or axes along which a mean and variance operation is performed.
        The default, axis=None, will compute the mean and variance of all elements in
        the input array. If axis is negative it counts from the last to the first axis.

    keepdims : bool
        If this is set to True, the axes which are reduced are left in the result as dimensions
        with size one.
        With this option, the result will broadcast correctly against the input array.

    exclude : bool
        If `exclude` is true, reduction will be performed on the axes that are
        NOT in axis instead.

    Returns
    -------
    result : relay.Expr
        The computed result.
    """
    axis = [axis] if isinstance(axis, int) else axis
    m = mean(data, axis, True, exclude)
    var = _make._variance(data, m, axis, keepdims, exclude)
    if not keepdims:
        m = squeeze(m)
    return TupleWrapper(Tuple((m, var)), 2)


def mean_std(data, axis=None, keepdims=False, exclude=False):
    """Computes the mean and standard deviation of data over given axes.

    Parameters
    ----------
    data : relay.Expr
        The input data

    axis : None or int or tuple of int
        Axis or axes along which a mean and standard deviation operation is performed.
        The default, axis=None, will compute the mean and standard deviation of all elements in
        the input array. If axis is negative it counts from the last to the first axis.

    keepdims : bool
        If this is set to True, the axes which are reduced are left in the result as dimensions
        with size one.
        With this option, the result will broadcast correctly against the input array.

    exclude : bool
        If `exclude` is true, reduction will be performed on the axes that are
        NOT in axis instead.

    Returns
    -------
    result : relay.Expr
        The computed result.
    """
    axis = [axis] if isinstance(axis, int) else axis
    m = mean(data, axis, True, exclude)
    s = sqrt(_make._variance(data, m, axis, keepdims, exclude))
    if not keepdims:
        m = squeeze(m)
    return TupleWrapper(Tuple((m, s)), 2)


def prod(data, axis=None, keepdims=False, exclude=False):
    """Computes the products of array elements over given axes.

    Parameters
    ----------
    data : relay.Expr
        The input data

    axis : None or int or tuple of int
        Axis or axes along which a product is performed.
        The default, axis=None, will find the indices of minimum element all of the elements of
        the input array. If axis is negative it counts from the last to the first axis.

    keepdims : bool
        If this is set to True, the axes which are reduced are left in the result as dimensions
        with size one.
        With this option, the result will broadcast correctly against the input array.

    exclude : bool
        If `exclude` is true, reduction will be performed on the axes that are
        NOT in axis instead.

    Returns
    -------
    result : relay.Expr
        The computed result.
    """
    axis = [axis] if isinstance(axis, int) else axis
    return _make.prod(data, axis, keepdims, exclude)<|MERGE_RESOLUTION|>--- conflicted
+++ resolved
@@ -145,23 +145,6 @@
     --------
     .. code-block:: python
 
-<<<<<<< HEAD
-    data = relay.Constant(tvm.nd.array([[[ True,  True,  True],
-                                         [ True,  True,  True],
-                                         [False,  True, False]],
-                                        [[ True, False, False],
-                                         [ True,  True, False],
-                                         [False,  True,  True]]]))
-
-    relay.all(data, axis=1)
-    # [[False,  True, False],
-    # [False, False, False]]
-
-    relay.all(data, axis=0)
-    # [[ True, False, False],
-    # [ True,  True, False],
-    # [False,  True, False]]
-=======
         data = relay.Constant(tvm.nd.array([[[ True,  True,  True],
                                            [ True,  True,  True],
                                            [False,  True, False]],
@@ -177,7 +160,6 @@
         # [[ True, False, False],
         # [ True,  True, False],
         # [False,  True, False]]
->>>>>>> c4c61cb7
 
     """
     axis = [axis] if isinstance(axis, int) else axis
@@ -215,23 +197,6 @@
     --------
     .. code-block:: python
 
-<<<<<<< HEAD
-    data = relay.Constant(tvm.nd.array([[[ True,  True,  True],
-                                         [ True,  True,  True],
-                                         [False,  True, False]],
-                                        [[ True, False, False],
-                                         [ True,  True, False],
-                                         [False,  True,  True]]]))
-
-    relay.any(data, axis=1)
-    # [[True, True, True],
-    # [True,  True, True]]
-
-    relay.any(data, axis=0)
-    # [[ True, True, True],
-    # [ True,  True, True],
-    # [False,  True, True]]
-=======
         data = relay.Constant(tvm.nd.array([[[ True,  True,  True],
                                             [ True,  True,  True],
                                             [False,  True, False]],
@@ -247,7 +212,6 @@
         # [[ True, True, True],
         # [ True,  True, True],
         # [False,  True, True]]
->>>>>>> c4c61cb7
 
     """
     axis = [axis] if isinstance(axis, int) else axis
