# Licensed to the Apache Software Foundation (ASF) under one
# or more contributor license agreements.  See the NOTICE file
# distributed with this work for additional information
# regarding copyright ownership.  The ASF licenses this file
# to you under the Apache License, Version 2.0 (the
# "License"); you may not use this file except in compliance
# with the License.  You may obtain a copy of the License at
#
#   http://www.apache.org/licenses/LICENSE-2.0
#
# Unless required by applicable law or agreed to in writing,
# software distributed under the License is distributed on an
# "AS IS" BASIS, WITHOUT WARRANTIES OR CONDITIONS OF ANY
# KIND, either express or implied.  See the License for the
# specific language governing permissions and limitations
# under the License.
#pylint: disable=invalid-name, too-many-lines
"""Neural network operations."""
from __future__ import absolute_import as _abs
from ...expr import TupleWrapper
from . import _make


def conv2d(data,
           weight,
           strides=(1, 1),
           padding=(0, 0),
           dilation=(1, 1),
           groups=1,
           channels=None,
           kernel_size=None,
           data_layout="NCHW",
           kernel_layout="OIHW",
           out_layout="",
           out_dtype=""):
    r"""2D convolution.

    This operator takes the weight as the convolution kernel
    and convolves it with data to produce an output.


    In the default case, where the data_layout is `NCHW`
    and kernel_layout is `OIHW`, conv2d takes in
    a data Tensor with shape `(batch_size, in_channels, height, width)`,
    and a weight Tensor with shape `(channels, in_channels, kernel_size[0], kernel_size[1])`
    to produce an output Tensor with the following rule:

    .. math::

        \mbox{out}[b, c, y, x] = \sum_{dy, dx, k}
           \mbox{data}[b, k, \mbox{strides}[0] * y  + dy, \mbox{strides}[1] * x + dx] *
           \mbox{weight}[c, k, dy, dx]

    Padding and dilation are applied to data and weight respectively before the computation.
    This operator accepts data layout specification.
    Semantically, the operator will convert the layout to the canonical layout
    (`NCHW` for data and `OIHW` for weight), perform the computation,
    then convert to the out_layout.


    Parameters
    ----------
    data : tvm.relay.Expr
        The input data to the operator.

    weight : tvm.relay.Expr
        The weight expressions.

    strides : Optional[Tuple[int]]
        The strides of convolution.

    padding : Optional[Tuple[int]]
        The padding of convolution on both sides of inputs before convolution.

    dilation : Optional[Tuple[int]]
        Specifies the dilation rate to be used for dilated convolution.

    groups : Optional[int]
        Number of groups for grouped convolution.

    channels : Optional[int]
        Number of output channels of this convolution.

    kernel_size : Optional[Tuple[int]]
        The spatial of the convolution kernel.

    data_layout : Optional[str]
        Layout of the input.

    kernel_layout : Optional[str]
        Layout of the weight.

    out_layout : Optional[str]
        Layout of the output, by default, out_layout is the same as data_layout

    out_dtype : Optional[str]
        Specifies the output data type for mixed precision conv2d.

    Returns
    -------
    result : tvm.relay.Expr
        The computed result.
    """
    return _make.conv2d(data, weight, strides, padding, dilation,
                        groups, channels, kernel_size, data_layout,
                        kernel_layout, out_layout, out_dtype)


def conv3d(data,
           weight,
           strides=(1, 1, 1),
           padding=(0, 0, 0),
           dilation=(1, 1, 1),
           groups=1,
           channels=None,
           kernel_size=None,
           data_layout="NCDHW",
           kernel_layout="OIDHW",
           out_layout="",
           out_dtype=""):
    r"""3D convolution.

    This operator takes the weight as the convolution kernel
    and convolves it with data to produce an output.


    In the default case, where the data_layout is `NCDHW`
    and kernel_layout is `OIDHW`, conv3d takes in
    a data Tensor with shape `(batch_size, in_channels, depth, height, width)`,
    and a weight Tensor with shape `(channels, in_channels, kernel_size[0], kernel_size[1],
    kernel_size[2])` to produce an output Tensor with the following rule:

    .. math::

        \mbox{out}[b, c, z, y, x] = \sum_{dz, dy, dx, k}
           \mbox{data}[b, k, \mbox{strides}[0] * z  + dz, \mbox{strides}[1] * y  + dy,
           \mbox{strides}[2] * x + dx] * \mbox{weight}[c, k, dz, dy, dx]

    Padding and dilation are applied to data and weight respectively before the computation.
    This operator accepts data layout specification.
    Semantically, the operator will convert the layout to the canonical layout
    (`NCDHW` for data and `OIDHW` for weight), perform the computation,
    then convert to the out_layout.


    Parameters
    ----------
    data : tvm.relay.Expr
        The input data to the operator.

    weight : tvm.relay.Expr
        The weight expressions.

    strides : Optional[Tuple[int]]
        The strides of convolution.

    padding : Optional[Tuple[int]]
        The padding of convolution on both sides of inputs before convolution.

    dilation : Optional[Tuple[int]]
        Specifies the dilation rate to be used for dilated convolution.

    groups : Optional[int]
        Number of groups for grouped convolution.

    channels : Optional[int]
        Number of output channels of this convolution.

    kernel_size : Optional[Tuple[int]]
        The spatial of the convolution kernel.

    data_layout : Optional[str]
        Layout of the input.

    kernel_layout : Optional[str]
        Layout of the weight.

    out_layout : Optional[str]
        Layout of the output, by default, out_layout is the same as data_layout

    out_dtype : Optional[str]
        Specifies the output data type for mixed precision conv2d.

    Returns
    -------
    result : tvm.relay.Expr
        The computed result.
    """
    return _make.conv3d(data, weight, strides, padding, dilation,
                        groups, channels, kernel_size, data_layout,
                        kernel_layout, out_layout, out_dtype)


def conv2d_transpose(data,
                     weight,
                     strides=(1, 1),
                     padding=(0, 0),
                     dilation=(1, 1),
                     groups=1,
                     channels=None,
                     kernel_size=None,
                     data_layout="NCHW",
                     kernel_layout="OIHW",
                     out_layout="",
                     output_padding=(0, 0),
                     out_dtype=""):
    """Two dimensional transposed convolution operator.

    Parameters
    ----------
    data : tvm.relay.Expr
        The input data to the operator.

    weight : tvm.relay.Expr
        The weight expressions.

    strides : Tuple[int], optional
        The strides of convolution.

    padding : Tuple[int], optional
        The padding of convolution on both sides of inputs.

    dilation : Tuple[int], optional
        Specifies the dilation rate to be used for dilated convolution.

    channels : int, optional
        Number of output channels of this convolution.

    kernel_size : tuple of int, optional
        The spatial of the convolution kernel.

    groups : int, optional
        Number of groups for grouped convolution.

    data_layout : str, optional
        Layout of the input.

    kernel_layout : str, optional
        Layout of the weight.

    out_layout : Optional[str]
        Layout of the output, by default, out_layout is the same as data_layout

    output_padding : Tuple[int], optional
        Additional zero-padding to be added to one side of the output.

    out_dtype : str, optional
        Specifies the output data type for mixed precision conv2d.

    Returns
    -------
    result : tvm.relay.Expr
        The computed result.
    """
    return _make.conv2d_transpose(data, weight, strides, padding, dilation,
                                  groups, channels, kernel_size, data_layout,
                                  kernel_layout, out_layout, output_padding, out_dtype)


<<<<<<< HEAD
def dilation2d(data,
               weight,
               strides=(1, 1),
               padding=(0, 0),
               rates=(1, 1),
               data_layout="NCHW",
               kernel_layout="IHW",
               out_layout="",
               out_dtype=""):
    r"""Dilation 2D.

    This operator takes the weight as the dilation kernel
    and dilates it with data to produce an output.


    In the default case, where the data_layout is `NCHW`
    and kernel_layout is `OIHW`, conv2d takes in
    a data Tensor with shape `(batch_size, in_channels, height, width)`,
    and a weight Tensor with shape `(channels, kernel_height, kernel_width)`
    to produce an output Tensor with the following rule:

    .. math::

        \mbox{out}[b, c, y, x] = \max_{dy, dx}
           \mbox{data}[b, c, \mbox{strides}[0] * y  + dy, \mbox{strides}[1] * x + dx] +
           \mbox{weight}[c, dy, dx]

    Padding and dilation are applied to data and weight respectively before the computation.
    This operator accepts data layout specification.
    Semantically, the operator will convert the layout to the canonical layout
    (`NCHW` for data and `OIHW` for weight), perform the computation,
    then convert to the out_layout.

=======
def conv1d_transpose(data,
                     weight,
                     strides=(1,),
                     padding=(0,),
                     dilation=(1,),
                     groups=1,
                     channels=None,
                     kernel_size=None,
                     data_layout="NCW",
                     kernel_layout="OIW",
                     out_layout="",
                     output_padding=(0,),
                     out_dtype=""):
    """One dimensional transposed convolution operator.
>>>>>>> 303a4719

    Parameters
    ----------
    data : tvm.relay.Expr
        The input data to the operator.

    weight : tvm.relay.Expr
        The weight expressions.

<<<<<<< HEAD
    strides : Optional[Tuple[int]]
        The strides of convolution.

    padding : Optional[Tuple[int]]
        The padding of convolution on both sides of inputs before convolution.

    rates : Optional[Tuple[int]]
        Specifies the dilation rate to be used for dilated convolution.

    data_layout : Optional[str]
        Layout of the input.

    kernel_layout : Optional[str]
=======
    strides : Tuple[int], optional
        The strides of convolution.

    padding : Tuple[int], optional
        The padding of convolution on both sides of inputs.

    dilation : Tuple[int], optional
        Specifies the dilation rate to be used for dilated convolution.

    channels : int, optional
        Number of output channels of this convolution.

    kernel_size : tuple of int, optional
        The spatial of the convolution kernel.

    groups : int, optional
        Number of groups for grouped convolution.

    data_layout : str, optional
        Layout of the input.

    kernel_layout : str, optional
>>>>>>> 303a4719
        Layout of the weight.

    out_layout : Optional[str]
        Layout of the output, by default, out_layout is the same as data_layout

<<<<<<< HEAD
    out_dtype : Optional[str]
=======
    output_padding : Tuple[int], optional
        Additional zero-padding to be added to one side of the output.

    out_dtype : str, optional
>>>>>>> 303a4719
        Specifies the output data type for mixed precision conv2d.

    Returns
    -------
    result : tvm.relay.Expr
        The computed result.
    """
<<<<<<< HEAD
    return _make.dilation2d(data, weight, strides, padding, rates, data_layout,
                            kernel_layout, out_layout, out_dtype)
=======
    return _make.conv1d_transpose(data, weight, strides, padding, dilation,
                                  groups, channels, kernel_size, data_layout,
                                  kernel_layout, out_layout, output_padding, out_dtype)
>>>>>>> 303a4719


def softmax(data, axis=-1):
    r"""Computes softmax.

    .. math:: \text{softmax}(x)_i = \frac{exp(x_i)}{\sum_j exp(x_j)}

    .. note::
        This operator can be optimized away for inference.

    Parameters
    ----------
    data: tvm.relay.Expr
        The input data to the operator.

    axis: int, optional
        The axis to sum over when computing softmax

    Returns
    -------
    result : tvm.relay.Expr
        The computed result.
    """
    return _make.softmax(data, axis)


def log_softmax(data, axis=-1):
    r"""Computes log softmax.

    .. math::

        \text{log_softmax}(x)_i = \log \frac{exp(x_i)}{\sum_j exp(x_j)}

    .. note::
        This operator can be optimized away for inference.

    Parameters
    ----------
    data: tvm.relay.Expr
        The input data to the operator.

    axis: int
        The axis to sum over when computing softmax

    Returns
    -------
    result : tvm.relay.Expr
        The computed result.
    """
    return _make.log_softmax(data, axis)


def max_pool2d(data,
               pool_size=(1, 1),
               strides=(1, 1),
               padding=(0, 0),
               layout="NCHW",
               ceil_mode=False):
    r"""2D maximum pooling operator.

    This operator takes data as input and does 2D max value calculation
    with in pool_size sized window by striding defined by stride


    In the default case, where the data_layout is `NCHW`
    a data Tensor with shape `(batch_size, in_channels, height, width)`,
    to produce an output Tensor with the following rule:

    with data of shape (b, c, h, w) and pool_size (kh, kw)

    .. math::

        \mbox{out}(b, c, y, x)  = \max_{m=0, \ldots, kh-1} \max_{n=0, \ldots, kw-1}
             \mbox{data}(b, c, \mbox{stride}[0] * y + m, \mbox{stride}[1] * x + n)

    Padding is applied to data before the computation.
    ceil_mode is used to take ceil or floor while computing out shape.
    This operator accepts data layout specification.

    Parameters
    ----------
    data : tvm.relay.Expr
        The input data to the operator.

    strides : tuple of int, optional
        The strides of pooling.

    padding : tuple of int, optional
        The padding for pooling.

    layout : str, optional
        Layout of the input.

    ceil_mode : bool, optional
        To enable or disable ceil while pooling.

    Returns
    -------
    result : tvm.relay.Expr
        The computed result.
    """
    return _make.max_pool2d(data, pool_size, strides, padding,
                            layout, ceil_mode)

def max_pool3d(data,
               pool_size=(1, 1, 1),
               strides=(1, 1, 1),
               padding=(0, 0, 0),
               layout="NCDHW",
               ceil_mode=False):
    r"""3D maximum pooling operator.

    This operator takes data as input and does 3D max value calculation
    with in pool_size sized window by striding defined by stride.


    In the default case, where the data_layout is `NCDHW`
    a data Tensor with shape `(batch_size, channels, depth, height, width)`,
    to produce an output Tensor.

    The ceil_mode is used to take ceil or floor while computing out shape.
    count_include_pad indicates including or excluding padded input values in computation.
    This operator accepts data layout specification.

    Parameters
    ----------
    data : tvm.relay.Expr
        The input data to the operator.

    strides : tuple of int, optional
        The strides of pooling.

    padding : tuple of int, optional
        The padding for pooling.

    layout : str, optional
        Layout of the input.

    ceil_mode : bool, optional
        To enable or disable ceil while pooling.

    Returns
    -------
    result : tvm.relay.Expr
        The computed result.
    """
    return _make.max_pool3d(data, pool_size, strides, padding,
                            layout, ceil_mode)

def avg_pool2d(data,
               pool_size=(1, 1),
               strides=(1, 1),
               padding=(0, 0),
               layout="NCHW",
               ceil_mode=False,
               count_include_pad=False):
    r"""2D average pooling operator.

    This operator takes data as input and does 2D average value calculation
    with in pool_size sized window by striding defined by stride


    In the default case, where the data_layout is `NCHW`
    a data Tensor with shape `(batch_size, in_channels, height, width)`,
    to produce an output Tensor with the following rule:

    with data of shape (b, c, h, w), pool_size (kh, kw)

    .. math::

        \mbox{out}(b, c, y, x)  = \frac{1}{kh * kw} \sum_{m=0}^{kh-1} \sum_{n=0}^{kw-1}
             \mbox{data}(b, c, \mbox{stride}[0] * y + m, \mbox{stride}[1] * x + n)

    Padding is applied to data before the computation.
    ceil_mode is used to take ceil or floor while computing out shape.
    count_include_pad indicates including or excluding padded input values in computation.
    This operator accepts data layout specification.

    Parameters
    ----------
    data : tvm.relay.Expr
        The input data to the operator.

    strides : tuple of int, optional
        The strides of pooling.

    padding : tuple of int, optional
        The padding for pooling.

    layout : str, optional
        Layout of the input.

    ceil_mode : bool, optional
        To enable or disable ceil while pooling.

    count_include_pad : bool, optional
        To include padding to compute the average.

    Returns
    -------
    result : tvm.relay.Expr
        The computed result.
    """
    return _make.avg_pool2d(data, pool_size, strides, padding,
                            layout, ceil_mode, count_include_pad)

def avg_pool3d(data,
               pool_size=(1, 1, 1),
               strides=(1, 1, 1),
               padding=(0, 0, 0),
               layout="NCDHW",
               ceil_mode=False,
               count_include_pad=False):
    r"""3D average pooling operator.

    This operator takes data as input and does 3D average value calculation
    with in pool_size sized window by striding defined by stride


    In the default case, where the data_layout is `NCDHW`
    a data Tensor with shape `(batch_size, channels, depthm height, width)`,
    to produce an output Tensor.

    The ceil_mode is used to take ceil or floor while computing out shape.
    count_include_pad indicates including or excluding padded input values in computation.
    This operator accepts data layout specification.

    Parameters
    ----------
    data : tvm.relay.Expr
        The input data to the operator.

    strides : tuple of int, optional
        The strides of pooling.

    padding : tuple of int, optional
        The padding for pooling.

    layout : str, optional
        Layout of the input.

    ceil_mode : bool, optional
        To enable or disable ceil while pooling.

    count_include_pad : bool, optional
        To include padding to compute the average.

    Returns
    -------
    result : tvm.relay.Expr
        The computed result.
    """
    return _make.avg_pool3d(data, pool_size, strides, padding,
                            layout, ceil_mode, count_include_pad)

def max_pool2d_grad(out_grad,
                    data,
                    pool_size=(1, 1),
                    strides=(1, 1),
                    padding=(0, 0),
                    layout="NCHW",
                    ceil_mode=False):
    r"""Gradient of 2D maximum pooling operator.

    This operator takes out_grad and data as input and calculates gradient of max_pool2d.

    Parameters
    ----------
    out_grad : tvm.relay.Expr
        The output gradient

    data : tvm.relay.Expr
        The input data to the operator.

    strides : tuple of int, optional
        The strides of pooling.

    padding : tuple of int, optional
        The padding for pooling.

    layout : str, optional
        Layout of the input.

    ceil_mode : bool, optional
        To enable or disable ceil while pooling.

    Returns
    -------
    result : tvm.relay.Expr
        The computed result.
    """
    return _make.max_pool2d_grad(out_grad, data, pool_size, strides, padding,
                                 layout, ceil_mode)

def avg_pool2d_grad(out_grad,
                    data,
                    pool_size=(1, 1),
                    strides=(1, 1),
                    padding=(0, 0),
                    layout="NCHW",
                    ceil_mode=False,
                    count_include_pad=False):
    r"""Gradient of 2D average pooling operator.

    This operator takes out_grad and data as input and calculates gradient of avg_pool2d.

    Parameters
    ----------
    out_grad : tvm.relay.Expr
        The output gradient

    data : tvm.relay.Expr
        The input data to the operator.

    strides : tuple of int, optional
        The strides of pooling.

    padding : tuple of int, optional
        The padding for pooling.

    layout : str, optional
        Layout of the input.

    ceil_mode : bool, optional
        To enable or disable ceil while pooling.

    count_include_pad : bool, optional
        To include padding to compute the average.

    Returns
    -------
    result : tvm.relay.Expr
        The computed result.
    """
    return _make.avg_pool2d_grad(out_grad, data, pool_size, strides, padding,
                                 layout, ceil_mode, count_include_pad)

def global_max_pool2d(data,
                      layout="NCHW"):
    r"""2D global maximum pooling operator.

    This operator takes data as input and does 2D max value calculation
    across each window represented by WxH.


    In the default case, where the data_layout is `NCHW`
    a data Tensor with shape `(batch_size, in_channels, height, width)`,
    to produce an output Tensor with the following rule:

    with data of shape (b, c, h, w)

    .. math::

        \mbox{out}(b, c, 1, 1)  = \max_{m=0, \ldots, h} \max_{n=0, \ldots, w}
             \mbox{data}(b, c, m, n)

    Parameters
    ----------
    data : tvm.relay.Expr
        The input data to the operator.

    layout : str, optional
        Layout of the input.

    Returns
    -------
    result : tvm.relay.Expr
        The computed result.
    """
    return _make.global_max_pool2d(data, layout)

def global_avg_pool2d(data,
                      layout="NCHW"):
    r"""2D global average pooling operator.

    This operator takes data as input and does 2D average value calculation
    across each window represented by WxH.


    In the default case, where the data_layout is `NCHW`
    a data Tensor with shape `(batch_size, in_channels, height, width)`,
    to produce an output Tensor with the following rule:

    with data of shape (b, c, h, w)

    .. math::

        \mbox{out}(b, c, 1, 1)  = \frac{1}{h * w} \sum_{m=0}^{h-1} \sum_{n=0}^{w-1}
             \mbox{data}(b, c, m, n)

    Parameters
    ----------
    data : tvm.relay.Expr
        The input data to the operator.

    layout : str, optional
        Layout of the input.

    Returns
    -------
    result : tvm.relay.Expr
        The computed result.
    """
    return _make.global_avg_pool2d(data, layout)


def upsampling(data,
               scale_h=1,
               scale_w=1,
               layout="NCHW",
               method="nearest_neighbor",
               align_corners=False):
    """Upsampling.

    This operator takes data as input and does 2D scaling to the given scale factor.
    In the default case, where the data_layout is `NCHW`
    with data of shape (n, c, h, w)
    out will have a shape (n, c, h*scale_h, w*scale_w)

    method indicates the algorithm to be used while calculating the out value
    and method can be one of ("bilinear", "nearest_neighbor", "bicubic")

    Parameters
    ----------
    data : tvm.relay.Expr
        The input data to the operator.

    scale_h : tvm.relay.Expr
        The scale factor for height upsampling.

    scale_w : tvm.relay.Expr
        The scale factor for width upsampling.

    layout : str, optional
        Layout of the input.

    method : str, optional
        Scale method to used [nearest_neighbor, bilinear, bicubic].

    align_corners : bool, optional
        Whether to keep corners in proper place.

    Returns
    -------
    result : tvm.relay.Expr
        The computed result.
    """
    return _make.upsampling(data, scale_h, scale_w, layout, method, align_corners)


def upsampling3d(data,
                 scale_d=1,
                 scale_h=1,
                 scale_w=1,
                 layout="NCDHW",
                 method="nearest_neighbor",
                 coordinate_transformation_mode="half_pixel"):
    """3D Upsampling.

    This operator takes data as input and does 3D scaling to the given scale factor.
    In the default case, where the data_layout is `NCDHW`
    with data of shape (n, c, d, h, w)
    out will have a shape (n, c, d*scale_d, h*scale_h, w*scale_w)

    method indicates the algorithm to be used while calculating the out value
    and method can be one of ("trilinear", "nearest_neighbor")

    Parameters
    ----------
    data : tvm.relay.Expr
        The input data to the operator.

    scale_d : tvm.relay.Expr
        The scale factor for depth upsampling.

    scale_h : tvm.relay.Expr
        The scale factor for height upsampling.

    scale_w : tvm.relay.Expr
        The scale factor for width upsampling.

    layout : str, optional
        Layout of the input.

    method : str, optional
        Scale method to used [nearest_neighbor, trilinear].

    coordinate_transformation_mode: string, optional
        Describes how to transform the coordinate in the resized tensor
        to the coordinate in the original tensor.
        Refer to the ONNX Resize operator specification for details.
        Available options are "half_pixel", "align_corners" and "asymmetric".

    Returns
    -------
    result : tvm.relay.Expr
        The computed result.
    """
    return _make.upsampling3d(data, scale_d, scale_h, scale_w, layout, method,
                              coordinate_transformation_mode)


def batch_flatten(data):
    """BatchFlatten.

    This operator flattens all the dimensions except for the batch dimension.
    which results a 2D output.

    For data with shape ``(d1, d2, ..., dk)``
    batch_flatten(data) returns reshaped output of shape ``(d1, d2*...*dk)``.


    Parameters
    ----------
    data : tvm.relay.Expr
        The input data to the operator.

    Returns
    -------
    result : tvm.relay.Expr
        The Flattened result.
    """
    return _make.batch_flatten(data)


def bias_add(data, bias, axis=1):
    """add_bias operator.

    Add 1D bias to the axis of data.
    This function is a special case of add which allows
    inference of shape of the bias from data.

    Parameters
    ----------
    data : tvm.relay.Expr
        The input data to the operator.

    bias : tvm.relay.Expr
        The bias to be added.

    axis : int, optional
        The axis to add the bias.

    Returns
    -------
    result : tvm.relay.Expr
        The final result.
    """
    return _make.bias_add(data, bias, axis)


def dense(data, weight, units=None, out_dtype=""):
    """Dense operator.
    Applies a linear transformation

    .. math::

    `Y = X * W`

    Parameters
    ----------
    data : tvm.relay.Expr
        The input data to the operator.

    weight : tvm.relay.Expr
        The weight expressions.

    units : int, optional
        Number of hidden units of the dense transformation.

    out_dtype : str, optional
        Specifies the output data type for mixed precision dense.

    Returns
    -------
    result : tvm.relay.Expr
        The computed result.
    """
    return _make.dense(data, weight, units, out_dtype)


def fifo_buffer(data, buffer, axis):
    """FIFO buffer to enable computation reuse in CNNs with sliding indow input

    Compute equivalent of

    .. code-block:: python

        concat(buffer, data, axis=axis)
        .slice_axis(axis=axis,
                    begin=data.shape[axis],
                    end=data.shape[axis]+buffer.shape[axis])

    Useful for

    * Encoding explicit re-use of computation in convolution ops operated on a sliding window input
    * Implementing a FIFO queue to cache intermediate results, e.g. as in Fast WaveNet.

    Parameters
    ----------
    data : tvm.relay.Expr
        The input data
    buffer : tvm.relay.Expr
        Previous value of the FIFO buffer
    axis : int
        Specify which axis should be used for buffering

    Returns
    -------
    result : tvm.relay.Expr
        Updated value for the buffer
    """
    return _make.fifo_buffer(data, buffer, axis)


def relu(data):
    """Rectified linear unit.

    .. math::
       out = max(x, 0)

    Parameters
    ----------
    data : tvm.relay.Expr
        The input data

    Returns
    -------
    result : tvm.relay.Expr
        The computed result.
    """
    return _make.relu(data)


def leaky_relu(data, alpha):
    """This operator takes data as input and does Leaky version
    of a Rectified Linear Unit.

    .. math::

        `y = x > 0 ? x : alpha * x`

    Parameters
    ----------
    data : tvm.relay.Expr
        The input data to the operator.

    alpha : float
        Slope coefficient for the negative half axis.

    Returns
    -------
    result : tvm.relay.Expr
        The computed result.
    """
    return _make.leaky_relu(data, alpha)


def prelu(data, alpha, axis=1):
    """This operator takes data as input and does Leaky version
    of a Rectified Linear Unit.

    .. math::

        `y = x > 0 ? x : alpha * x`

    Parameters
    ----------
    data : tvm.relay.Expr
        The input data to the operator.

    alpha : tvm.relay.Expr
        Slope coefficient for the negative half axis.

    axis : int, optional
        Specify which shape axis the channel is specified.

    Returns
    -------
    result : tvm.relay.Expr
        The computed result.
    """
    return _make.prelu(data, alpha, axis)


def pad(data,
        pad_width,
        pad_value=0.0,
        pad_mode='constant'):
    r"""Padding

    This operator takes in a tensor and pads each axis by the specified
    widths using the specified value.

    Parameters
    ----------
    data: tvm.relay.Expr
        The input data to the operator
    pad_width: tuple of <tuple of <int>>, required
        Number of values padded to the edges of each axis, in the format
        of ((before_1, after_1), ..., (before_N, after_N))
    pad_value: float, optional, default=0.0
        The value used for padding
    pad_mode: 'constant', 'edge', 'reflect'
        'constant' pads with constant_value pad_value
        'edge' pads using the edge values of the input array
        'reflect' pads by reflecting values with respect to the edge
    Returns
    -------
    result : tvm.relay.Expr
        The computed result.
    """
    return _make.pad(data, pad_width, pad_value, pad_mode)


def mirror_pad(data,
               pad_width,
               mode="SYMMETRIC"):
    r"""MirrorPadding

    This operator takes in a tensor and pads each axis by the specified
    widths using mirroring of the border pixels.

    Parameters
    ----------
    data: tvm.relay.Expr
        The input data to the operator
    pad_width: tuple of <tuple of <int>>, required
        Number of values padded to the edges of each axis, in the format
        of ((before_1, after_1), ..., (before_N, after_N))
    mode: string, optional, default='SYMMETRIC'
        What type of mirroring to use, must be SYMMETRIC or REFLECT.

    Returns
    -------
    result : tvm.relay.Expr
        The computed result.
    """
    return _make.mirror_pad(data, pad_width, mode)


def lrn(data, size=5, axis=1, bias=2, alpha=.00001, beta=0.75):
    """This operator takes data as input and does local response normalization.

    Normalize the input in a local region across or within feature maps.
    Each input value is divided by (data / (bias + (alpha * sum_data ^2 /size))^beta)
    where n is the size of each local region, and the sum is taken over the region
    centered at that value (zero padding is added where necessary).

    .. math::
        (data / (bias + (alpha * sum_data ^2 /size))^beta)

    Parameters
    ----------
    data : tvm.relay.Expr
        The input data to the operator.

    size : int, optional
        The size of the local region to be considered for normalization.

    axis : int, optional
        Input data layout channel axis. Default value is 1 for NCHW format

    bias : float, optional
        The offset parameter to avoid dividing by 0.

    alpha : float, optional
        The scaling parameter.

    beta : float, optional
        The exponent parameter.

    Returns
    -------
    result : tvm.relay.Expr
        The computed result.
    """
    return _make.lrn(data, size, axis, alpha, beta, bias)


def l2_normalize(data, eps, axis=None):
    """Perform L2 normalization on the input data

    .. math::
        y(i, j) = x(i, j) / sqrt(max(sum(x^2), eps))

    Parameters
    ----------
    data : tvm.relay.Expr
        The input data to the operator.

    eps : float
        epsilon value

    axis : list of int, optional
        axis over the normalization applied

    Returns
    -------
    result : tvm.relay.Expr
        The computed result.
    """
    return _make.l2_normalize(data, eps, axis)


def dropout(data, rate=0.5):
    """Applies the dropout operation to the input array.

    During training, each element of the input is set to zero with
    probability ``p``. The whole array is rescaled by ``1/(1-p)``
    to keep the expected sum of the input unchanged.

    Parameters
    ----------
    data : tvm.relay.Expr
        The input data to the operator.

    rate : float, optional (default=0.5)
        The probability for an element to be reset to 0.

    Returns
    -------
    result : tvm.relay.Expr
        The result of dropout
    """
    return TupleWrapper(dropout_raw(data, rate), 2)[0]


def dropout_raw(data, rate=0.5):
    """Applies the dropout operation to the input array.

    During training, each element of the input is set to zero with
    probability ``p``. The whole array is rescaled by ``1/(1-p)``
    to keep the expected sum of the input unchanged.

    Parameters
    ----------
    data : tvm.relay.Expr
        The input data to the operator.

    rate : float, optional (default=0.5)
        The probability for an element to be reset to 0.

    Returns
    -------
    result : tvm.relay.Expr
        The result of dropout
    """
    return _make.dropout(data, rate)


def batch_norm(data,
               gamma,
               beta,
               moving_mean,
               moving_var,
               axis=1,
               epsilon=1e-5,
               center=True,
               scale=True):
    r"""
    Batch normalization layer (Ioffe and Szegedy, 2014).
    Normalizes the input at each batch, i.e. applies a transformation
    that maintains the mean activation close to 0 and the activation
    standard deviation close to 1.

    .. math::

        data\_mean[i] = mean(data[:,i,:,...]) \\
        data\_var[i] = var(data[:,i,:,...])

    Then compute the normalized output, which has the same shape as input, as following:

    .. math::

        out[:,i,:,...] = \frac{data[:,i,:,...] - data\_mean[i]}{\sqrt{data\_var[i]+\epsilon}}
            * gamma[i] + beta[i]

    Both *mean* and *var* returns a scalar by treating the input as a vector.

    Assume the input has size *k* on axis 1, then both ``gamma`` and ``beta``
    have shape *(k,)*.

    Besides the inputs and the outputs, this operator accepts two auxiliary
    states, ``moving_mean`` and ``moving_var``, which are *k*-length
    vectors. They are global statistics for the whole dataset, which are updated by::

    moving_mean = moving_mean * momentum + data_mean * (1 - momentum)
    moving_var = moving_var * momentum + data_var * (1 - momentum)

    The parameter ``axis`` specifies which axis of the input shape denotes
    the 'channel' (separately normalized groups).  The default is 1.
    Specifying -1 sets the channel axis to be the last item in the input shape.

    .. note::

        This operator can be optimized away for inference.

    Parameters
    ----------
    data : tvm.relay.Expr
        Input to which batch_norm will be applied.

    gamma : tvm.relay.Expr
        The gamma scale factor.

    beta : tvm.relay.Expr
        The beta offset factor.

    moving_mean : tvm.relay.Expr
        Running mean of input,

    moving_var : tvm.relay.Expr
        Running variance of input.

    axis : int, optional, default=1
        Specify along which shape axis the channel is specified.

    epsilon : double, optional, default=1e-5
        Small float added to variance to avoid dividing by zero.

    center : boolean, optional, default=True
        If True, add offset of beta to normalized tensor, If False,
        beta is ignored.

    scale : boolean, optional, default=True
        If true, multiply by gamma. If False, gamma is not used.
        When the next layer is piecewise linear (also e.g. nn.relu),
        this can be disabled since the scaling will be done by the next layer.

    Returns
    -------
    result : relay.Tuple([tvm.relay.Expr, tvm.relay.Expr, tvm.relay.Expr])
        Tuple of normed data (same shape as input),
        new running mean (k-length vector),
        and new running variance (k-length vector)
    """
    result = _make.batch_norm(data,
                              gamma,
                              beta,
                              moving_mean,
                              moving_var,
                              axis,
                              epsilon,
                              center,
                              scale)
    return TupleWrapper(result, 3)


def instance_norm(data,
                  gamma,
                  beta,
                  axis=1,
                  epsilon=1e-5,
                  center=True,
                  scale=True):
    r"""
    Instance Normalization (Ulyanov and et al., 2016)
    Applies instance normalization to the n-dimensional input array.

    .. math::

        out = \frac{data - mean(data)}{\sqrt{var(data)+\epsilon}}
            * gamma + beta

    The instance normalization is similar to batch normalization, but unlike
    batch normalization, the mean and var are calculated per-dimension
    separately for each object(instance) in a mini-batch, not over a batch.
    And the same normalization is applied both at test and train time.

    Assume the input has size *k* on axis 1, then both ``gamma`` and ``beta``
    have shape *(k,)*.

    The parameter ``axis`` specifies which axis of the input shape denotes
    the 'channel'.  The default is 1. Specifying -1 sets the channel axis
    to be the last item in the input shape.

    .. note::

        This operator can be optimized away for inference.

    Parameters
    ----------
    data : tvm.relay.Expr
        Input to which instance_norm will be applied.

    gamma : tvm.relay.Expr
        The gamma scale factor.

    beta : tvm.relay.Expr
        The beta offset factor.

    axis : int, optional, default=1
        Specify along which shape axis the channel is specified.

    epsilon : double, optional, default=1e-5
        Small float added to variance to avoid dividing by zero.

    center : boolean, optional, default=True
        If True, add offset of beta to normalized tensor, If False,
        beta is ignored.

    scale : boolean, optional, default=True
        If True, multiply by gamma. If False, gamma is not used.

    Returns
    -------
    result : tvm.relay.Expr
        The normalized data.

    .. _`Instance Normalization: The Missing Ingredient for Fast Stylization`:
        https://arxiv.org/abs/1607.08022
    """
    return _make.instance_norm(data, gamma, beta, axis, epsilon, center, scale)


def layer_norm(data,
               gamma,
               beta,
               axis=-1,
               epsilon=1e-5,
               center=True,
               scale=True):
    r"""
    Layer normalization (Lei Ba and et al., 2016).
    Applies layer normalization to the n-dimensional input array.
    This operator takes an n-dimensional input array and normalizes
    the input using the given axis:

    .. math::

        out = \frac{data - mean(data, axis)}{\sqrt{var(data, axis)+\epsilon}}
            * gamma + beta

    Unlike batch normalization, the mean and var are computed along the channel dimension.

    Assume the input has size k on axis 1, then both gamma and beta have shape (k,).

    .. note::

        This operator can be optimized away for inference.

    Parameters
    ----------
    data : tvm.relay.Expr
        Input to which layer_norm will be applied.

    gamma : tvm.relay.Expr
        The gamma scale factor.

    beta : tvm.relay.Expr
        The beta offset factor.

    axis : int, optional, default=-1
        The axis that should be normalized, typically the axis of the channels.

    epsilon : double, optional, default=1e-5
        Small float added to variance to avoid dividing by zero.

    center : boolean, optional, default=True
        If True, add offset of beta to normalized tensor, If False,
        beta is ignored.

    scale : boolean, optional, default=True
        If True, multiply by gamma. If False, gamma is not used.

    Returns
    -------
    result : tvm.relay.Expr
        The normalized data.
    """
    return _make.layer_norm(data, gamma, beta, axis, epsilon, center, scale)


def batch_matmul(x, y):
    r"""
    Computes batch matrix multiplication of `x` and `y` when `x` and `y` are data
    in batch.

    .. math::

        \mbox{batch_matmul}(x, y)[i, :, :] = \mbox{matmul}(x[i, :, :], y[i, :, :]^T)

    Parameters
    ----------
    x : tvm.relay.Expr
        The first input.

    y : tvm.relay.Expr
        The second input.

    Returns
    -------
    result: tvm.relay.Expr
        The computed result.
    """
    return _make.batch_matmul(x, y)

def sparse_dense(data, weight):
    r"""
    Computes the matrix multiplication of `data` and `weight`, where `data` is
    a dense matrix and `weight` is a sparse (either BSR or CSR) namedtuple with
    fields `data`, `indices`, and `indptr`.

    .. math::

        \mbox{sparse_dense}(data, weight)[m, n] = \mbox{matmul}(x, \mbox{as_dense}(weight)^T)[m, n]

    where `as_dense` returns dense equivalent of the given sparse matrix.

    See
    https://docs.scipy.org/doc/scipy/reference/generated/scipy.sparse.csr_matrix.html
    and
    https://docs.scipy.org/doc/scipy-0.14.0/reference/generated/scipy.sparse.bsr_matrix.html
    for more detail on the sparse matrix representation.

    Parameters
    ----------
    data : tvm.relay.Expr
        The input data for the matrix multiplication

    weight : namedtuple.
        The sparse weight matrix for the matrix multiplication.

    Returns
    -------
    result: tvm.relay.Expr
        The computed result.
    """
    return _make.sparse_dense(data, weight.data, weight.indices, weight.indptr)

def sparse_transpose(x):
    r"""
    Computes the fast matrix transpose of x,
    where x is a sparse tensor in CSR format (represented as a namedtuple
    with fields `data`, `indices`, and `indptr`).

    ** Currently only support Square Matrices **

    .. math::

        \mbox{sparse_transpose}(x)[n, n] = (x^T)[n, n]

    Please refer to https://github.com/scipy/scipy/blob/v1.3.0/scipy/sparse/csr.py
    for the algorithm implemented in this operator.

    Parameters
    ----------
    x : namedtuple.
        The sparse weight matrix for the fast matrix transpose.

    Returns
    -------
    result : relay.Tuple([tvm.relay.Expr, tvm.relay.Expr, tvm.relay.Expr])
        Tuple of output sparse tensor (same shape and format as input),
        i.e. if CSR then output is in ([data, indices, indptr]) form
    """
    return TupleWrapper(_make.sparse_transpose(x.data, x.indices, x.indptr), 3)

def contrib_conv2d_winograd_without_weight_transform(data,
                                                     weight,
                                                     tile_size,
                                                     strides=(1, 1),
                                                     padding=(0, 0),
                                                     dilation=(1, 1),
                                                     groups=1,
                                                     channels=None,
                                                     kernel_size=None,
                                                     data_layout="NCHW",
                                                     kernel_layout="OIHW",
                                                     out_layout="",
                                                     out_dtype=""):
    r"""2D convolution with winograd algorithm.

    The basic parameters are the same as the ones in vanilla conv2d.
    It assumes the weight is pre-transformed by nn.contrib_conv2d_winograd_weight_transform

    Parameters
    ----------
    data : tvm.relay.Expr
        The input data to the operator.

    weight : tvm.relay.Expr
        The weight expressions.

    tile_size : int
        The Tile size of winograd. E.g. 2 for F(2x2, 3x3) and 4 for F(4x4, 3x3)

    strides : tuple of int, optional
        The strides of convolution.

    padding : tuple of int, optional
        The padding of convolution on both sides of inputs before convolution.

    dilation : tuple of int, optional
        Specifies the dilation rate to be used for dilated convolution.

    groups : int, optional
        Number of groups for grouped convolution.

    channels : int, optional
        Number of output channels of this convolution.

    kernel_size : tuple of int, optional
        The spatial of the convolution kernel.

    data_layout : str, optional
        Layout of the input.

    kernel_layout : str, optional
        Layout of the weight.

    out_layout : str, optional
        Layout of the output, by default, out_layout is the same as data_layout

    out_dtype : str, optional
        Specifies the output data type for mixed precision conv2d.

    Returns
    -------
    result : tvm.relay.Expr
        The computed result.
    """
    return _make.contrib_conv2d_winograd_without_weight_transform(
        data, weight, tile_size, strides, padding, dilation,
        groups, channels, kernel_size, data_layout,
        kernel_layout, out_layout, out_dtype)


def contrib_conv2d_winograd_nnpack_without_weight_transform(data,
                                                            weight,
                                                            strides=(1, 1),
                                                            padding=(0, 0),
                                                            dilation=(1, 1),
                                                            groups=1,
                                                            channels=None,
                                                            kernel_size=None,
                                                            data_layout="NCHW",
                                                            kernel_layout="OIHW",
                                                            out_layout="",
                                                            out_dtype=""):
    r"""2D convolution with the NNPACK implementation of winograd algorithm.

    The basic parameters are the same as the ones in vanilla conv2d.
    It assumes the weight is pre-transformed by nn.contrib_conv2d_winograd_nnpack_weight_transform

    Parameters
    ----------
    data : tvm.relay.Expr
        The input data to the operator.

    weight : tvm.relay.Expr
        The weight expressions.

    strides : tuple of int, optional
        The strides of convolution.

    padding : tuple of int, optional
        The padding of convolution on both sides of inputs before convolution.

    dilation : tuple of int, optional
        Specifies the dilation rate to be used for dilated convolution.

    groups : int, optional
        Number of groups for grouped convolution.

    channels : int, optional
        Number of output channels of this convolution.

    kernel_size : tuple of int, optional
        The spatial of the convolution kernel.

    data_layout : str, optional
        Layout of the input.

    kernel_layout : str, optional
        Layout of the weight.

    out_layout : str, optional
        Layout of the output, by default, out_layout is the same as data_layout

    out_dtype : str, optional
        Specifies the output data type for mixed precision conv2d.

    Returns
    -------
    result : tvm.relay.Expr
        The computed result.
    """
    return _make.contrib_conv2d_winograd_nnpack_without_weight_transform(
        data, weight, strides, padding, dilation,
        groups, channels, kernel_size, data_layout,
        kernel_layout, out_layout, out_dtype)


def contrib_conv2d_nchwc(data,
                         kernel,
                         strides=(1, 1),
                         padding=(0, 0),
                         dilation=(1, 1),
                         groups=1,
                         channels=None,
                         kernel_size=None,
                         data_layout="NCHW8c",
                         kernel_layout="OIHW",
                         out_layout="",
                         out_dtype=""):
    r"""Variant of 2D convolution.

    This operator takes the weight as the convolution kernel
    and convolves it with data to produce an output, following a specialized
    NCHWc data layout.

    Parameters
    ----------
    data : tvm.relay.Expr
        The input data to the operator.

    kernel : tvm.relay.Expr
        The kernel expressions.

    strides : tuple of int, optional
        The strides of convolution.

    padding : tuple of int, optional
        The padding of convolution on both sides of inputs before convolution.

    dilation : tuple of int, optional
        Specifies the dilation rate to be used for dilated convolution.

    groups : int, optional
        Number of groups for grouped convolution.

    channels : int, optional
        Number of output channels of this convolution.

    kernel_size : tuple of int, optional
        The spatial of the convolution kernel.

    data_layout : str, optional
        Layout of the input.

    kernel_layout : str, optional
        Layout of the weight.

    out_layout : str, optional
        Layout of the output, by default, out_layout is the same as data_layout

    out_dtype : str, optional
        Specifies the output data type for mixed precision conv2d.

    Returns
    -------
    result : tvm.relay.Expr
        The computed result.
    """
    return _make.contrib_conv2d_NCHWc(data, kernel, strides, padding, dilation,
                                      groups, channels, kernel_size, data_layout,
                                      kernel_layout, out_layout, out_dtype)

def contrib_depthwise_conv2d_nchwc(data,
                                   kernel,
                                   strides=(1, 1),
                                   padding=(0, 0),
                                   dilation=(1, 1),
                                   groups=1,
                                   channels=None,
                                   kernel_size=None,
                                   data_layout="NCHW8c",
                                   kernel_layout="OIHW",
                                   out_layout="",
                                   out_dtype=""):
    r"""Variant of 2D depthwise convolution.

    This operator takes the weight as the depthwise convolution kernel
    and depthwise convolves it with data to produce an output, following a specialized
    NCHWc data layout.

    Parameters
    ----------
    data : tvm.relay.Expr
        The input data to the operator.

    kernel : tvm.relay.Expr
        The kernel expressions.

    strides : tuple of int, optional
        The strides of convolution.

    padding : tuple of int, optional
        The padding of convolution on both sides of inputs before convolution.

    dilation : tuple of int, optional
        Specifies the dilation rate to be used for dilated convolution.

    groups : int, optional
        Number of groups for grouped convolution.

    channels : int, optional
        Number of output channels of this convolution.

    kernel_size : tuple of int, optional
        The spatial of the convolution kernel.

    data_layout : str, optional
        Layout of the input.

    kernel_layout : str, optional
        Layout of the weight.

    out_layout : str, optional
        Layout of the output, by default, out_layout is the same as data_layout

    out_dtype : str, optional
        Specifies the output data type for mixed precision conv2d.

    Returns
    -------
    result : tvm.relay.Expr
        The computed result.
    """
    return _make.contrib_depthwise_conv2d_NCHWc(data, kernel, strides, padding, dilation,
                                                groups, channels, kernel_size, data_layout,
                                                kernel_layout, out_layout, out_dtype)

def contrib_conv2d_nchwc_int8(data,
                              kernel,
                              strides=(1, 1),
                              padding=(0, 0),
                              dilation=(1, 1),
                              groups=1,
                              channels=None,
                              kernel_size=None,
                              data_layout="NCHW8c",
                              kernel_layout="OIHW",
                              out_layout="",
                              out_dtype=""):
    r"""Variant of 2D convolution. It deals with only int8 inputs.

    This operator takes the weight as the convolution kernel
    and convolves it with data to produce an output, following a specialized
    NCHWc data layout.

    Parameters
    ----------
    data : tvm.relay.Expr
        The input data to the operator.

    kernel : tvm.relay.Expr
        The kernel expressions.

    strides : tuple of int, optional
        The strides of convolution.

    padding : tuple of int, optional
        The padding of convolution on both sides of inputs before convolution.

    dilation : tuple of int, optional
        Specifies the dilation rate to be used for dilated convolution.

    groups : int, optional
        Number of groups for grouped convolution.

    channels : int, optional
        Number of output channels of this convolution.

    kernel_size : tuple of int, optional
        The spatial of the convolution kernel.

    data_layout : str, optional
        Layout of the input.

    kernel_layout : str, optional
        Layout of the weight.

    out_layout : str, optional
        Layout of the output, by default, out_layout is the same as data_layout

    out_dtype : str, optional
        Specifies the output data type for mixed precision conv2d.

    Returns
    -------
    result : tvm.relay.Expr
        The computed result.
    """
    return _make.contrib_conv2d_NCHWc_int8(data, kernel, strides, padding, dilation,
                                           groups, channels, kernel_size, data_layout,
                                           kernel_layout, out_layout, out_dtype)


def contrib_conv2d_winograd_weight_transform(weight,
                                             tile_size):
    r"""Weight Transformation part for 2D convolution with winograd algorithm.

    We separate this as a single op to enable pre-compute for inference.
    Use this together with nn.contrib_conv2d_winograd_without_weight_transform

    Parameters
    ----------
    weight : tvm.relay.Expr
        The weight expressions.

    tile_size : int
        The Tile size of winograd. E.g. 2 for F(2x2, 3x3) and 4 for F(4x4, 3x3)

    Returns
    -------
    result : tvm.relay.Expr
        The computed result.
    """
    return _make.contrib_conv2d_winograd_weight_transform(weight, tile_size)


def contrib_conv2d_winograd_nnpack_weight_transform(weight,
                                                    convolution_algorithm,
                                                    out_dtype=""):
    r"""Weight Transformation part for 2D convolution with winograd algorithm.

    We separate this as a single op to enable pre-compute for inference.
    Use this together with nn.contrib_conv2d_winograd_without_weight_transform

    Parameters
    ----------
    weight : tvm.relay.Expr
        The weight expressions.

    convolution_algorithm : int
        The Tile size of winograd. E.g. 2 for F(2x2, 3x3) and 4 for F(4x4, 3x3)

    Returns
    -------
    result : tvm.relay.Expr
        The computed result.
    """
    return _make.contrib_conv2d_winograd_nnpack_weight_transform(
        weight, convolution_algorithm, out_dtype)


def deformable_conv2d(data,
                      offset,
                      weight,
                      strides=(1, 1),
                      padding=(0, 0),
                      dilation=(1, 1),
                      deformable_groups=1,
                      groups=1,
                      channels=None,
                      kernel_size=None,
                      data_layout='NCHW',
                      kernel_layout='OIHW',
                      out_layout='',
                      out_dtype=''):
    r""" Deformable 2d convolution.

    The deformable convolution operation is described in https://arxiv.org/abs/1703.06211

    Parameters
    ----------
    data : tvm.relay.Expr
        The input data to the operator.

    offset : tvm.relay.Expr
        The offset expressions.

    weight : tvm.relay.Expr
        The weight expressions.

    strides : tuple of int, optional
        The strides of convolution.

    padding : tuple of int, optional
        The padding of convolution on both sides of inputs before convolution.

    dilation : tuple of int, optional
        Specifies the dilation rate to be used for dilated convolution.

    deformable_groups : int, optional
        Number of deformable groups.

    groups : int, optional
        Number of groups for grouped convolution.

    channels : int, optional
        Number of output channels of this convolution.

    kernel_size : tuple of int, optional
        The spatial of the convolution kernel.

    data_layout : str, optional
        Layout of the input.

    kernel_layout : str, optional
        Layout of the weight.

    out_layout : str, optional
        Layout of the output, by default, out_layout is the same as data_layout

    out_dtype : str, optional
        Specifies the output data type for mixed precision conv2d.

    Returns
    -------
    result : tvm.relay.Expr
        The computed result.

    """
    return _make.deformable_conv2d(data, offset, weight, strides, padding, dilation,
                                   deformable_groups, groups, channels, kernel_size, data_layout,
                                   kernel_layout, out_layout, out_dtype)


def bitpack(data,
            bits=1,
            pack_axis=1,
            bit_axis=2,
            pack_type="uint32",
            name="BitPack"):
    r"""Tensor packing for bitserial operations.
    The values along the input tensor's pack_axis are quantized
    and packed together into the specified pack_type in a new
    bit axis.

    For example, consider bitpacking with data to be a tensor with shape [1, 64, 128, 128],
    pack_axis=1, bit_axis=4, pack_type=uint8, and bits=2. The output in this case will
    be of shape [1, 8, 128, 128, 2]. The dimension of axis 1 has been reduced by a factor
    of 8 since each value is packed into an 8-bit uint8. Axis 4 is now two bitplanes
    representing the quantized value of the incoming data. The output tensor is now
    ready to be used in a bitserial operation.

    Parameters
    ----------
    data : tvm.relay.expr
        The incoming tensor to be packed.

    bits : int
        Number of bits that should be packed.

    pack_axis : int
        Axis that should be decomposed and packed.

    bit_axis : int
        New axis containing bitplane.

    pack_type : str
        Datatype to pack bits into.

    name : str, optional
        Name of the operation.

    Returns
    -------
    result : tvm.relay.Expr
        The packed tensor.
    """
    return _make.bitpack(data, bits, pack_axis, bit_axis, pack_type, name)


def bitserial_conv2d(data,
                     weight,
                     strides=(1, 1),
                     padding=(0, 0),
                     channels=None,
                     kernel_size=(3, 3),
                     activation_bits=1,
                     weight_bits=1,
                     data_layout='NCHW',
                     kernel_layout='OIHW',
                     pack_dtype='uint32',
                     out_dtype='int16',
                     unipolar=True):
    r"""2D convolution using bitserial computation.

    Parameters
    ----------
    data : tvm.relay.Expr
        The input data to the operator.

    weight : tvm.relay.Expr
        The weight expressions.

    strides : tuple of int, optional
        The strides of convolution.

    padding : tuple of int, optional
        The padding of convolution on both sides of inputs before convolution.

    channels : int, optional
        Number of output channels of this convolution.

    kernel_size : tuple of int, optional
        The spatial of the convolution kernel.

    activation_bits : int
        Number of bits to pack for activations.

    weight_bits : int
        Number of bits to pack for weights.

    data_layout : str, optional
        Layout of the input.

    kernel_layout : str, optional
        Layout of the kernel

    pack_dtype: str, optional
        Datatype to pack bits into.

    out_dtype : str, optional
        Specifies the output data type for mixed precision conv2d.

    Returns
    -------
    result : tvm.relay.Expr
        The computed result.
    """

    return _make.bitserial_conv2d(data, weight, strides, padding, channels,
                                  kernel_size, activation_bits, weight_bits,
                                  data_layout, kernel_layout, pack_dtype,
                                  out_dtype, unipolar)


def bitserial_dense(data,
                    weight,
                    units=None,
                    data_bits=1,
                    weight_bits=1,
                    pack_dtype='uint32',
                    out_dtype='int16',
                    unipolar=True):
    """Bitserial Dense operator.
    Applies matrix multiplication of two quantized matrices
    using a fast bitserial algorithm.

    .. math::

    `Y = X * W`

    Parameters
    ----------
    data : tvm.relay.Expr
        The input data to the operator.

    weight : tvm.relay.Expr
        The weight expressions.

    units : int, optional
        Number of hidden units of the dense transformation.

    data_bits : int
        Number of bits incoming tensor should be packed with.

    weight_bits : int
        Number of bits weight tensor should be packed with.

    pack_dtype : str, optional
        Datatype to pack individual bits into before computation.

    out_dtype : str, optional
        Specifies the output data type for mixed precision dense.

    unipolar : bool, optional
        Whether to use unipolar or bipolar quantization for inputs.

    Returns
    -------
    result : tvm.relay.Expr
        The computed result.
    """
    return _make.bitserial_dense(data, weight, units, data_bits, weight_bits,
                                 pack_dtype, out_dtype, unipolar)


def cross_entropy(predictions, targets):
    """CrossEntropy without logits.

    Parameters
    ----------
    predictions : tvm.relay.Expr
      The predictions.

    targets : tvm.relay.Expr
      The targets.

    Returns
    -------
    result : tvm.relay.Expr
      The computed result.
    """
    return _make.cross_entropy(predictions, targets)


def cross_entropy_with_logits(predictions, targets):
    """CrossEntropy with logits.

    Parameters
    ----------
    predictions : tvm.relay.Expr
      The predictions.

    targets : tvm.relay.Expr
      The targets.

    Returns
    -------
    result : tvm.relay.Expr
      The computed result.
    """
    return _make.cross_entropy_with_logits(predictions, targets)


def depth_to_space(data, block_size, layout='NCHW', mode='DCR'):
    """Convert channels into spatial blocks.

    Parameters
    ----------
    data : tvm.relay.Expr
        Input data with channels divisible by block_size**2

    block_size : int
        Size of blocks to convert channels into.

    layout : string
        One of NCHW or NHWC, indicates channel axis.

    mode : string
        One of DCR or CDR, indicates which order channels
        are accessed in.

    Returns
    -------
    result : tvm.relay.Expr
        Tensor with shape [in_batch, in_channel / block_size * block_size,
                           in_height * block_size, in_width * block_size]
    """
    return _make.depth_to_space(data, block_size, layout, mode)


def space_to_depth(data, block_size, layout='NCHW'):
    """Convert spatial blocks into channels.

    Parameters
    ----------
    data : tvm.relay.Expr
        Input data with spatial dimensions divisible by block_size

    block_size : int
        Size of blocks to decompose into channels.

    layout : string
        One of NCHW or NHWC, indicates channel axis.

    Returns
    -------
    result : tvm.relay.Expr
        Tensor with shape [in_batch, in_channel * block_size * block_size,
                           in_height / block_size, in_width / block_size]
    """
    return _make.space_to_depth(data, block_size, layout)<|MERGE_RESOLUTION|>--- conflicted
+++ resolved
@@ -257,7 +257,6 @@
                                   kernel_layout, out_layout, output_padding, out_dtype)
 
 
-<<<<<<< HEAD
 def dilation2d(data,
                weight,
                strides=(1, 1),
@@ -291,7 +290,45 @@
     (`NCHW` for data and `OIHW` for weight), perform the computation,
     then convert to the out_layout.
 
-=======
+
+    Parameters
+    ----------
+    data : tvm.relay.Expr
+        The input data to the operator.
+
+    weight : tvm.relay.Expr
+        The weight expressions.
+
+    strides : Optional[Tuple[int]]
+        The strides of convolution.
+
+    padding : Optional[Tuple[int]]
+        The padding of convolution on both sides of inputs before convolution.
+
+    rates : Optional[Tuple[int]]
+        Specifies the dilation rate to be used for dilated convolution.
+
+    data_layout : Optional[str]
+        Layout of the input.
+
+    kernel_layout : Optional[str]
+        Layout of the weight.
+
+    out_layout : Optional[str]
+        Layout of the output, by default, out_layout is the same as data_layout
+
+    out_dtype : Optional[str]
+        Specifies the output data type for mixed precision conv2d.
+
+    Returns
+    -------
+    result : tvm.relay.Expr
+        The computed result.
+    """
+    return _make.dilation2d(data, weight, strides, padding, rates, data_layout,
+                            kernel_layout, out_layout, out_dtype)
+
+
 def conv1d_transpose(data,
                      weight,
                      strides=(1,),
@@ -306,7 +343,6 @@
                      output_padding=(0,),
                      out_dtype=""):
     """One dimensional transposed convolution operator.
->>>>>>> 303a4719
 
     Parameters
     ----------
@@ -316,21 +352,6 @@
     weight : tvm.relay.Expr
         The weight expressions.
 
-<<<<<<< HEAD
-    strides : Optional[Tuple[int]]
-        The strides of convolution.
-
-    padding : Optional[Tuple[int]]
-        The padding of convolution on both sides of inputs before convolution.
-
-    rates : Optional[Tuple[int]]
-        Specifies the dilation rate to be used for dilated convolution.
-
-    data_layout : Optional[str]
-        Layout of the input.
-
-    kernel_layout : Optional[str]
-=======
     strides : Tuple[int], optional
         The strides of convolution.
 
@@ -353,20 +374,15 @@
         Layout of the input.
 
     kernel_layout : str, optional
->>>>>>> 303a4719
         Layout of the weight.
 
     out_layout : Optional[str]
         Layout of the output, by default, out_layout is the same as data_layout
 
-<<<<<<< HEAD
-    out_dtype : Optional[str]
-=======
     output_padding : Tuple[int], optional
         Additional zero-padding to be added to one side of the output.
 
     out_dtype : str, optional
->>>>>>> 303a4719
         Specifies the output data type for mixed precision conv2d.
 
     Returns
@@ -374,14 +390,9 @@
     result : tvm.relay.Expr
         The computed result.
     """
-<<<<<<< HEAD
-    return _make.dilation2d(data, weight, strides, padding, rates, data_layout,
-                            kernel_layout, out_layout, out_dtype)
-=======
     return _make.conv1d_transpose(data, weight, strides, padding, dilation,
                                   groups, channels, kernel_size, data_layout,
                                   kernel_layout, out_layout, output_padding, out_dtype)
->>>>>>> 303a4719
 
 
 def softmax(data, axis=-1):
