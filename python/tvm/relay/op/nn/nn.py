# Licensed to the Apache Software Foundation (ASF) under one
# or more contributor license agreements.  See the NOTICE file
# distributed with this work for additional information
# regarding copyright ownership.  The ASF licenses this file
# to you under the Apache License, Version 2.0 (the
# "License"); you may not use this file except in compliance
# with the License.  You may obtain a copy of the License at
#
#   http://www.apache.org/licenses/LICENSE-2.0
#
# Unless required by applicable law or agreed to in writing,
# software distributed under the License is distributed on an
# "AS IS" BASIS, WITHOUT WARRANTIES OR CONDITIONS OF ANY
# KIND, either express or implied.  See the License for the
# specific language governing permissions and limitations
# under the License.
#pylint: disable=invalid-name, too-many-lines
"""Neural network operations."""
from __future__ import absolute_import as _abs
from ...expr import TupleWrapper
from . import _make
from .util import get_pad_tuple2d


def conv1d(data,
           weight,
           strides=1,
           padding=0,
           dilation=1,
           groups=1,
           channels=None,
           kernel_size=None,
           data_layout="NCW",
           kernel_layout="OIW",
           out_layout="",
           out_dtype=""):
    r"""1D convolution.

    This operator takes the weight as the convolution kernel
    and convolves it with data to produce an output.


    In the default case, where the data_layout is `NCW`
    and kernel_layout is `OIW`, conv1d takes in
    a data Tensor with shape `(batch_size, in_channels, width)`,
    and a weight Tensor with shape `(channels, in_channels, kernel_size)`
    to produce an output Tensor with the following rule:

    .. math::

        \mbox{out}[b, c, w] = \sum_{dw, k}
           \mbox{data}[b, k, \mbox{strides}[0] * w + dw] *
           \mbox{weight}[c, k, dw]

    Padding and dilation are applied to data and weight respectively before the computation.
    This operator accepts data layout specification.
    Semantically, the operator will convert the layout to the canonical layout
    (`NCW` for data and `OIW` for weight), perform the computation,
    then convert to the out_layout.


    Parameters
    ----------
    data : tvm.relay.Expr
        The input data to the operator.

    weight : tvm.relay.Expr
        The weight expressions.

    strides : Optional[int, Tuple[int]]
        The strides of convolution.

    padding : Optional[int, Tuple[int]]
        The padding of convolution on both sides of the input before convolution.

    dilation : Optional[int, Tuple[int]]
        Specifies the dilation rate to be used for dilated convolution.

    groups : Optional[int]
        Currently unused for 1D convolution.

    channels : Optional[int]
        Number of output channels of this convolution.

    kernel_size : Optional[int, Tuple[int]]
        The spatial dimension of the convolution kernel.

    data_layout : Optional[str]
        Layout of the input.

    kernel_layout : Optional[str]
        Layout of the weight.

    out_layout : Optional[str]
        Layout of the output, by default, out_layout is the same as data_layout

    out_dtype : Optional[str]
        Specifies the output data type for mixed precision conv2d.

    Returns
    -------
    result : tvm.relay.Expr
        The computed result.
    """
    if isinstance(kernel_size, int):
        kernel_size = (kernel_size, )
    if isinstance(strides, int):
        strides = (strides, )
    if isinstance(dilation, int):
        dilation = (dilation, )
    if isinstance(padding, int):
        padding = (padding, padding)
    return _make.conv1d(data, weight, strides, padding, dilation,
                        groups, channels, kernel_size, data_layout,
                        kernel_layout, out_layout, out_dtype)


def conv2d(data,
           weight,
           strides=(1, 1),
           padding=(0, 0),
           dilation=(1, 1),
           groups=1,
           channels=None,
           kernel_size=None,
           data_layout="NCHW",
           kernel_layout="OIHW",
           out_layout="",
           out_dtype=""):
    r"""2D convolution.

    This operator takes the weight as the convolution kernel
    and convolves it with data to produce an output.


    In the default case, where the data_layout is `NCHW`
    and kernel_layout is `OIHW`, conv2d takes in
    a data Tensor with shape `(batch_size, in_channels, height, width)`,
    and a weight Tensor with shape `(channels, in_channels, kernel_size[0], kernel_size[1])`
    to produce an output Tensor with the following rule:

    .. math::

        \mbox{out}[b, c, y, x] = \sum_{dy, dx, k}
           \mbox{data}[b, k, \mbox{strides}[0] * y  + dy, \mbox{strides}[1] * x + dx] *
           \mbox{weight}[c, k, dy, dx]

    Padding and dilation are applied to data and weight respectively before the computation.
    This operator accepts data layout specification.
    Semantically, the operator will convert the layout to the canonical layout
    (`NCHW` for data and `OIHW` for weight), perform the computation,
    then convert to the out_layout.


    Parameters
    ----------
    data : tvm.relay.Expr
        The input data to the operator.

    weight : tvm.relay.Expr
        The weight expressions.

<<<<<<< HEAD
    strides : Optional[Tuple[int]]
        The strides of convolution.

    padding : Optional[Tuple[int]]
        The padding of convolution on both sides of inputs before convolution.

    dilation : Optional[Tuple[int]]
=======
    strides : Optional[int, Tuple[int]]
        The strides of convolution.

    padding : Optional[int, Tuple[int]]
        The padding of convolution on both sides of inputs before convolution.

    dilation : Optional[int, Tuple[int]]
>>>>>>> c4c61cb7
        Specifies the dilation rate to be used for dilated convolution.

    groups : Optional[int]
        Number of groups for grouped convolution.

    channels : Optional[int]
        Number of output channels of this convolution.

<<<<<<< HEAD
    kernel_size : Optional[Tuple[int]]
=======
    kernel_size : Optional[int, Tuple[int]]
>>>>>>> c4c61cb7
        The spatial of the convolution kernel.

    data_layout : Optional[str]
        Layout of the input.

    kernel_layout : Optional[str]
        Layout of the weight.

    out_layout : Optional[str]
        Layout of the output, by default, out_layout is the same as data_layout

    out_dtype : Optional[str]
        Specifies the output data type for mixed precision conv2d.

    Returns
    -------
    result : tvm.relay.Expr
        The computed result.
    """
    if isinstance(kernel_size, int):
        kernel_size = (kernel_size, kernel_size)
    if isinstance(strides, int):
        strides = (strides, strides)
    if isinstance(dilation, int):
        dilation = (dilation, dilation)
    # TODO enforce 4-way padding in topi/nn/conv2d after #4644 merged
    # convert 2-way padding to 4-way padding
    padding = get_pad_tuple2d(padding)

    return _make.conv2d(data, weight, strides, padding, dilation,
                        groups, channels, kernel_size, data_layout,
                        kernel_layout, out_layout, out_dtype)


def conv3d(data,
           weight,
           strides=(1, 1, 1),
           padding=(0, 0, 0),
           dilation=(1, 1, 1),
           groups=1,
           channels=None,
           kernel_size=None,
           data_layout="NCDHW",
           kernel_layout="OIDHW",
           out_layout="",
           out_dtype=""):
    r"""3D convolution.

    This operator takes the weight as the convolution kernel
    and convolves it with data to produce an output.


    In the default case, where the data_layout is `NCDHW`
    and kernel_layout is `OIDHW`, conv3d takes in
    a data Tensor with shape `(batch_size, in_channels, depth, height, width)`,
    and a weight Tensor with shape `(channels, in_channels, kernel_size[0], kernel_size[1],
    kernel_size[2])` to produce an output Tensor with the following rule:

    .. math::

        \mbox{out}[b, c, z, y, x] = \sum_{dz, dy, dx, k}
           \mbox{data}[b, k, \mbox{strides}[0] * z  + dz, \mbox{strides}[1] * y  + dy,
           \mbox{strides}[2] * x + dx] * \mbox{weight}[c, k, dz, dy, dx]

    Padding and dilation are applied to data and weight respectively before the computation.
    This operator accepts data layout specification.
    Semantically, the operator will convert the layout to the canonical layout
    (`NCDHW` for data and `OIDHW` for weight), perform the computation,
    then convert to the out_layout.


    Parameters
    ----------
    data : tvm.relay.Expr
        The input data to the operator.

    weight : tvm.relay.Expr
        The weight expressions.

    strides : Optional[Tuple[int]]
        The strides of convolution.

<<<<<<< HEAD
    padding : Optional[Tuple[int]]
        The padding of convolution on both sides of inputs before convolution.

    dilation : Optional[Tuple[int]]
=======
    padding : Optional[int, Tuple[int]]
        The padding of convolution on both sides of inputs before convolution.

    dilation : Optional[int, Tuple[int]]
>>>>>>> c4c61cb7
        Specifies the dilation rate to be used for dilated convolution.

    groups : Optional[int]
        Number of groups for grouped convolution.

    channels : Optional[int]
        Number of output channels of this convolution.

<<<<<<< HEAD
    kernel_size : Optional[Tuple[int]]
=======
    kernel_size : Optional[int, Tuple[int]]
>>>>>>> c4c61cb7
        The spatial of the convolution kernel.

    data_layout : Optional[str]
        Layout of the input.

    kernel_layout : Optional[str]
        Layout of the weight.

    out_layout : Optional[str]
        Layout of the output, by default, out_layout is the same as data_layout

    out_dtype : Optional[str]
        Specifies the output data type for mixed precision conv2d.

    Returns
    -------
    result : tvm.relay.Expr
        The computed result.
    """
<<<<<<< HEAD
=======
    if isinstance(kernel_size, int):
        kernel_size = (kernel_size, kernel_size, kernel_size)
    if isinstance(strides, int):
        strides = (strides, strides, strides)
    if isinstance(dilation, int):
        dilation = (dilation, dilation, dilation)
    if isinstance(padding, int):
        padding = (padding, padding, padding)

>>>>>>> c4c61cb7
    return _make.conv3d(data, weight, strides, padding, dilation,
                        groups, channels, kernel_size, data_layout,
                        kernel_layout, out_layout, out_dtype)


def conv2d_transpose(data,
                     weight,
                     strides=(1, 1),
                     padding=(0, 0),
                     dilation=(1, 1),
                     groups=1,
                     channels=None,
                     kernel_size=None,
                     data_layout="NCHW",
                     kernel_layout="OIHW",
                     out_layout="",
                     output_padding=(0, 0),
                     out_dtype=""):
    """Two dimensional transposed convolution operator.

    Parameters
    ----------
    data : tvm.relay.Expr
        The input data to the operator.

    weight : tvm.relay.Expr
        The weight expressions.

    strides : Tuple[int], optional
        The strides of convolution.

    padding : Tuple[int], optional
        The padding of convolution on both sides of inputs.

    dilation : Tuple[int], optional
        Specifies the dilation rate to be used for dilated convolution.

    channels : int, optional
        Number of output channels of this convolution.

    kernel_size : tuple of int, optional
        The spatial of the convolution kernel.

    groups : int, optional
        Number of groups for grouped convolution.

    data_layout : str, optional
        Layout of the input.

    kernel_layout : str, optional
        Layout of the weight.

    out_layout : Optional[str]
        Layout of the output, by default, out_layout is the same as data_layout

    output_padding : Tuple[int], optional
        Additional zero-padding to be added to one side of the output.

    out_dtype : str, optional
        Specifies the output data type for mixed precision conv2d.

    Returns
    -------
    result : tvm.relay.Expr
        The computed result.
    """
    # convert 2-way padding to 4-way padding
    padding = get_pad_tuple2d(padding)
    return _make.conv2d_transpose(data, weight, strides, padding, dilation,
                                  groups, channels, kernel_size, data_layout,
                                  kernel_layout, out_layout, output_padding, out_dtype)


def conv1d_transpose(data,
                     weight,
                     strides=(1,),
                     padding=(0,),
                     dilation=(1,),
                     groups=1,
                     channels=None,
                     kernel_size=None,
                     data_layout="NCW",
                     kernel_layout="OIW",
                     out_layout="",
                     output_padding=(0,),
                     out_dtype=""):
    """One dimensional transposed convolution operator.

    Parameters
    ----------
    data : tvm.relay.Expr
        The input data to the operator.

    weight : tvm.relay.Expr
        The weight expressions.

    strides : Tuple[int], optional
        The strides of convolution.

    padding : Tuple[int], optional
        The padding of convolution on both sides of inputs.

    dilation : Tuple[int], optional
        Specifies the dilation rate to be used for dilated convolution.

    channels : int, optional
        Number of output channels of this convolution.

    kernel_size : tuple of int, optional
        The spatial of the convolution kernel.

    groups : int, optional
        Number of groups for grouped convolution.

    data_layout : str, optional
        Layout of the input.

    kernel_layout : str, optional
        Layout of the weight.

    out_layout : Optional[str]
        Layout of the output, by default, out_layout is the same as data_layout

    output_padding : Tuple[int], optional
        Additional zero-padding to be added to one side of the output.

    out_dtype : str, optional
        Specifies the output data type for mixed precision conv2d.

    Returns
    -------
    result : tvm.relay.Expr
        The computed result.
    """
    return _make.conv1d_transpose(data, weight, strides, padding, dilation,
                                  groups, channels, kernel_size, data_layout,
                                  kernel_layout, out_layout, output_padding, out_dtype)


def softmax(data, axis=-1):
    r"""Computes softmax.

    .. math:: \text{softmax}(x)_i = \frac{exp(x_i)}{\sum_j exp(x_j)}

    .. note::
        This operator can be optimized away for inference.

    Parameters
    ----------
    data: tvm.relay.Expr
        The input data to the operator.

    axis: int, optional
        The axis to sum over when computing softmax

    Returns
    -------
    result : tvm.relay.Expr
        The computed result.
    """
    return _make.softmax(data, axis)


def log_softmax(data, axis=-1):
    r"""Computes log softmax.

    .. math::

        \text{log_softmax}(x)_i = \log \frac{exp(x_i)}{\sum_j exp(x_j)}

    .. note::
        This operator can be optimized away for inference.

    Parameters
    ----------
    data: tvm.relay.Expr
        The input data to the operator.

    axis: int
        The axis to sum over when computing softmax

    Returns
    -------
    result : tvm.relay.Expr
        The computed result.
    """
    return _make.log_softmax(data, axis)


def max_pool1d(data,
               pool_size=(1,),
               strides=(1,),
               padding=(0,),
               layout="NCW",
               ceil_mode=False):
    r"""1D maximum pooling operator.

    This operator takes data as input and does 1D max value calculation
    with in pool_size sized window by striding defined by stride.

    In the default case, where the data_layout is `NCW`
    a data Tensor with shape `(batch_size, channels, width)`,
    to produce an output Tensor.

    The ceil_mode is used to take ceil or floor while computing out shape.
    count_include_pad indicates including or excluding padded input values in computation.
    This operator accepts data layout specification.

    Parameters
    ----------
    data : tvm.relay.Expr
        The input data to the operator.

    strides : int or tuple of int, optional
        The strides of pooling.

    padding : int or tuple of int, optional
        The padding for pooling.

    layout : str, optional
        Layout of the input.

    ceil_mode : bool, optional
        To enable or disable ceil while pooling.

    Returns
    -------
    result : tvm.relay.Expr
        The computed result.
    """
    if isinstance(strides, int):
        strides = (strides,)
    if isinstance(padding, int):
        padding = (padding,)
    return _make.max_pool1d(data, pool_size, strides, padding,
                            layout, ceil_mode)


def max_pool2d(data,
               pool_size=(1, 1),
               strides=(1, 1),
               padding=(0, 0),
               layout="NCHW",
               ceil_mode=False):
    r"""2D maximum pooling operator.

    This operator takes data as input and does 2D max value calculation
    with in pool_size sized window by striding defined by stride


    In the default case, where the data_layout is `NCHW`
    a data Tensor with shape `(batch_size, in_channels, height, width)`,
    to produce an output Tensor with the following rule:

    with data of shape (b, c, h, w) and pool_size (kh, kw)

    .. math::

        \mbox{out}(b, c, y, x)  = \max_{m=0, \ldots, kh-1} \max_{n=0, \ldots, kw-1}
             \mbox{data}(b, c, \mbox{stride}[0] * y + m, \mbox{stride}[1] * x + n)

    Padding is applied to data before the computation.
    ceil_mode is used to take ceil or floor while computing out shape.
    This operator accepts data layout specification.

    Parameters
    ----------
    data : tvm.relay.Expr
        The input data to the operator.

    strides : tuple of int, optional
        The strides of pooling.

    padding : tuple of int, optional
        The padding for pooling.

    layout : str, optional
        Layout of the input.

    ceil_mode : bool, optional
        To enable or disable ceil while pooling.

    Returns
    -------
    result : tvm.relay.Expr
        The computed result.
    """
    return _make.max_pool2d(data, pool_size, strides, padding,
                            layout, ceil_mode)

def max_pool3d(data,
               pool_size=(1, 1, 1),
               strides=(1, 1, 1),
               padding=(0, 0, 0),
               layout="NCDHW",
               ceil_mode=False):
    r"""3D maximum pooling operator.
<<<<<<< HEAD

    This operator takes data as input and does 3D max value calculation
    with in pool_size sized window by striding defined by stride.


    In the default case, where the data_layout is `NCDHW`
    a data Tensor with shape `(batch_size, channels, depth, height, width)`,
    to produce an output Tensor.

    The ceil_mode is used to take ceil or floor while computing out shape.
    count_include_pad indicates including or excluding padded input values in computation.
    This operator accepts data layout specification.

    Parameters
    ----------
    data : tvm.relay.Expr
        The input data to the operator.

    strides : tuple of int, optional
        The strides of pooling.

    padding : tuple of int, optional
        The padding for pooling.

    layout : str, optional
        Layout of the input.

    ceil_mode : bool, optional
        To enable or disable ceil while pooling.

    Returns
    -------
    result : tvm.relay.Expr
        The computed result.
    """
    return _make.max_pool3d(data, pool_size, strides, padding,
                            layout, ceil_mode)

def avg_pool2d(data,
               pool_size=(1, 1),
               strides=(1, 1),
               padding=(0, 0),
               layout="NCHW",
               ceil_mode=False,
               count_include_pad=False):
    r"""2D average pooling operator.

    This operator takes data as input and does 2D average value calculation
    with in pool_size sized window by striding defined by stride


    In the default case, where the data_layout is `NCHW`
    a data Tensor with shape `(batch_size, in_channels, height, width)`,
    to produce an output Tensor with the following rule:
=======
>>>>>>> c4c61cb7

    This operator takes data as input and does 3D max value calculation
    with in pool_size sized window by striding defined by stride.


    In the default case, where the data_layout is `NCDHW`
    a data Tensor with shape `(batch_size, channels, depth, height, width)`,
    to produce an output Tensor.

    The ceil_mode is used to take ceil or floor while computing out shape.
    count_include_pad indicates including or excluding padded input values in computation.
    This operator accepts data layout specification.

    Parameters
    ----------
    data : tvm.relay.Expr
        The input data to the operator.

    strides : tuple of int, optional
        The strides of pooling.

    padding : tuple of int, optional
        The padding for pooling.

    layout : str, optional
        Layout of the input.

    ceil_mode : bool, optional
        To enable or disable ceil while pooling.

    Returns
    -------
    result : tvm.relay.Expr
        The computed result.
    """
<<<<<<< HEAD
    return _make.avg_pool2d(data, pool_size, strides, padding,
                            layout, ceil_mode, count_include_pad)

def avg_pool3d(data,
               pool_size=(1, 1, 1),
               strides=(1, 1, 1),
               padding=(0, 0, 0),
               layout="NCDHW",
               ceil_mode=False,
               count_include_pad=False):
    r"""3D average pooling operator.

    This operator takes data as input and does 3D average value calculation
    with in pool_size sized window by striding defined by stride


    In the default case, where the data_layout is `NCDHW`
    a data Tensor with shape `(batch_size, channels, depthm height, width)`,
    to produce an output Tensor.

    The ceil_mode is used to take ceil or floor while computing out shape.
    count_include_pad indicates including or excluding padded input values in computation.
    This operator accepts data layout specification.

    Parameters
    ----------
    data : tvm.relay.Expr
        The input data to the operator.

    strides : tuple of int, optional
        The strides of pooling.

    padding : tuple of int, optional
        The padding for pooling.

    layout : str, optional
        Layout of the input.

    ceil_mode : bool, optional
        To enable or disable ceil while pooling.

    count_include_pad : bool, optional
        To include padding to compute the average.

    Returns
    -------
    result : tvm.relay.Expr
        The computed result.
    """
    return _make.avg_pool3d(data, pool_size, strides, padding,
                            layout, ceil_mode, count_include_pad)

def max_pool2d_grad(out_grad,
                    data,
                    pool_size=(1, 1),
                    strides=(1, 1),
                    padding=(0, 0),
                    layout="NCHW",
                    ceil_mode=False):
    r"""Gradient of 2D maximum pooling operator.

    This operator takes out_grad and data as input and calculates gradient of max_pool2d.

    Parameters
    ----------
    out_grad : tvm.relay.Expr
        The output gradient

    data : tvm.relay.Expr
        The input data to the operator.

    strides : tuple of int, optional
        The strides of pooling.

    padding : tuple of int, optional
        The padding for pooling.

    layout : str, optional
        Layout of the input.

    ceil_mode : bool, optional
        To enable or disable ceil while pooling.

    Returns
    -------
    result : tvm.relay.Expr
        The computed result.
    """
    return _make.max_pool2d_grad(out_grad, data, pool_size, strides, padding,
                                 layout, ceil_mode)

def avg_pool2d_grad(out_grad,
                    data,
                    pool_size=(1, 1),
                    strides=(1, 1),
                    padding=(0, 0),
                    layout="NCHW",
                    ceil_mode=False,
                    count_include_pad=False):
    r"""Gradient of 2D average pooling operator.

    This operator takes out_grad and data as input and calculates gradient of avg_pool2d.

    Parameters
    ----------
    out_grad : tvm.relay.Expr
        The output gradient

    data : tvm.relay.Expr
        The input data to the operator.

    strides : tuple of int, optional
        The strides of pooling.

    padding : tuple of int, optional
        The padding for pooling.

    layout : str, optional
        Layout of the input.

    ceil_mode : bool, optional
        To enable or disable ceil while pooling.

    count_include_pad : bool, optional
        To include padding to compute the average.

    Returns
    -------
    result : tvm.relay.Expr
        The computed result.
    """
    return _make.avg_pool2d_grad(out_grad, data, pool_size, strides, padding,
                                 layout, ceil_mode, count_include_pad)

def global_max_pool2d(data,
                      layout="NCHW"):
    r"""2D global maximum pooling operator.

    This operator takes data as input and does 2D max value calculation
    across each window represented by WxH.
=======
    return _make.max_pool3d(data, pool_size, strides, padding,
                            layout, ceil_mode)
>>>>>>> c4c61cb7


def avg_pool1d(data,
               pool_size=(1,),
               strides=(1,),
               padding=(0,),
               layout="NCW",
               ceil_mode=False,
               count_include_pad=False):
    r"""1D average pooling operator.

    This operator takes data as input and does 1D average value calculation
    with in pool_size sized window by striding defined by stride

    In the default case, where the data_layout is `NCW`
    a data Tensor with shape `(batch_size, channels, width)`,
    to produce an output Tensor.

    The ceil_mode is used to take ceil or floor while computing out shape.
    count_include_pad indicates including or excluding padded input values in computation.
    This operator accepts data layout specification.

    Parameters
    ----------
    data : tvm.relay.Expr
        The input data to the operator.

    strides : int or tuple of int, optional
        The strides of pooling.

    padding : int or tuple of int, optional
        The padding for pooling.

    layout : str, optional
        Layout of the input.

<<<<<<< HEAD
    Returns
    -------
    result : tvm.relay.Expr
        The computed result.
    """
    return _make.global_max_pool2d(data, layout)
=======
    ceil_mode : bool, optional
        To enable or disable ceil while pooling.
>>>>>>> c4c61cb7

    count_include_pad : bool, optional
        To include padding to compute the average.

    Returns
    -------
    result : tvm.relay.Expr
        The computed result.
    """
    if isinstance(strides, int):
        strides = (strides,)
    if isinstance(padding, int):
        padding = (padding,)
    return _make.avg_pool1d(data, pool_size, strides, padding,
                            layout, ceil_mode, count_include_pad)


def avg_pool2d(data,
               pool_size=(1, 1),
               strides=(1, 1),
               padding=(0, 0),
               layout="NCHW",
               ceil_mode=False,
               count_include_pad=False):
    r"""2D average pooling operator.

    This operator takes data as input and does 2D average value calculation
    with in pool_size sized window by striding defined by stride


    In the default case, where the data_layout is `NCHW`
    a data Tensor with shape `(batch_size, in_channels, height, width)`,
    to produce an output Tensor with the following rule:

    with data of shape (b, c, h, w), pool_size (kh, kw)

    .. math::

        \mbox{out}(b, c, y, x)  = \frac{1}{kh * kw} \sum_{m=0}^{kh-1} \sum_{n=0}^{kw-1}
             \mbox{data}(b, c, \mbox{stride}[0] * y + m, \mbox{stride}[1] * x + n)

    Padding is applied to data before the computation.
    ceil_mode is used to take ceil or floor while computing out shape.
    count_include_pad indicates including or excluding padded input values in computation.
    This operator accepts data layout specification.

    Parameters
    ----------
    data : tvm.relay.Expr
        The input data to the operator.

    strides : tuple of int, optional
        The strides of pooling.

    padding : tuple of int, optional
        The padding for pooling.

    layout : str, optional
        Layout of the input.

    ceil_mode : bool, optional
        To enable or disable ceil while pooling.

    count_include_pad : bool, optional
        To include padding to compute the average.

    Returns
    -------
    result : tvm.relay.Expr
        The computed result.
    """
    return _make.avg_pool2d(data, pool_size, strides, padding,
                            layout, ceil_mode, count_include_pad)

def avg_pool3d(data,
               pool_size=(1, 1, 1),
               strides=(1, 1, 1),
               padding=(0, 0, 0),
               layout="NCDHW",
               ceil_mode=False,
               count_include_pad=False):
    r"""3D average pooling operator.

<<<<<<< HEAD
def upsampling(data,
               scale_h=1,
               scale_w=1,
               layout="NCHW",
               method="nearest_neighbor",
               align_corners=False):
    """Upsampling.

    This operator takes data as input and does 2D scaling to the given scale factor.
    In the default case, where the data_layout is `NCHW`
    with data of shape (n, c, h, w)
    out will have a shape (n, c, h*scale_h, w*scale_w)

    method indicates the algorithm to be used while calculating the out value
    and method can be one of ("bilinear", "nearest_neighbor", "bicubic")
=======
    This operator takes data as input and does 3D average value calculation
    with in pool_size sized window by striding defined by stride


    In the default case, where the data_layout is `NCDHW`
    a data Tensor with shape `(batch_size, channels, depth, height, width)`,
    to produce an output Tensor.

    The ceil_mode is used to take ceil or floor while computing out shape.
    count_include_pad indicates including or excluding padded input values in computation.
    This operator accepts data layout specification.
>>>>>>> c4c61cb7

    Parameters
    ----------
    data : tvm.relay.Expr
        The input data to the operator.

<<<<<<< HEAD
    scale_h : tvm.relay.Expr
        The scale factor for height upsampling.

    scale_w : tvm.relay.Expr
        The scale factor for width upsampling.
=======
    strides : tuple of int, optional
        The strides of pooling.

    padding : tuple of int, optional
        The padding for pooling.
>>>>>>> c4c61cb7

    layout : str, optional
        Layout of the input.

<<<<<<< HEAD
    method : str, optional
        Scale method to used [nearest_neighbor, bilinear, bicubic].

    align_corners : bool, optional
        Whether to keep corners in proper place.
=======
    ceil_mode : bool, optional
        To enable or disable ceil while pooling.

    count_include_pad : bool, optional
        To include padding to compute the average.
>>>>>>> c4c61cb7

    Returns
    -------
    result : tvm.relay.Expr
        The computed result.
    """
<<<<<<< HEAD
    return _make.upsampling(data, scale_h, scale_w, layout, method, align_corners)


def upsampling3d(data,
                 scale_d=1,
                 scale_h=1,
                 scale_w=1,
                 layout="NCDHW",
                 method="nearest_neighbor",
                 coordinate_transformation_mode="half_pixel"):
    """3D Upsampling.

    This operator takes data as input and does 3D scaling to the given scale factor.
    In the default case, where the data_layout is `NCDHW`
    with data of shape (n, c, d, h, w)
    out will have a shape (n, c, d*scale_d, h*scale_h, w*scale_w)

    method indicates the algorithm to be used while calculating the out value
    and method can be one of ("trilinear", "nearest_neighbor")

    Parameters
    ----------
    data : tvm.relay.Expr
        The input data to the operator.

    scale_d : tvm.relay.Expr
        The scale factor for depth upsampling.

    scale_h : tvm.relay.Expr
        The scale factor for height upsampling.

    scale_w : tvm.relay.Expr
        The scale factor for width upsampling.

    layout : str, optional
        Layout of the input.

    method : str, optional
        Scale method to used [nearest_neighbor, trilinear].
=======
    return _make.avg_pool3d(data, pool_size, strides, padding,
                            layout, ceil_mode, count_include_pad)

def max_pool2d_grad(out_grad,
                    data,
                    pool_size=(1, 1),
                    strides=(1, 1),
                    padding=(0, 0),
                    layout="NCHW",
                    ceil_mode=False):
    r"""Gradient of 2D maximum pooling operator.

    This operator takes out_grad and data as input and calculates gradient of max_pool2d.

    Parameters
    ----------
    out_grad : tvm.relay.Expr
        The output gradient

    data : tvm.relay.Expr
        The input data to the operator.

    strides : tuple of int, optional
        The strides of pooling.

    padding : tuple of int, optional
        The padding for pooling.

    layout : str, optional
        Layout of the input.

    ceil_mode : bool, optional
        To enable or disable ceil while pooling.

    Returns
    -------
    result : tvm.relay.Expr
        The computed result.
    """
    return _make.max_pool2d_grad(out_grad, data, pool_size, strides, padding,
                                 layout, ceil_mode)

def avg_pool2d_grad(out_grad,
                    data,
                    pool_size=(1, 1),
                    strides=(1, 1),
                    padding=(0, 0),
                    layout="NCHW",
                    ceil_mode=False,
                    count_include_pad=False):
    r"""Gradient of 2D average pooling operator.

    This operator takes out_grad and data as input and calculates gradient of avg_pool2d.
>>>>>>> c4c61cb7

    coordinate_transformation_mode: string, optional
        Describes how to transform the coordinate in the resized tensor
        to the coordinate in the original tensor.
        Refer to the ONNX Resize operator specification for details.
        Available options are "half_pixel", "align_corners" and "asymmetric".

    Returns
    -------
    result : tvm.relay.Expr
        The computed result.
    """
    return _make.upsampling3d(data, scale_d, scale_h, scale_w, layout, method,
                              coordinate_transformation_mode)


def batch_flatten(data):
    """BatchFlatten.

    This operator flattens all the dimensions except for the batch dimension.
    which results a 2D output.

    For data with shape ``(d1, d2, ..., dk)``
    batch_flatten(data) returns reshaped output of shape ``(d1, d2*...*dk)``.


    Parameters
    ----------
    data : tvm.relay.Expr
        The input data to the operator.

    Returns
    -------
    result : tvm.relay.Expr
        The Flattened result.
    """
    return _make.batch_flatten(data)


def bias_add(data, bias, axis=1):
    """add_bias operator.

    Add 1D bias to the axis of data.
    This function is a special case of add which allows
    inference of shape of the bias from data.

    Parameters
    ----------
    data : tvm.relay.Expr
        The input data to the operator.

    bias : tvm.relay.Expr
        The bias to be added.

    axis : int, optional
        The axis to add the bias.

    Returns
    -------
    result : tvm.relay.Expr
        The final result.
    """
    return _make.bias_add(data, bias, axis)


def dense(data, weight, units=None, out_dtype=""):
    """Dense operator.
    Applies a linear transformation

    .. math::

    `Y = X * W`

    Parameters
    ----------
<<<<<<< HEAD
    data : tvm.relay.Expr
        The input data to the operator.

    weight : tvm.relay.Expr
        The weight expressions.
=======
    out_grad : tvm.relay.Expr
        The output gradient

    data : tvm.relay.Expr
        The input data to the operator.

    strides : tuple of int, optional
        The strides of pooling.
>>>>>>> c4c61cb7

    padding : tuple of int, optional
        The padding for pooling.

    layout : str, optional
        Layout of the input.

    ceil_mode : bool, optional
        To enable or disable ceil while pooling.

    count_include_pad : bool, optional
        To include padding to compute the average.

    out_dtype : str, optional
        Specifies the output data type for mixed precision dense.

    Returns
    -------
    result : tvm.relay.Expr
        The computed result.
    """
<<<<<<< HEAD
    return _make.dense(data, weight, units, out_dtype)


def fifo_buffer(data, buffer, axis):
    """FIFO buffer to enable computation reuse in CNNs with sliding indow input

    Compute equivalent of

    .. code-block:: python

        concat(buffer, data, axis=axis)
        .slice_axis(axis=axis,
                    begin=data.shape[axis],
                    end=data.shape[axis]+buffer.shape[axis])

    Useful for

    * Encoding explicit re-use of computation in convolution ops operated on a sliding window input
    * Implementing a FIFO queue to cache intermediate results, e.g. as in Fast WaveNet.

    Parameters
    ----------
    data : tvm.relay.Expr
        The input data
    buffer : tvm.relay.Expr
        Previous value of the FIFO buffer
    axis : int
        Specify which axis should be used for buffering

    Returns
    -------
    result : tvm.relay.Expr
        Updated value for the buffer
    """
    return _make.fifo_buffer(data, buffer, axis)
=======
    return _make.avg_pool2d_grad(out_grad, data, pool_size, strides, padding,
                                 layout, ceil_mode, count_include_pad)
>>>>>>> c4c61cb7

def global_max_pool2d(data,
                      layout="NCHW"):
    r"""2D global maximum pooling operator.

    This operator takes data as input and does 2D max value calculation
    across each window represented by WxH.


    In the default case, where the data_layout is `NCHW`
    a data Tensor with shape `(batch_size, in_channels, height, width)`,
    to produce an output Tensor with the following rule:

    with data of shape (b, c, h, w)

    .. math::

        \mbox{out}(b, c, 1, 1)  = \max_{m=0, \ldots, h} \max_{n=0, \ldots, w}
             \mbox{data}(b, c, m, n)

    Parameters
    ----------
    data : tvm.relay.Expr
<<<<<<< HEAD
        The input data
=======
        The input data to the operator.

    layout : str, optional
        Layout of the input.
>>>>>>> c4c61cb7

    Returns
    -------
    result : tvm.relay.Expr
        The computed result.
    """
    return _make.global_max_pool2d(data, layout)

def global_avg_pool2d(data,
                      layout="NCHW"):
    r"""2D global average pooling operator.

    This operator takes data as input and does 2D average value calculation
    across each window represented by WxH.


    In the default case, where the data_layout is `NCHW`
    a data Tensor with shape `(batch_size, in_channels, height, width)`,
    to produce an output Tensor with the following rule:

    with data of shape (b, c, h, w)

    .. math::

        \mbox{out}(b, c, 1, 1)  = \frac{1}{h * w} \sum_{m=0}^{h-1} \sum_{n=0}^{w-1}
             \mbox{data}(b, c, m, n)

    Parameters
    ----------
    data : tvm.relay.Expr
        The input data to the operator.

    layout : str, optional
        Layout of the input.

    Returns
    -------
    result : tvm.relay.Expr
        The computed result.
    """
    return _make.global_avg_pool2d(data, layout)


<<<<<<< HEAD
def prelu(data, alpha, axis=1):
    """This operator takes data as input and does Leaky version
    of a Rectified Linear Unit.

    .. math::

        `y = x > 0 ? x : alpha * x`

    Parameters
    ----------
    data : tvm.relay.Expr
        The input data to the operator.

    alpha : tvm.relay.Expr
        Slope coefficient for the negative half axis.

    axis : int, optional
        Specify which shape axis the channel is specified.

    Returns
    -------
    result : tvm.relay.Expr
        The computed result.
    """
    return _make.prelu(data, alpha, axis)


def pad(data,
        pad_width,
        pad_value=0.0,
        pad_mode='constant'):
    r"""Padding
=======
def upsampling(data,
               scale_h=1,
               scale_w=1,
               layout="NCHW",
               method="nearest_neighbor",
               align_corners=False):
    """Upsampling.
>>>>>>> c4c61cb7

    This operator takes data as input and does 2D scaling to the given scale factor.
    In the default case, where the data_layout is `NCHW`
    with data of shape (n, c, h, w)
    out will have a shape (n, c, h*scale_h, w*scale_w)

    method indicates the algorithm to be used while calculating the out value
    and method can be one of ("bilinear", "nearest_neighbor", "bicubic")

    Parameters
    ----------
<<<<<<< HEAD
    data: tvm.relay.Expr
        The input data to the operator
    pad_width: tuple of <tuple of <int>>, required
        Number of values padded to the edges of each axis, in the format
        of ((before_1, after_1), ..., (before_N, after_N))
    pad_value: float, optional, default=0.0
        The value used for padding
    pad_mode: 'constant', 'edge', 'reflect'
        'constant' pads with constant_value pad_value
        'edge' pads using the edge values of the input array
        'reflect' pads by reflecting values with respect to the edge
    Returns
    -------
    result : tvm.relay.Expr
        The computed result.
    """
    return _make.pad(data, pad_width, pad_value, pad_mode)


def mirror_pad(data,
               pad_width,
               mode="SYMMETRIC"):
    r"""MirrorPadding

    This operator takes in a tensor and pads each axis by the specified
    widths using mirroring of the border pixels.

    Parameters
    ----------
    data: tvm.relay.Expr
        The input data to the operator
    pad_width: tuple of <tuple of <int>>, required
        Number of values padded to the edges of each axis, in the format
        of ((before_1, after_1), ..., (before_N, after_N))
    mode: string, optional, default='SYMMETRIC'
        What type of mirroring to use, must be SYMMETRIC or REFLECT.
=======
    data : tvm.relay.Expr
        The input data to the operator.

    scale_h : tvm.relay.Expr
        The scale factor for height upsampling.

    scale_w : tvm.relay.Expr
        The scale factor for width upsampling.

    layout : str, optional
        Layout of the input.

    method : str, optional
        Scale method to used [nearest_neighbor, bilinear, bicubic].

    align_corners : bool, optional
        Whether to keep corners in proper place.
>>>>>>> c4c61cb7

    Returns
    -------
    result : tvm.relay.Expr
        The computed result.
    """
<<<<<<< HEAD
    return _make.mirror_pad(data, pad_width, mode)
=======
    return _make.upsampling(data, scale_h, scale_w, layout, method, align_corners)
>>>>>>> c4c61cb7


def upsampling3d(data,
                 scale_d=1,
                 scale_h=1,
                 scale_w=1,
                 layout="NCDHW",
                 method="nearest_neighbor",
                 coordinate_transformation_mode="half_pixel"):
    """3D Upsampling.

    This operator takes data as input and does 3D scaling to the given scale factor.
    In the default case, where the data_layout is `NCDHW`
    with data of shape (n, c, d, h, w)
    out will have a shape (n, c, d*scale_d, h*scale_h, w*scale_w)

    method indicates the algorithm to be used while calculating the out value
    and method can be one of ("trilinear", "nearest_neighbor")

    Parameters
    ----------
    data : tvm.relay.Expr
        The input data to the operator.

    scale_d : tvm.relay.Expr
        The scale factor for depth upsampling.

    scale_h : tvm.relay.Expr
        The scale factor for height upsampling.

    scale_w : tvm.relay.Expr
        The scale factor for width upsampling.

    layout : str, optional
        Layout of the input.

    method : str, optional
        Scale method to used [nearest_neighbor, trilinear].

    coordinate_transformation_mode: string, optional
        Describes how to transform the coordinate in the resized tensor
        to the coordinate in the original tensor.
        Refer to the ONNX Resize operator specification for details.
        Available options are "half_pixel", "align_corners" and "asymmetric".

    Returns
    -------
    result : tvm.relay.Expr
        The computed result.
    """
    return _make.upsampling3d(data, scale_d, scale_h, scale_w, layout, method,
                              coordinate_transformation_mode)


def batch_flatten(data):
    """BatchFlatten.

    This operator flattens all the dimensions except for the batch dimension.
    which results a 2D output.

    For data with shape ``(d1, d2, ..., dk)``
    batch_flatten(data) returns reshaped output of shape ``(d1, d2*...*dk)``.


    Parameters
    ----------
    data : tvm.relay.Expr
        The input data to the operator.

    Returns
    -------
    result : tvm.relay.Expr
<<<<<<< HEAD
        The computed result.
=======
        The Flattened result.
>>>>>>> c4c61cb7
    """
    return _make.batch_flatten(data)

<<<<<<< HEAD

def dropout(data, rate=0.5):
    """Applies the dropout operation to the input array.
=======
>>>>>>> c4c61cb7

def bias_add(data, bias, axis=1):
    """add_bias operator.

    Add 1D bias to the axis of data.
    This function is a special case of add which allows
    inference of shape of the bias from data.

    Parameters
    ----------
    data : tvm.relay.Expr
        The input data to the operator.

    bias : tvm.relay.Expr
        The bias to be added.

    axis : int, optional
        The axis to add the bias.

    Returns
    -------
    result : tvm.relay.Expr
<<<<<<< HEAD
        The result of dropout
    """
    return TupleWrapper(dropout_raw(data, rate), 2)[0]


def dropout_raw(data, rate=0.5):
    """Applies the dropout operation to the input array.

    During training, each element of the input is set to zero with
    probability ``p``. The whole array is rescaled by ``1/(1-p)``
    to keep the expected sum of the input unchanged.

    Parameters
    ----------
    data : tvm.relay.Expr
        The input data to the operator.

    rate : float, optional (default=0.5)
        The probability for an element to be reset to 0.

=======
        The final result.
    """
    return _make.bias_add(data, bias, axis)


def dense(data, weight, units=None, out_dtype=""):
    """Dense operator.
    Applies a linear transformation

    .. math::

    `Y = X * W`

    Parameters
    ----------
    data : tvm.relay.Expr
        The input data to the operator.

    weight : tvm.relay.Expr
        The weight expressions.

    units : int, optional
        Number of hidden units of the dense transformation.

    out_dtype : str, optional
        Specifies the output data type for mixed precision dense.

    Returns
    -------
    result : tvm.relay.Expr
        The computed result.
    """
    return _make.dense(data, weight, units, out_dtype)


def fifo_buffer(data, buffer, axis):
    """FIFO buffer to enable computation reuse in CNNs with sliding indow input

    Compute equivalent of

    .. code-block:: python

        concat(buffer, data, axis=axis)
        .slice_axis(axis=axis,
                    begin=data.shape[axis],
                    end=data.shape[axis]+buffer.shape[axis])

    Useful for

    * Encoding explicit re-use of computation in convolution ops operated on a sliding window input
    * Implementing a FIFO queue to cache intermediate results, e.g. as in Fast WaveNet.

    Parameters
    ----------
    data : tvm.relay.Expr
        The input data
    buffer : tvm.relay.Expr
        Previous value of the FIFO buffer
    axis : int
        Specify which axis should be used for buffering

    Returns
    -------
    result : tvm.relay.Expr
        Updated value for the buffer
    """
    return _make.fifo_buffer(data, buffer, axis)


def relu(data):
    """Rectified linear unit.

    .. math::
       out = max(x, 0)

    Parameters
    ----------
    data : tvm.relay.Expr
        The input data

    Returns
    -------
    result : tvm.relay.Expr
        The computed result.
    """
    return _make.relu(data)


def leaky_relu(data, alpha):
    """This operator takes data as input and does Leaky version
    of a Rectified Linear Unit.

    .. math::

        `y = x > 0 ? x : alpha * x`

    Parameters
    ----------
    data : tvm.relay.Expr
        The input data to the operator.

    alpha : float
        Slope coefficient for the negative half axis.

    Returns
    -------
    result : tvm.relay.Expr
        The computed result.
    """
    return _make.leaky_relu(data, alpha)


def prelu(data, alpha, axis=1):
    """This operator takes data as input and does Leaky version
    of a Rectified Linear Unit.

    .. math::

        `y = x > 0 ? x : alpha * x`

    Parameters
    ----------
    data : tvm.relay.Expr
        The input data to the operator.

    alpha : tvm.relay.Expr
        Slope coefficient for the negative half axis.

    axis : int, optional
        Specify which shape axis the channel is specified.

    Returns
    -------
    result : tvm.relay.Expr
        The computed result.
    """
    return _make.prelu(data, alpha, axis)


def pad(data,
        pad_width,
        pad_value=0.0,
        pad_mode='constant'):
    r"""Padding

    This operator takes in a tensor and pads each axis by the specified
    widths using the specified value.

    Parameters
    ----------
    data: tvm.relay.Expr
        The input data to the operator
    pad_width: tuple of <tuple of <int>>, required
        Number of values padded to the edges of each axis, in the format
        of ((before_1, after_1), ..., (before_N, after_N))
    pad_value: float, optional, default=0.0
        The value used for padding
    pad_mode: 'constant', 'edge', 'reflect'
        'constant' pads with constant_value pad_value
        'edge' pads using the edge values of the input array
        'reflect' pads by reflecting values with respect to the edge
    Returns
    -------
    result : tvm.relay.Expr
        The computed result.
    """
    return _make.pad(data, pad_width, pad_value, pad_mode)


def mirror_pad(data,
               pad_width,
               mode="SYMMETRIC"):
    r"""MirrorPadding

    This operator takes in a tensor and pads each axis by the specified
    widths using mirroring of the border pixels.

    Parameters
    ----------
    data: tvm.relay.Expr
        The input data to the operator
    pad_width: tuple of <tuple of <int>>, required
        Number of values padded to the edges of each axis, in the format
        of ((before_1, after_1), ..., (before_N, after_N))
    mode: string, optional, default='SYMMETRIC'
        What type of mirroring to use, must be SYMMETRIC or REFLECT.

    Returns
    -------
    result : tvm.relay.Expr
        The computed result.
    """
    return _make.mirror_pad(data, pad_width, mode)


def lrn(data, size=5, axis=1, bias=2, alpha=.00001, beta=0.75):
    """This operator takes data as input and does local response normalization.

    Normalize the input in a local region across or within feature maps.
    Each input value is divided by (data / (bias + (alpha * sum_data ^2 /size))^beta)
    where n is the size of each local region, and the sum is taken over the region
    centered at that value (zero padding is added where necessary).

    .. math::
        (data / (bias + (alpha * sum_data ^2 /size))^beta)

    Parameters
    ----------
    data : tvm.relay.Expr
        The input data to the operator.

    size : int, optional
        The size of the local region to be considered for normalization.

    axis : int, optional
        Input data layout channel axis. Default value is 1 for NCHW format

    bias : float, optional
        The offset parameter to avoid dividing by 0.

    alpha : float, optional
        The scaling parameter.

    beta : float, optional
        The exponent parameter.

    Returns
    -------
    result : tvm.relay.Expr
        The computed result.
    """
    return _make.lrn(data, size, axis, alpha, beta, bias)


def l2_normalize(data, eps, axis=None):
    """Perform L2 normalization on the input data

    .. math::
        y(i, j) = x(i, j) / sqrt(max(sum(x^2), eps))

    Parameters
    ----------
    data : tvm.relay.Expr
        The input data to the operator.

    eps : float
        epsilon value

    axis : list of int, optional
        axis over the normalization applied

    Returns
    -------
    result : tvm.relay.Expr
        The computed result.
    """
    return _make.l2_normalize(data, eps, axis)


def dropout(data, rate=0.5):
    """Applies the dropout operation to the input array.

    During training, each element of the input is set to zero with
    probability ``p``. The whole array is rescaled by ``1/(1-p)``
    to keep the expected sum of the input unchanged.

    Parameters
    ----------
    data : tvm.relay.Expr
        The input data to the operator.

    rate : float, optional (default=0.5)
        The probability for an element to be reset to 0.

    Returns
    -------
    result : tvm.relay.Expr
        The result of dropout
    """
    return TupleWrapper(dropout_raw(data, rate), 2)[0]


def dropout_raw(data, rate=0.5):
    """Applies the dropout operation to the input array.

    During training, each element of the input is set to zero with
    probability ``p``. The whole array is rescaled by ``1/(1-p)``
    to keep the expected sum of the input unchanged.

    Parameters
    ----------
    data : tvm.relay.Expr
        The input data to the operator.

    rate : float, optional (default=0.5)
        The probability for an element to be reset to 0.

>>>>>>> c4c61cb7
    Returns
    -------
    result : tvm.relay.Expr
        The result of dropout
    """
    return _make.dropout(data, rate)


def batch_norm(data,
               gamma,
               beta,
               moving_mean,
               moving_var,
               axis=1,
               epsilon=1e-5,
               center=True,
               scale=True):
    r"""
    Batch normalization layer (Ioffe and Szegedy, 2014).
    Normalizes the input at each batch, i.e. applies a transformation
    that maintains the mean activation close to 0 and the activation
    standard deviation close to 1.

    .. math::

        data\_mean[i] = mean(data[:,i,:,...]) \\
        data\_var[i] = var(data[:,i,:,...])

    Then compute the normalized output, which has the same shape as input, as following:

    .. math::

        out[:,i,:,...] = \frac{data[:,i,:,...] - data\_mean[i]}{\sqrt{data\_var[i]+\epsilon}}
            * gamma[i] + beta[i]

    Both *mean* and *var* returns a scalar by treating the input as a vector.

    Assume the input has size *k* on axis 1, then both ``gamma`` and ``beta``
    have shape *(k,)*.

    Besides the inputs and the outputs, this operator accepts two auxiliary
    states, ``moving_mean`` and ``moving_var``, which are *k*-length
    vectors. They are global statistics for the whole dataset, which are updated by

    .. code:: python

        moving_mean = moving_mean * momentum + data_mean * (1 - momentum)
        moving_var = moving_var * momentum + data_var * (1 - momentum)

    The parameter ``axis`` specifies which axis of the input shape denotes
    the 'channel' (separately normalized groups).  The default is 1.
    Specifying -1 sets the channel axis to be the last item in the input shape.

    .. note::

        This operator can be optimized away for inference.

    Parameters
    ----------
    data : tvm.relay.Expr
        Input to which batch_norm will be applied.

    gamma : tvm.relay.Expr
        The gamma scale factor.

    beta : tvm.relay.Expr
        The beta offset factor.

    moving_mean : tvm.relay.Expr
        Running mean of input,

    moving_var : tvm.relay.Expr
        Running variance of input.

    axis : int, optional, default=1
        Specify along which shape axis the channel is specified.

    epsilon : double, optional, default=1e-5
        Small float added to variance to avoid dividing by zero.

    center : boolean, optional, default=True
        If True, add offset of beta to normalized tensor, If False,
        beta is ignored.

    scale : boolean, optional, default=True
        If true, multiply by gamma. If False, gamma is not used.
        When the next layer is piecewise linear (also e.g. nn.relu),
        this can be disabled since the scaling will be done by the next layer.

    Returns
    -------
    result : relay.Tuple([tvm.relay.Expr, tvm.relay.Expr, tvm.relay.Expr])
        Tuple of normed data (same shape as input),
        new running mean (k-length vector),
        and new running variance (k-length vector)
    """
    result = _make.batch_norm(data,
                              gamma,
                              beta,
                              moving_mean,
                              moving_var,
                              axis,
                              epsilon,
                              center,
                              scale)
    return TupleWrapper(result, 3)


def instance_norm(data,
                  gamma,
                  beta,
                  axis=1,
                  epsilon=1e-5,
                  center=True,
                  scale=True):
    r"""
    Instance Normalization (Ulyanov and et al., 2016)
    Applies instance normalization to the n-dimensional input array.

    .. math::

        out = \frac{data - mean(data)}{\sqrt{var(data)+\epsilon}}
            * gamma + beta

    The instance normalization is similar to batch normalization, but unlike
    batch normalization, the mean and var are calculated per-dimension
    separately for each object(instance) in a mini-batch, not over a batch.
    And the same normalization is applied both at test and train time.

    Assume the input has size *k* on axis 1, then both ``gamma`` and ``beta``
    have shape *(k,)*.

    The parameter ``axis`` specifies which axis of the input shape denotes
    the 'channel'.  The default is 1. Specifying -1 sets the channel axis
    to be the last item in the input shape.

    .. note::

        This operator can be optimized away for inference.

    Parameters
    ----------
    data : tvm.relay.Expr
        Input to which instance_norm will be applied.

    gamma : tvm.relay.Expr
        The gamma scale factor.

    beta : tvm.relay.Expr
        The beta offset factor.

    axis : int, optional, default=1
        Specify along which shape axis the channel is specified.

    epsilon : double, optional, default=1e-5
        Small float added to variance to avoid dividing by zero.

    center : boolean, optional, default=True
        If True, add offset of beta to normalized tensor, If False,
        beta is ignored.

    scale : boolean, optional, default=True
        If True, multiply by gamma. If False, gamma is not used.

    Returns
    -------
    result : tvm.relay.Expr
        The normalized data.

    .. _`Instance Normalization: The Missing Ingredient for Fast Stylization`:
        https://arxiv.org/abs/1607.08022
    """
    return _make.instance_norm(data, gamma, beta, axis, epsilon, center, scale)


def layer_norm(data,
               gamma,
               beta,
               axis=-1,
               epsilon=1e-5,
               center=True,
               scale=True):
    r"""
    Layer normalization (Lei Ba and et al., 2016).
    Applies layer normalization to the n-dimensional input array.
    This operator takes an n-dimensional input array and normalizes
    the input using the given axis:

    .. math::

        out = \frac{data - mean(data, axis)}{\sqrt{var(data, axis)+\epsilon}}
            * gamma + beta

    Unlike batch normalization, the mean and var are computed along the channel dimension.

    Assume the input has size k on axis 1, then both gamma and beta have shape (k,).

    .. note::

        This operator can be optimized away for inference.

    Parameters
    ----------
    data : tvm.relay.Expr
        Input to which layer_norm will be applied.

    gamma : tvm.relay.Expr
        The gamma scale factor.

    beta : tvm.relay.Expr
        The beta offset factor.

    axis : int, optional, default=-1
        The axis that should be normalized, typically the axis of the channels.

    epsilon : double, optional, default=1e-5
        Small float added to variance to avoid dividing by zero.

    center : boolean, optional, default=True
        If True, add offset of beta to normalized tensor, If False,
        beta is ignored.

    scale : boolean, optional, default=True
        If True, multiply by gamma. If False, gamma is not used.

    Returns
    -------
    result : tvm.relay.Expr
        The normalized data.
    """
    return _make.layer_norm(data, gamma, beta, axis, epsilon, center, scale)


def batch_matmul(x, y):
    r"""
    Computes batch matrix multiplication of `x` and `y` when `x` and `y` are data
    in batch.

    .. math::

        \mbox{batch_matmul}(x, y)[i, :, :] = \mbox{matmul}(x[i, :, :], y[i, :, :]^T)

    Parameters
    ----------
    x : tvm.relay.Expr
        The first input.

    y : tvm.relay.Expr
        The second input.

    Returns
    -------
    result: tvm.relay.Expr
        The computed result.
    """
    return _make.batch_matmul(x, y)

def sparse_dense(data, weight):
    r"""
    Computes the matrix multiplication of `data` and `weight`, where `data` is
    a dense matrix and `weight` is a sparse (either BSR or CSR) namedtuple with
    fields `data`, `indices`, and `indptr`.

    .. math::

        \mbox{sparse_dense}(data, weight)[m, n] = \mbox{matmul}(x, \mbox{as_dense}(weight)^T)[m, n]

    where `as_dense` returns dense equivalent of the given sparse matrix.

    See
    https://docs.scipy.org/doc/scipy/reference/generated/scipy.sparse.csr_matrix.html
    and
    https://docs.scipy.org/doc/scipy-0.14.0/reference/generated/scipy.sparse.bsr_matrix.html
    for more detail on the sparse matrix representation.

    Parameters
    ----------
    data : tvm.relay.Expr
        The input data for the matrix multiplication

    weight : namedtuple.
        The sparse weight matrix for the matrix multiplication.

    Returns
    -------
    result: tvm.relay.Expr
        The computed result.
    """
    return _make.sparse_dense(data, weight.data, weight.indices, weight.indptr)

def sparse_transpose(x):
    r"""
    Computes the fast matrix transpose of x,
    where x is a sparse tensor in CSR format (represented as a namedtuple
    with fields `data`, `indices`, and `indptr`).

    ** Currently only support Square Matrices **

    .. math::

        \mbox{sparse_transpose}(x)[n, n] = (x^T)[n, n]

    Please refer to https://github.com/scipy/scipy/blob/v1.3.0/scipy/sparse/csr.py
    for the algorithm implemented in this operator.

    Parameters
    ----------
    x : namedtuple.
        The sparse weight matrix for the fast matrix transpose.

    Returns
    -------
    result : relay.Tuple([tvm.relay.Expr, tvm.relay.Expr, tvm.relay.Expr])
        Tuple of output sparse tensor (same shape and format as input),
        i.e. if CSR then output is in ([data, indices, indptr]) form
    """
    return TupleWrapper(_make.sparse_transpose(x.data, x.indices, x.indptr), 3)

def contrib_conv2d_winograd_without_weight_transform(data,
                                                     weight,
                                                     tile_size,
                                                     strides=(1, 1),
                                                     padding=(0, 0),
                                                     dilation=(1, 1),
                                                     groups=1,
                                                     channels=None,
                                                     kernel_size=None,
                                                     data_layout="NCHW",
                                                     kernel_layout="OIHW",
                                                     out_layout="",
                                                     out_dtype=""):
    r"""2D convolution with winograd algorithm.

    The basic parameters are the same as the ones in vanilla conv2d.
    It assumes the weight is pre-transformed by nn.contrib_conv2d_winograd_weight_transform

    Parameters
    ----------
    data : tvm.relay.Expr
        The input data to the operator.

    weight : tvm.relay.Expr
        The weight expressions.

    tile_size : int
        The Tile size of winograd. E.g. 2 for F(2x2, 3x3) and 4 for F(4x4, 3x3)

    strides : tuple of int, optional
        The strides of convolution.

    padding : tuple of int, optional
        The padding of convolution on both sides of inputs before convolution.

    dilation : tuple of int, optional
        Specifies the dilation rate to be used for dilated convolution.

    groups : int, optional
        Number of groups for grouped convolution.

    channels : int, optional
        Number of output channels of this convolution.

    kernel_size : tuple of int, optional
        The spatial of the convolution kernel.

    data_layout : str, optional
        Layout of the input.

    kernel_layout : str, optional
        Layout of the weight.

    out_layout : str, optional
        Layout of the output, by default, out_layout is the same as data_layout

    out_dtype : str, optional
        Specifies the output data type for mixed precision conv2d.

    Returns
    -------
    result : tvm.relay.Expr
        The computed result.
    """
<<<<<<< HEAD
=======
    # convert 2-way padding to 4-way padding
    padding = get_pad_tuple2d(padding)
>>>>>>> c4c61cb7
    return _make.contrib_conv2d_winograd_without_weight_transform(
        data, weight, tile_size, strides, padding, dilation,
        groups, channels, kernel_size, data_layout,
        kernel_layout, out_layout, out_dtype)


def contrib_conv2d_winograd_nnpack_without_weight_transform(data,
                                                            weight,
                                                            strides=(1, 1),
                                                            padding=(0, 0),
                                                            dilation=(1, 1),
                                                            groups=1,
                                                            channels=None,
                                                            kernel_size=None,
                                                            data_layout="NCHW",
                                                            kernel_layout="OIHW",
                                                            out_layout="",
                                                            out_dtype=""):
    r"""2D convolution with the NNPACK implementation of winograd algorithm.

    The basic parameters are the same as the ones in vanilla conv2d.
    It assumes the weight is pre-transformed by nn.contrib_conv2d_winograd_nnpack_weight_transform

    Parameters
    ----------
    data : tvm.relay.Expr
        The input data to the operator.

    weight : tvm.relay.Expr
        The weight expressions.

    strides : tuple of int, optional
        The strides of convolution.

    padding : tuple of int, optional
        The padding of convolution on both sides of inputs before convolution.

    dilation : tuple of int, optional
        Specifies the dilation rate to be used for dilated convolution.

    groups : int, optional
        Number of groups for grouped convolution.

    channels : int, optional
        Number of output channels of this convolution.

    kernel_size : tuple of int, optional
        The spatial of the convolution kernel.

    data_layout : str, optional
        Layout of the input.

    kernel_layout : str, optional
        Layout of the weight.

    out_layout : str, optional
        Layout of the output, by default, out_layout is the same as data_layout

    out_dtype : str, optional
        Specifies the output data type for mixed precision conv2d.

    Returns
    -------
    result : tvm.relay.Expr
        The computed result.
    """
<<<<<<< HEAD
=======
    # convert 2-way padding to 4-way padding
    padding = get_pad_tuple2d(padding)
>>>>>>> c4c61cb7
    return _make.contrib_conv2d_winograd_nnpack_without_weight_transform(
        data, weight, strides, padding, dilation,
        groups, channels, kernel_size, data_layout,
        kernel_layout, out_layout, out_dtype)


def contrib_conv2d_nchwc(data,
                         kernel,
                         strides=(1, 1),
                         padding=(0, 0),
                         dilation=(1, 1),
                         groups=1,
                         channels=None,
                         kernel_size=None,
                         data_layout="NCHW8c",
                         kernel_layout="OIHW",
                         out_layout="",
                         out_dtype=""):
    r"""Variant of 2D convolution.

    This operator takes the weight as the convolution kernel
    and convolves it with data to produce an output, following a specialized
    NCHWc data layout.

    Parameters
    ----------
    data : tvm.relay.Expr
        The input data to the operator.

    kernel : tvm.relay.Expr
        The kernel expressions.

    strides : tuple of int, optional
        The strides of convolution.

    padding : tuple of int, optional
        The padding of convolution on both sides of inputs before convolution.

    dilation : tuple of int, optional
        Specifies the dilation rate to be used for dilated convolution.

    groups : int, optional
        Number of groups for grouped convolution.

    channels : int, optional
        Number of output channels of this convolution.

    kernel_size : tuple of int, optional
        The spatial of the convolution kernel.

    data_layout : str, optional
        Layout of the input.

    kernel_layout : str, optional
        Layout of the weight.

    out_layout : str, optional
        Layout of the output, by default, out_layout is the same as data_layout

    out_dtype : str, optional
        Specifies the output data type for mixed precision conv2d.

    Returns
    -------
    result : tvm.relay.Expr
        The computed result.
    """
<<<<<<< HEAD
=======
    # convert 2-way padding to 4-way padding
    padding = get_pad_tuple2d(padding)
>>>>>>> c4c61cb7
    return _make.contrib_conv2d_NCHWc(data, kernel, strides, padding, dilation,
                                      groups, channels, kernel_size, data_layout,
                                      kernel_layout, out_layout, out_dtype)

def contrib_depthwise_conv2d_nchwc(data,
                                   kernel,
                                   strides=(1, 1),
                                   padding=(0, 0),
                                   dilation=(1, 1),
                                   groups=1,
                                   channels=None,
                                   kernel_size=None,
                                   data_layout="NCHW8c",
                                   kernel_layout="OIHW",
                                   out_layout="",
                                   out_dtype=""):
    r"""Variant of 2D depthwise convolution.

    This operator takes the weight as the depthwise convolution kernel
    and depthwise convolves it with data to produce an output, following a specialized
    NCHWc data layout.

    Parameters
    ----------
    data : tvm.relay.Expr
        The input data to the operator.

    kernel : tvm.relay.Expr
        The kernel expressions.

    strides : tuple of int, optional
        The strides of convolution.

    padding : tuple of int, optional
        The padding of convolution on both sides of inputs before convolution.

    dilation : tuple of int, optional
        Specifies the dilation rate to be used for dilated convolution.

    groups : int, optional
        Number of groups for grouped convolution.

    channels : int, optional
        Number of output channels of this convolution.

    kernel_size : tuple of int, optional
        The spatial of the convolution kernel.

    data_layout : str, optional
        Layout of the input.

    kernel_layout : str, optional
        Layout of the weight.

    out_layout : str, optional
        Layout of the output, by default, out_layout is the same as data_layout

    out_dtype : str, optional
        Specifies the output data type for mixed precision conv2d.

    Returns
    -------
    result : tvm.relay.Expr
        The computed result.
    """
<<<<<<< HEAD
=======
    # convert 2-way padding to 4-way padding
    padding = get_pad_tuple2d(padding)
>>>>>>> c4c61cb7
    return _make.contrib_depthwise_conv2d_NCHWc(data, kernel, strides, padding, dilation,
                                                groups, channels, kernel_size, data_layout,
                                                kernel_layout, out_layout, out_dtype)

def contrib_conv2d_nchwc_int8(data,
                              kernel,
                              strides=(1, 1),
                              padding=(0, 0),
                              dilation=(1, 1),
                              groups=1,
                              channels=None,
                              kernel_size=None,
                              data_layout="NCHW8c",
                              kernel_layout="OIHW",
                              out_layout="",
                              out_dtype=""):
    r"""Variant of 2D convolution. It deals with only int8 inputs.

    This operator takes the weight as the convolution kernel
    and convolves it with data to produce an output, following a specialized
    NCHWc data layout.

    Parameters
    ----------
    data : tvm.relay.Expr
        The input data to the operator.

    kernel : tvm.relay.Expr
        The kernel expressions.

    strides : tuple of int, optional
        The strides of convolution.

    padding : tuple of int, optional
        The padding of convolution on both sides of inputs before convolution.

    dilation : tuple of int, optional
        Specifies the dilation rate to be used for dilated convolution.

    groups : int, optional
        Number of groups for grouped convolution.

    channels : int, optional
        Number of output channels of this convolution.

    kernel_size : tuple of int, optional
        The spatial of the convolution kernel.

    data_layout : str, optional
        Layout of the input.

    kernel_layout : str, optional
        Layout of the weight.

    out_layout : str, optional
        Layout of the output, by default, out_layout is the same as data_layout

    out_dtype : str, optional
        Specifies the output data type for mixed precision conv2d.

    Returns
    -------
    result : tvm.relay.Expr
        The computed result.
    """
<<<<<<< HEAD
=======
    # convert 2-way padding to 4-way padding
    padding = get_pad_tuple2d(padding)
>>>>>>> c4c61cb7
    return _make.contrib_conv2d_NCHWc_int8(data, kernel, strides, padding, dilation,
                                           groups, channels, kernel_size, data_layout,
                                           kernel_layout, out_layout, out_dtype)


def contrib_conv2d_winograd_weight_transform(weight,
                                             tile_size):
    r"""Weight Transformation part for 2D convolution with winograd algorithm.

    We separate this as a single op to enable pre-compute for inference.
    Use this together with nn.contrib_conv2d_winograd_without_weight_transform

    Parameters
    ----------
    weight : tvm.relay.Expr
        The weight expressions.

    tile_size : int
        The Tile size of winograd. E.g. 2 for F(2x2, 3x3) and 4 for F(4x4, 3x3)

    Returns
    -------
    result : tvm.relay.Expr
        The computed result.
    """
    return _make.contrib_conv2d_winograd_weight_transform(weight, tile_size)


def contrib_conv2d_winograd_nnpack_weight_transform(weight,
                                                    convolution_algorithm,
                                                    out_dtype=""):
    r"""Weight Transformation part for 2D convolution with winograd algorithm.

    We separate this as a single op to enable pre-compute for inference.
    Use this together with nn.contrib_conv2d_winograd_without_weight_transform

    Parameters
    ----------
    weight : tvm.relay.Expr
        The weight expressions.

    convolution_algorithm : int
        The Tile size of winograd. E.g. 2 for F(2x2, 3x3) and 4 for F(4x4, 3x3)

    Returns
    -------
    result : tvm.relay.Expr
        The computed result.
    """
    return _make.contrib_conv2d_winograd_nnpack_weight_transform(
        weight, convolution_algorithm, out_dtype)


def deformable_conv2d(data,
                      offset,
                      weight,
                      strides=(1, 1),
                      padding=(0, 0),
                      dilation=(1, 1),
                      deformable_groups=1,
                      groups=1,
                      channels=None,
                      kernel_size=None,
                      data_layout='NCHW',
                      kernel_layout='OIHW',
                      out_layout='',
                      out_dtype=''):
    r""" Deformable 2d convolution.

    The deformable convolution operation is described in https://arxiv.org/abs/1703.06211

    Parameters
    ----------
    data : tvm.relay.Expr
        The input data to the operator.

    offset : tvm.relay.Expr
        The offset expressions.

    weight : tvm.relay.Expr
        The weight expressions.

    strides : tuple of int, optional
        The strides of convolution.

    padding : tuple of int, optional
        The padding of convolution on both sides of inputs before convolution.

    dilation : tuple of int, optional
        Specifies the dilation rate to be used for dilated convolution.

    deformable_groups : int, optional
        Number of deformable groups.

    groups : int, optional
        Number of groups for grouped convolution.

    channels : int, optional
        Number of output channels of this convolution.

    kernel_size : tuple of int, optional
        The spatial of the convolution kernel.

    data_layout : str, optional
        Layout of the input.

    kernel_layout : str, optional
        Layout of the weight.

    out_layout : str, optional
        Layout of the output, by default, out_layout is the same as data_layout

    out_dtype : str, optional
        Specifies the output data type for mixed precision conv2d.

    Returns
    -------
    result : tvm.relay.Expr
        The computed result.

    """
<<<<<<< HEAD
=======
    # convert 2-way padding to 4-way padding
    padding = get_pad_tuple2d(padding)
>>>>>>> c4c61cb7
    return _make.deformable_conv2d(data, offset, weight, strides, padding, dilation,
                                   deformable_groups, groups, channels, kernel_size, data_layout,
                                   kernel_layout, out_layout, out_dtype)


def bitpack(data,
            bits=1,
            pack_axis=1,
            bit_axis=2,
            pack_type="uint32",
            name="BitPack"):
    r"""Tensor packing for bitserial operations.
    The values along the input tensor's pack_axis are quantized
    and packed together into the specified pack_type in a new
    bit axis.

    For example, consider bitpacking with data to be a tensor with shape [1, 64, 128, 128],
    pack_axis=1, bit_axis=4, pack_type=uint8, and bits=2. The output in this case will
    be of shape [1, 8, 128, 128, 2]. The dimension of axis 1 has been reduced by a factor
    of 8 since each value is packed into an 8-bit uint8. Axis 4 is now two bitplanes
    representing the quantized value of the incoming data. The output tensor is now
    ready to be used in a bitserial operation.

    Parameters
    ----------
    data : tvm.relay.expr
        The incoming tensor to be packed.

    bits : int
        Number of bits that should be packed.

    pack_axis : int
        Axis that should be decomposed and packed.

    bit_axis : int
        New axis containing bitplane.

    pack_type : str
        Datatype to pack bits into.

    name : str, optional
        Name of the operation.

    Returns
    -------
    result : tvm.relay.Expr
        The packed tensor.
    """
    return _make.bitpack(data, bits, pack_axis, bit_axis, pack_type, name)


def bitserial_conv2d(data,
                     weight,
                     strides=(1, 1),
                     padding=(0, 0),
                     channels=None,
                     kernel_size=(3, 3),
                     activation_bits=1,
                     weight_bits=1,
                     data_layout='NCHW',
                     kernel_layout='OIHW',
                     pack_dtype='uint32',
                     out_dtype='int16',
                     unipolar=True):
    r"""2D convolution using bitserial computation.

    Parameters
    ----------
    data : tvm.relay.Expr
        The input data to the operator.

    weight : tvm.relay.Expr
        The weight expressions.

    strides : tuple of int, optional
        The strides of convolution.

    padding : tuple of int, optional
        The padding of convolution on both sides of inputs before convolution.

    channels : int, optional
        Number of output channels of this convolution.

    kernel_size : tuple of int, optional
        The spatial of the convolution kernel.

    activation_bits : int
        Number of bits to pack for activations.

    weight_bits : int
        Number of bits to pack for weights.

    data_layout : str, optional
        Layout of the input.

    kernel_layout : str, optional
        Layout of the kernel

    pack_dtype: str, optional
        Datatype to pack bits into.

    out_dtype : str, optional
        Specifies the output data type for mixed precision conv2d.

    Returns
    -------
    result : tvm.relay.Expr
        The computed result.
    """
<<<<<<< HEAD

=======
    # convert 2-way padding to 4-way padding
    padding = get_pad_tuple2d(padding)
>>>>>>> c4c61cb7
    return _make.bitserial_conv2d(data, weight, strides, padding, channels,
                                  kernel_size, activation_bits, weight_bits,
                                  data_layout, kernel_layout, pack_dtype,
                                  out_dtype, unipolar)


def bitserial_dense(data,
                    weight,
                    units=None,
                    data_bits=1,
                    weight_bits=1,
                    pack_dtype='uint32',
                    out_dtype='int16',
                    unipolar=True):
    """Bitserial Dense operator.
    Applies matrix multiplication of two quantized matrices
    using a fast bitserial algorithm.

    .. math::

    `Y = X * W`

    Parameters
    ----------
    data : tvm.relay.Expr
        The input data to the operator.

    weight : tvm.relay.Expr
        The weight expressions.

    units : int, optional
        Number of hidden units of the dense transformation.

    data_bits : int
        Number of bits incoming tensor should be packed with.

    weight_bits : int
        Number of bits weight tensor should be packed with.

    pack_dtype : str, optional
        Datatype to pack individual bits into before computation.

    out_dtype : str, optional
        Specifies the output data type for mixed precision dense.

    unipolar : bool, optional
        Whether to use unipolar or bipolar quantization for inputs.

    Returns
    -------
    result : tvm.relay.Expr
        The computed result.
    """
    return _make.bitserial_dense(data, weight, units, data_bits, weight_bits,
                                 pack_dtype, out_dtype, unipolar)


def cross_entropy(predictions, targets):
    """CrossEntropy without logits.

    Parameters
    ----------
    predictions : tvm.relay.Expr
      The predictions.

    targets : tvm.relay.Expr
      The targets.

    Returns
    -------
    result : tvm.relay.Expr
      The computed result.
    """
    return _make.cross_entropy(predictions, targets)


def cross_entropy_with_logits(predictions, targets):
    """CrossEntropy with logits.

    Parameters
    ----------
    predictions : tvm.relay.Expr
      The predictions.

    targets : tvm.relay.Expr
      The targets.

    Returns
    -------
    result : tvm.relay.Expr
      The computed result.
    """
    return _make.cross_entropy_with_logits(predictions, targets)


def depth_to_space(data, block_size, layout='NCHW', mode='DCR'):
    """Convert channels into spatial blocks.

    Parameters
    ----------
    data : tvm.relay.Expr
        Input data with channels divisible by block_size**2

    block_size : int
        Size of blocks to convert channels into.

    layout : string
        One of NCHW or NHWC, indicates channel axis.

    mode : string
        One of DCR or CDR, indicates which order channels
        are accessed in.

    Returns
    -------
    result : tvm.relay.Expr
        Tensor with shape [in_batch, in_channel / block_size * block_size,
                           in_height * block_size, in_width * block_size]
    """
    return _make.depth_to_space(data, block_size, layout, mode)


def space_to_depth(data, block_size, layout='NCHW'):
    """Convert spatial blocks into channels.

    Parameters
    ----------
    data : tvm.relay.Expr
        Input data with spatial dimensions divisible by block_size

    block_size : int
        Size of blocks to decompose into channels.

    layout : string
        One of NCHW or NHWC, indicates channel axis.

    Returns
    -------
    result : tvm.relay.Expr
        Tensor with shape [in_batch, in_channel * block_size * block_size,
                           in_height / block_size, in_width / block_size]
    """
    return _make.space_to_depth(data, block_size, layout)<|MERGE_RESOLUTION|>--- conflicted
+++ resolved
@@ -160,15 +160,6 @@
     weight : tvm.relay.Expr
         The weight expressions.
 
-<<<<<<< HEAD
-    strides : Optional[Tuple[int]]
-        The strides of convolution.
-
-    padding : Optional[Tuple[int]]
-        The padding of convolution on both sides of inputs before convolution.
-
-    dilation : Optional[Tuple[int]]
-=======
     strides : Optional[int, Tuple[int]]
         The strides of convolution.
 
@@ -176,7 +167,6 @@
         The padding of convolution on both sides of inputs before convolution.
 
     dilation : Optional[int, Tuple[int]]
->>>>>>> c4c61cb7
         Specifies the dilation rate to be used for dilated convolution.
 
     groups : Optional[int]
@@ -185,11 +175,7 @@
     channels : Optional[int]
         Number of output channels of this convolution.
 
-<<<<<<< HEAD
-    kernel_size : Optional[Tuple[int]]
-=======
     kernel_size : Optional[int, Tuple[int]]
->>>>>>> c4c61cb7
         The spatial of the convolution kernel.
 
     data_layout : Optional[str]
@@ -272,17 +258,10 @@
     strides : Optional[Tuple[int]]
         The strides of convolution.
 
-<<<<<<< HEAD
-    padding : Optional[Tuple[int]]
-        The padding of convolution on both sides of inputs before convolution.
-
-    dilation : Optional[Tuple[int]]
-=======
     padding : Optional[int, Tuple[int]]
         The padding of convolution on both sides of inputs before convolution.
 
     dilation : Optional[int, Tuple[int]]
->>>>>>> c4c61cb7
         Specifies the dilation rate to be used for dilated convolution.
 
     groups : Optional[int]
@@ -291,11 +270,7 @@
     channels : Optional[int]
         Number of output channels of this convolution.
 
-<<<<<<< HEAD
-    kernel_size : Optional[Tuple[int]]
-=======
     kernel_size : Optional[int, Tuple[int]]
->>>>>>> c4c61cb7
         The spatial of the convolution kernel.
 
     data_layout : Optional[str]
@@ -315,8 +290,6 @@
     result : tvm.relay.Expr
         The computed result.
     """
-<<<<<<< HEAD
-=======
     if isinstance(kernel_size, int):
         kernel_size = (kernel_size, kernel_size, kernel_size)
     if isinstance(strides, int):
@@ -326,7 +299,6 @@
     if isinstance(padding, int):
         padding = (padding, padding, padding)
 
->>>>>>> c4c61cb7
     return _make.conv3d(data, weight, strides, padding, dilation,
                         groups, channels, kernel_size, data_layout,
                         kernel_layout, out_layout, out_dtype)
@@ -624,7 +596,6 @@
                layout="NCDHW",
                ceil_mode=False):
     r"""3D maximum pooling operator.
-<<<<<<< HEAD
 
     This operator takes data as input and does 3D max value calculation
     with in pool_size sized window by striding defined by stride.
@@ -662,6 +633,60 @@
     """
     return _make.max_pool3d(data, pool_size, strides, padding,
                             layout, ceil_mode)
+
+
+def avg_pool1d(data,
+               pool_size=(1,),
+               strides=(1,),
+               padding=(0,),
+               layout="NCW",
+               ceil_mode=False,
+               count_include_pad=False):
+    r"""1D average pooling operator.
+
+    This operator takes data as input and does 1D average value calculation
+    with in pool_size sized window by striding defined by stride
+
+    In the default case, where the data_layout is `NCW`
+    a data Tensor with shape `(batch_size, channels, width)`,
+    to produce an output Tensor.
+
+    The ceil_mode is used to take ceil or floor while computing out shape.
+    count_include_pad indicates including or excluding padded input values in computation.
+    This operator accepts data layout specification.
+
+    Parameters
+    ----------
+    data : tvm.relay.Expr
+        The input data to the operator.
+
+    strides : int or tuple of int, optional
+        The strides of pooling.
+
+    padding : int or tuple of int, optional
+        The padding for pooling.
+
+    layout : str, optional
+        Layout of the input.
+
+    ceil_mode : bool, optional
+        To enable or disable ceil while pooling.
+
+    count_include_pad : bool, optional
+        To include padding to compute the average.
+
+    Returns
+    -------
+    result : tvm.relay.Expr
+        The computed result.
+    """
+    if isinstance(strides, int):
+        strides = (strides,)
+    if isinstance(padding, int):
+        padding = (padding,)
+    return _make.avg_pool1d(data, pool_size, strides, padding,
+                            layout, ceil_mode, count_include_pad)
+
 
 def avg_pool2d(data,
                pool_size=(1, 1),
@@ -679,18 +704,16 @@
     In the default case, where the data_layout is `NCHW`
     a data Tensor with shape `(batch_size, in_channels, height, width)`,
     to produce an output Tensor with the following rule:
-=======
->>>>>>> c4c61cb7
-
-    This operator takes data as input and does 3D max value calculation
-    with in pool_size sized window by striding defined by stride.
-
-
-    In the default case, where the data_layout is `NCDHW`
-    a data Tensor with shape `(batch_size, channels, depth, height, width)`,
-    to produce an output Tensor.
-
-    The ceil_mode is used to take ceil or floor while computing out shape.
+
+    with data of shape (b, c, h, w), pool_size (kh, kw)
+
+    .. math::
+
+        \mbox{out}(b, c, y, x)  = \frac{1}{kh * kw} \sum_{m=0}^{kh-1} \sum_{n=0}^{kw-1}
+             \mbox{data}(b, c, \mbox{stride}[0] * y + m, \mbox{stride}[1] * x + n)
+
+    Padding is applied to data before the computation.
+    ceil_mode is used to take ceil or floor while computing out shape.
     count_include_pad indicates including or excluding padded input values in computation.
     This operator accepts data layout specification.
 
@@ -711,12 +734,14 @@
     ceil_mode : bool, optional
         To enable or disable ceil while pooling.
 
-    Returns
-    -------
-    result : tvm.relay.Expr
-        The computed result.
-    """
-<<<<<<< HEAD
+    count_include_pad : bool, optional
+        To include padding to compute the average.
+
+    Returns
+    -------
+    result : tvm.relay.Expr
+        The computed result.
+    """
     return _make.avg_pool2d(data, pool_size, strides, padding,
                             layout, ceil_mode, count_include_pad)
 
@@ -734,7 +759,7 @@
 
 
     In the default case, where the data_layout is `NCDHW`
-    a data Tensor with shape `(batch_size, channels, depthm height, width)`,
+    a data Tensor with shape `(batch_size, channels, depth, height, width)`,
     to produce an output Tensor.
 
     The ceil_mode is used to take ceil or floor while computing out shape.
@@ -857,141 +882,69 @@
 
     This operator takes data as input and does 2D max value calculation
     across each window represented by WxH.
-=======
-    return _make.max_pool3d(data, pool_size, strides, padding,
-                            layout, ceil_mode)
->>>>>>> c4c61cb7
-
-
-def avg_pool1d(data,
-               pool_size=(1,),
-               strides=(1,),
-               padding=(0,),
-               layout="NCW",
-               ceil_mode=False,
-               count_include_pad=False):
-    r"""1D average pooling operator.
-
-    This operator takes data as input and does 1D average value calculation
-    with in pool_size sized window by striding defined by stride
-
-    In the default case, where the data_layout is `NCW`
-    a data Tensor with shape `(batch_size, channels, width)`,
-    to produce an output Tensor.
-
-    The ceil_mode is used to take ceil or floor while computing out shape.
-    count_include_pad indicates including or excluding padded input values in computation.
-    This operator accepts data layout specification.
-
-    Parameters
-    ----------
-    data : tvm.relay.Expr
-        The input data to the operator.
-
-    strides : int or tuple of int, optional
-        The strides of pooling.
-
-    padding : int or tuple of int, optional
-        The padding for pooling.
-
-    layout : str, optional
-        Layout of the input.
-
-<<<<<<< HEAD
-    Returns
-    -------
-    result : tvm.relay.Expr
-        The computed result.
-    """
-    return _make.global_max_pool2d(data, layout)
-=======
-    ceil_mode : bool, optional
-        To enable or disable ceil while pooling.
->>>>>>> c4c61cb7
-
-    count_include_pad : bool, optional
-        To include padding to compute the average.
-
-    Returns
-    -------
-    result : tvm.relay.Expr
-        The computed result.
-    """
-    if isinstance(strides, int):
-        strides = (strides,)
-    if isinstance(padding, int):
-        padding = (padding,)
-    return _make.avg_pool1d(data, pool_size, strides, padding,
-                            layout, ceil_mode, count_include_pad)
-
-
-def avg_pool2d(data,
-               pool_size=(1, 1),
-               strides=(1, 1),
-               padding=(0, 0),
-               layout="NCHW",
-               ceil_mode=False,
-               count_include_pad=False):
-    r"""2D average pooling operator.
-
-    This operator takes data as input and does 2D average value calculation
-    with in pool_size sized window by striding defined by stride
 
 
     In the default case, where the data_layout is `NCHW`
     a data Tensor with shape `(batch_size, in_channels, height, width)`,
     to produce an output Tensor with the following rule:
 
-    with data of shape (b, c, h, w), pool_size (kh, kw)
+    with data of shape (b, c, h, w)
 
     .. math::
 
-        \mbox{out}(b, c, y, x)  = \frac{1}{kh * kw} \sum_{m=0}^{kh-1} \sum_{n=0}^{kw-1}
-             \mbox{data}(b, c, \mbox{stride}[0] * y + m, \mbox{stride}[1] * x + n)
-
-    Padding is applied to data before the computation.
-    ceil_mode is used to take ceil or floor while computing out shape.
-    count_include_pad indicates including or excluding padded input values in computation.
-    This operator accepts data layout specification.
-
-    Parameters
-    ----------
-    data : tvm.relay.Expr
-        The input data to the operator.
-
-    strides : tuple of int, optional
-        The strides of pooling.
-
-    padding : tuple of int, optional
-        The padding for pooling.
+        \mbox{out}(b, c, 1, 1)  = \max_{m=0, \ldots, h} \max_{n=0, \ldots, w}
+             \mbox{data}(b, c, m, n)
+
+    Parameters
+    ----------
+    data : tvm.relay.Expr
+        The input data to the operator.
 
     layout : str, optional
         Layout of the input.
 
-    ceil_mode : bool, optional
-        To enable or disable ceil while pooling.
-
-    count_include_pad : bool, optional
-        To include padding to compute the average.
-
-    Returns
-    -------
-    result : tvm.relay.Expr
-        The computed result.
-    """
-    return _make.avg_pool2d(data, pool_size, strides, padding,
-                            layout, ceil_mode, count_include_pad)
-
-def avg_pool3d(data,
-               pool_size=(1, 1, 1),
-               strides=(1, 1, 1),
-               padding=(0, 0, 0),
-               layout="NCDHW",
-               ceil_mode=False,
-               count_include_pad=False):
-    r"""3D average pooling operator.
-
-<<<<<<< HEAD
+    Returns
+    -------
+    result : tvm.relay.Expr
+        The computed result.
+    """
+    return _make.global_max_pool2d(data, layout)
+
+def global_avg_pool2d(data,
+                      layout="NCHW"):
+    r"""2D global average pooling operator.
+
+    This operator takes data as input and does 2D average value calculation
+    across each window represented by WxH.
+
+
+    In the default case, where the data_layout is `NCHW`
+    a data Tensor with shape `(batch_size, in_channels, height, width)`,
+    to produce an output Tensor with the following rule:
+
+    with data of shape (b, c, h, w)
+
+    .. math::
+
+        \mbox{out}(b, c, 1, 1)  = \frac{1}{h * w} \sum_{m=0}^{h-1} \sum_{n=0}^{w-1}
+             \mbox{data}(b, c, m, n)
+
+    Parameters
+    ----------
+    data : tvm.relay.Expr
+        The input data to the operator.
+
+    layout : str, optional
+        Layout of the input.
+
+    Returns
+    -------
+    result : tvm.relay.Expr
+        The computed result.
+    """
+    return _make.global_avg_pool2d(data, layout)
+
+
 def upsampling(data,
                scale_h=1,
                scale_w=1,
@@ -1007,62 +960,32 @@
 
     method indicates the algorithm to be used while calculating the out value
     and method can be one of ("bilinear", "nearest_neighbor", "bicubic")
-=======
-    This operator takes data as input and does 3D average value calculation
-    with in pool_size sized window by striding defined by stride
-
-
-    In the default case, where the data_layout is `NCDHW`
-    a data Tensor with shape `(batch_size, channels, depth, height, width)`,
-    to produce an output Tensor.
-
-    The ceil_mode is used to take ceil or floor while computing out shape.
-    count_include_pad indicates including or excluding padded input values in computation.
-    This operator accepts data layout specification.
->>>>>>> c4c61cb7
-
-    Parameters
-    ----------
-    data : tvm.relay.Expr
-        The input data to the operator.
-
-<<<<<<< HEAD
+
+    Parameters
+    ----------
+    data : tvm.relay.Expr
+        The input data to the operator.
+
     scale_h : tvm.relay.Expr
         The scale factor for height upsampling.
 
     scale_w : tvm.relay.Expr
         The scale factor for width upsampling.
-=======
-    strides : tuple of int, optional
-        The strides of pooling.
-
-    padding : tuple of int, optional
-        The padding for pooling.
->>>>>>> c4c61cb7
 
     layout : str, optional
         Layout of the input.
 
-<<<<<<< HEAD
     method : str, optional
         Scale method to used [nearest_neighbor, bilinear, bicubic].
 
     align_corners : bool, optional
         Whether to keep corners in proper place.
-=======
-    ceil_mode : bool, optional
-        To enable or disable ceil while pooling.
-
-    count_include_pad : bool, optional
-        To include padding to compute the average.
->>>>>>> c4c61cb7
-
-    Returns
-    -------
-    result : tvm.relay.Expr
-        The computed result.
-    """
-<<<<<<< HEAD
+
+    Returns
+    -------
+    result : tvm.relay.Expr
+        The computed result.
+    """
     return _make.upsampling(data, scale_h, scale_w, layout, method, align_corners)
 
 
@@ -1102,61 +1025,6 @@
 
     method : str, optional
         Scale method to used [nearest_neighbor, trilinear].
-=======
-    return _make.avg_pool3d(data, pool_size, strides, padding,
-                            layout, ceil_mode, count_include_pad)
-
-def max_pool2d_grad(out_grad,
-                    data,
-                    pool_size=(1, 1),
-                    strides=(1, 1),
-                    padding=(0, 0),
-                    layout="NCHW",
-                    ceil_mode=False):
-    r"""Gradient of 2D maximum pooling operator.
-
-    This operator takes out_grad and data as input and calculates gradient of max_pool2d.
-
-    Parameters
-    ----------
-    out_grad : tvm.relay.Expr
-        The output gradient
-
-    data : tvm.relay.Expr
-        The input data to the operator.
-
-    strides : tuple of int, optional
-        The strides of pooling.
-
-    padding : tuple of int, optional
-        The padding for pooling.
-
-    layout : str, optional
-        Layout of the input.
-
-    ceil_mode : bool, optional
-        To enable or disable ceil while pooling.
-
-    Returns
-    -------
-    result : tvm.relay.Expr
-        The computed result.
-    """
-    return _make.max_pool2d_grad(out_grad, data, pool_size, strides, padding,
-                                 layout, ceil_mode)
-
-def avg_pool2d_grad(out_grad,
-                    data,
-                    pool_size=(1, 1),
-                    strides=(1, 1),
-                    padding=(0, 0),
-                    layout="NCHW",
-                    ceil_mode=False,
-                    count_include_pad=False):
-    r"""Gradient of 2D average pooling operator.
-
-    This operator takes out_grad and data as input and calculates gradient of avg_pool2d.
->>>>>>> c4c61cb7
 
     coordinate_transformation_mode: string, optional
         Describes how to transform the coordinate in the resized tensor
@@ -1232,34 +1100,14 @@
 
     Parameters
     ----------
-<<<<<<< HEAD
     data : tvm.relay.Expr
         The input data to the operator.
 
     weight : tvm.relay.Expr
         The weight expressions.
-=======
-    out_grad : tvm.relay.Expr
-        The output gradient
-
-    data : tvm.relay.Expr
-        The input data to the operator.
-
-    strides : tuple of int, optional
-        The strides of pooling.
->>>>>>> c4c61cb7
-
-    padding : tuple of int, optional
-        The padding for pooling.
-
-    layout : str, optional
-        Layout of the input.
-
-    ceil_mode : bool, optional
-        To enable or disable ceil while pooling.
-
-    count_include_pad : bool, optional
-        To include padding to compute the average.
+
+    units : int, optional
+        Number of hidden units of the dense transformation.
 
     out_dtype : str, optional
         Specifies the output data type for mixed precision dense.
@@ -1269,7 +1117,6 @@
     result : tvm.relay.Expr
         The computed result.
     """
-<<<<<<< HEAD
     return _make.dense(data, weight, units, out_dtype)
 
 
@@ -1305,85 +1152,51 @@
         Updated value for the buffer
     """
     return _make.fifo_buffer(data, buffer, axis)
-=======
-    return _make.avg_pool2d_grad(out_grad, data, pool_size, strides, padding,
-                                 layout, ceil_mode, count_include_pad)
->>>>>>> c4c61cb7
-
-def global_max_pool2d(data,
-                      layout="NCHW"):
-    r"""2D global maximum pooling operator.
-
-    This operator takes data as input and does 2D max value calculation
-    across each window represented by WxH.
-
-
-    In the default case, where the data_layout is `NCHW`
-    a data Tensor with shape `(batch_size, in_channels, height, width)`,
-    to produce an output Tensor with the following rule:
-
-    with data of shape (b, c, h, w)
+
+
+def relu(data):
+    """Rectified linear unit.
 
     .. math::
-
-        \mbox{out}(b, c, 1, 1)  = \max_{m=0, \ldots, h} \max_{n=0, \ldots, w}
-             \mbox{data}(b, c, m, n)
-
-    Parameters
-    ----------
-    data : tvm.relay.Expr
-<<<<<<< HEAD
+       out = max(x, 0)
+
+    Parameters
+    ----------
+    data : tvm.relay.Expr
         The input data
-=======
-        The input data to the operator.
-
-    layout : str, optional
-        Layout of the input.
->>>>>>> c4c61cb7
-
-    Returns
-    -------
-    result : tvm.relay.Expr
-        The computed result.
-    """
-    return _make.global_max_pool2d(data, layout)
-
-def global_avg_pool2d(data,
-                      layout="NCHW"):
-    r"""2D global average pooling operator.
-
-    This operator takes data as input and does 2D average value calculation
-    across each window represented by WxH.
-
-
-    In the default case, where the data_layout is `NCHW`
-    a data Tensor with shape `(batch_size, in_channels, height, width)`,
-    to produce an output Tensor with the following rule:
-
-    with data of shape (b, c, h, w)
+
+    Returns
+    -------
+    result : tvm.relay.Expr
+        The computed result.
+    """
+    return _make.relu(data)
+
+
+def leaky_relu(data, alpha):
+    """This operator takes data as input and does Leaky version
+    of a Rectified Linear Unit.
 
     .. math::
 
-        \mbox{out}(b, c, 1, 1)  = \frac{1}{h * w} \sum_{m=0}^{h-1} \sum_{n=0}^{w-1}
-             \mbox{data}(b, c, m, n)
-
-    Parameters
-    ----------
-    data : tvm.relay.Expr
-        The input data to the operator.
-
-    layout : str, optional
-        Layout of the input.
-
-    Returns
-    -------
-    result : tvm.relay.Expr
-        The computed result.
-    """
-    return _make.global_avg_pool2d(data, layout)
-
-
-<<<<<<< HEAD
+        `y = x > 0 ? x : alpha * x`
+
+    Parameters
+    ----------
+    data : tvm.relay.Expr
+        The input data to the operator.
+
+    alpha : float
+        Slope coefficient for the negative half axis.
+
+    Returns
+    -------
+    result : tvm.relay.Expr
+        The computed result.
+    """
+    return _make.leaky_relu(data, alpha)
+
+
 def prelu(data, alpha, axis=1):
     """This operator takes data as input and does Leaky version
     of a Rectified Linear Unit.
@@ -1416,27 +1229,12 @@
         pad_value=0.0,
         pad_mode='constant'):
     r"""Padding
-=======
-def upsampling(data,
-               scale_h=1,
-               scale_w=1,
-               layout="NCHW",
-               method="nearest_neighbor",
-               align_corners=False):
-    """Upsampling.
->>>>>>> c4c61cb7
-
-    This operator takes data as input and does 2D scaling to the given scale factor.
-    In the default case, where the data_layout is `NCHW`
-    with data of shape (n, c, h, w)
-    out will have a shape (n, c, h*scale_h, w*scale_w)
-
-    method indicates the algorithm to be used while calculating the out value
-    and method can be one of ("bilinear", "nearest_neighbor", "bicubic")
-
-    Parameters
-    ----------
-<<<<<<< HEAD
+
+    This operator takes in a tensor and pads each axis by the specified
+    widths using the specified value.
+
+    Parameters
+    ----------
     data: tvm.relay.Expr
         The input data to the operator
     pad_width: tuple of <tuple of <int>>, required
@@ -1473,352 +1271,6 @@
         of ((before_1, after_1), ..., (before_N, after_N))
     mode: string, optional, default='SYMMETRIC'
         What type of mirroring to use, must be SYMMETRIC or REFLECT.
-=======
-    data : tvm.relay.Expr
-        The input data to the operator.
-
-    scale_h : tvm.relay.Expr
-        The scale factor for height upsampling.
-
-    scale_w : tvm.relay.Expr
-        The scale factor for width upsampling.
-
-    layout : str, optional
-        Layout of the input.
-
-    method : str, optional
-        Scale method to used [nearest_neighbor, bilinear, bicubic].
-
-    align_corners : bool, optional
-        Whether to keep corners in proper place.
->>>>>>> c4c61cb7
-
-    Returns
-    -------
-    result : tvm.relay.Expr
-        The computed result.
-    """
-<<<<<<< HEAD
-    return _make.mirror_pad(data, pad_width, mode)
-=======
-    return _make.upsampling(data, scale_h, scale_w, layout, method, align_corners)
->>>>>>> c4c61cb7
-
-
-def upsampling3d(data,
-                 scale_d=1,
-                 scale_h=1,
-                 scale_w=1,
-                 layout="NCDHW",
-                 method="nearest_neighbor",
-                 coordinate_transformation_mode="half_pixel"):
-    """3D Upsampling.
-
-    This operator takes data as input and does 3D scaling to the given scale factor.
-    In the default case, where the data_layout is `NCDHW`
-    with data of shape (n, c, d, h, w)
-    out will have a shape (n, c, d*scale_d, h*scale_h, w*scale_w)
-
-    method indicates the algorithm to be used while calculating the out value
-    and method can be one of ("trilinear", "nearest_neighbor")
-
-    Parameters
-    ----------
-    data : tvm.relay.Expr
-        The input data to the operator.
-
-    scale_d : tvm.relay.Expr
-        The scale factor for depth upsampling.
-
-    scale_h : tvm.relay.Expr
-        The scale factor for height upsampling.
-
-    scale_w : tvm.relay.Expr
-        The scale factor for width upsampling.
-
-    layout : str, optional
-        Layout of the input.
-
-    method : str, optional
-        Scale method to used [nearest_neighbor, trilinear].
-
-    coordinate_transformation_mode: string, optional
-        Describes how to transform the coordinate in the resized tensor
-        to the coordinate in the original tensor.
-        Refer to the ONNX Resize operator specification for details.
-        Available options are "half_pixel", "align_corners" and "asymmetric".
-
-    Returns
-    -------
-    result : tvm.relay.Expr
-        The computed result.
-    """
-    return _make.upsampling3d(data, scale_d, scale_h, scale_w, layout, method,
-                              coordinate_transformation_mode)
-
-
-def batch_flatten(data):
-    """BatchFlatten.
-
-    This operator flattens all the dimensions except for the batch dimension.
-    which results a 2D output.
-
-    For data with shape ``(d1, d2, ..., dk)``
-    batch_flatten(data) returns reshaped output of shape ``(d1, d2*...*dk)``.
-
-
-    Parameters
-    ----------
-    data : tvm.relay.Expr
-        The input data to the operator.
-
-    Returns
-    -------
-    result : tvm.relay.Expr
-<<<<<<< HEAD
-        The computed result.
-=======
-        The Flattened result.
->>>>>>> c4c61cb7
-    """
-    return _make.batch_flatten(data)
-
-<<<<<<< HEAD
-
-def dropout(data, rate=0.5):
-    """Applies the dropout operation to the input array.
-=======
->>>>>>> c4c61cb7
-
-def bias_add(data, bias, axis=1):
-    """add_bias operator.
-
-    Add 1D bias to the axis of data.
-    This function is a special case of add which allows
-    inference of shape of the bias from data.
-
-    Parameters
-    ----------
-    data : tvm.relay.Expr
-        The input data to the operator.
-
-    bias : tvm.relay.Expr
-        The bias to be added.
-
-    axis : int, optional
-        The axis to add the bias.
-
-    Returns
-    -------
-    result : tvm.relay.Expr
-<<<<<<< HEAD
-        The result of dropout
-    """
-    return TupleWrapper(dropout_raw(data, rate), 2)[0]
-
-
-def dropout_raw(data, rate=0.5):
-    """Applies the dropout operation to the input array.
-
-    During training, each element of the input is set to zero with
-    probability ``p``. The whole array is rescaled by ``1/(1-p)``
-    to keep the expected sum of the input unchanged.
-
-    Parameters
-    ----------
-    data : tvm.relay.Expr
-        The input data to the operator.
-
-    rate : float, optional (default=0.5)
-        The probability for an element to be reset to 0.
-
-=======
-        The final result.
-    """
-    return _make.bias_add(data, bias, axis)
-
-
-def dense(data, weight, units=None, out_dtype=""):
-    """Dense operator.
-    Applies a linear transformation
-
-    .. math::
-
-    `Y = X * W`
-
-    Parameters
-    ----------
-    data : tvm.relay.Expr
-        The input data to the operator.
-
-    weight : tvm.relay.Expr
-        The weight expressions.
-
-    units : int, optional
-        Number of hidden units of the dense transformation.
-
-    out_dtype : str, optional
-        Specifies the output data type for mixed precision dense.
-
-    Returns
-    -------
-    result : tvm.relay.Expr
-        The computed result.
-    """
-    return _make.dense(data, weight, units, out_dtype)
-
-
-def fifo_buffer(data, buffer, axis):
-    """FIFO buffer to enable computation reuse in CNNs with sliding indow input
-
-    Compute equivalent of
-
-    .. code-block:: python
-
-        concat(buffer, data, axis=axis)
-        .slice_axis(axis=axis,
-                    begin=data.shape[axis],
-                    end=data.shape[axis]+buffer.shape[axis])
-
-    Useful for
-
-    * Encoding explicit re-use of computation in convolution ops operated on a sliding window input
-    * Implementing a FIFO queue to cache intermediate results, e.g. as in Fast WaveNet.
-
-    Parameters
-    ----------
-    data : tvm.relay.Expr
-        The input data
-    buffer : tvm.relay.Expr
-        Previous value of the FIFO buffer
-    axis : int
-        Specify which axis should be used for buffering
-
-    Returns
-    -------
-    result : tvm.relay.Expr
-        Updated value for the buffer
-    """
-    return _make.fifo_buffer(data, buffer, axis)
-
-
-def relu(data):
-    """Rectified linear unit.
-
-    .. math::
-       out = max(x, 0)
-
-    Parameters
-    ----------
-    data : tvm.relay.Expr
-        The input data
-
-    Returns
-    -------
-    result : tvm.relay.Expr
-        The computed result.
-    """
-    return _make.relu(data)
-
-
-def leaky_relu(data, alpha):
-    """This operator takes data as input and does Leaky version
-    of a Rectified Linear Unit.
-
-    .. math::
-
-        `y = x > 0 ? x : alpha * x`
-
-    Parameters
-    ----------
-    data : tvm.relay.Expr
-        The input data to the operator.
-
-    alpha : float
-        Slope coefficient for the negative half axis.
-
-    Returns
-    -------
-    result : tvm.relay.Expr
-        The computed result.
-    """
-    return _make.leaky_relu(data, alpha)
-
-
-def prelu(data, alpha, axis=1):
-    """This operator takes data as input and does Leaky version
-    of a Rectified Linear Unit.
-
-    .. math::
-
-        `y = x > 0 ? x : alpha * x`
-
-    Parameters
-    ----------
-    data : tvm.relay.Expr
-        The input data to the operator.
-
-    alpha : tvm.relay.Expr
-        Slope coefficient for the negative half axis.
-
-    axis : int, optional
-        Specify which shape axis the channel is specified.
-
-    Returns
-    -------
-    result : tvm.relay.Expr
-        The computed result.
-    """
-    return _make.prelu(data, alpha, axis)
-
-
-def pad(data,
-        pad_width,
-        pad_value=0.0,
-        pad_mode='constant'):
-    r"""Padding
-
-    This operator takes in a tensor and pads each axis by the specified
-    widths using the specified value.
-
-    Parameters
-    ----------
-    data: tvm.relay.Expr
-        The input data to the operator
-    pad_width: tuple of <tuple of <int>>, required
-        Number of values padded to the edges of each axis, in the format
-        of ((before_1, after_1), ..., (before_N, after_N))
-    pad_value: float, optional, default=0.0
-        The value used for padding
-    pad_mode: 'constant', 'edge', 'reflect'
-        'constant' pads with constant_value pad_value
-        'edge' pads using the edge values of the input array
-        'reflect' pads by reflecting values with respect to the edge
-    Returns
-    -------
-    result : tvm.relay.Expr
-        The computed result.
-    """
-    return _make.pad(data, pad_width, pad_value, pad_mode)
-
-
-def mirror_pad(data,
-               pad_width,
-               mode="SYMMETRIC"):
-    r"""MirrorPadding
-
-    This operator takes in a tensor and pads each axis by the specified
-    widths using mirroring of the border pixels.
-
-    Parameters
-    ----------
-    data: tvm.relay.Expr
-        The input data to the operator
-    pad_width: tuple of <tuple of <int>>, required
-        Number of values padded to the edges of each axis, in the format
-        of ((before_1, after_1), ..., (before_N, after_N))
-    mode: string, optional, default='SYMMETRIC'
-        What type of mirroring to use, must be SYMMETRIC or REFLECT.
 
     Returns
     -------
@@ -1930,7 +1382,6 @@
     rate : float, optional (default=0.5)
         The probability for an element to be reset to 0.
 
->>>>>>> c4c61cb7
     Returns
     -------
     result : tvm.relay.Expr
@@ -2313,11 +1764,8 @@
     result : tvm.relay.Expr
         The computed result.
     """
-<<<<<<< HEAD
-=======
     # convert 2-way padding to 4-way padding
     padding = get_pad_tuple2d(padding)
->>>>>>> c4c61cb7
     return _make.contrib_conv2d_winograd_without_weight_transform(
         data, weight, tile_size, strides, padding, dilation,
         groups, channels, kernel_size, data_layout,
@@ -2384,11 +1832,8 @@
     result : tvm.relay.Expr
         The computed result.
     """
-<<<<<<< HEAD
-=======
     # convert 2-way padding to 4-way padding
     padding = get_pad_tuple2d(padding)
->>>>>>> c4c61cb7
     return _make.contrib_conv2d_winograd_nnpack_without_weight_transform(
         data, weight, strides, padding, dilation,
         groups, channels, kernel_size, data_layout,
@@ -2456,11 +1901,8 @@
     result : tvm.relay.Expr
         The computed result.
     """
-<<<<<<< HEAD
-=======
     # convert 2-way padding to 4-way padding
     padding = get_pad_tuple2d(padding)
->>>>>>> c4c61cb7
     return _make.contrib_conv2d_NCHWc(data, kernel, strides, padding, dilation,
                                       groups, channels, kernel_size, data_layout,
                                       kernel_layout, out_layout, out_dtype)
@@ -2526,11 +1968,8 @@
     result : tvm.relay.Expr
         The computed result.
     """
-<<<<<<< HEAD
-=======
     # convert 2-way padding to 4-way padding
     padding = get_pad_tuple2d(padding)
->>>>>>> c4c61cb7
     return _make.contrib_depthwise_conv2d_NCHWc(data, kernel, strides, padding, dilation,
                                                 groups, channels, kernel_size, data_layout,
                                                 kernel_layout, out_layout, out_dtype)
@@ -2596,11 +2035,8 @@
     result : tvm.relay.Expr
         The computed result.
     """
-<<<<<<< HEAD
-=======
     # convert 2-way padding to 4-way padding
     padding = get_pad_tuple2d(padding)
->>>>>>> c4c61cb7
     return _make.contrib_conv2d_NCHWc_int8(data, kernel, strides, padding, dilation,
                                            groups, channels, kernel_size, data_layout,
                                            kernel_layout, out_layout, out_dtype)
@@ -2722,11 +2158,8 @@
         The computed result.
 
     """
-<<<<<<< HEAD
-=======
     # convert 2-way padding to 4-way padding
     padding = get_pad_tuple2d(padding)
->>>>>>> c4c61cb7
     return _make.deformable_conv2d(data, offset, weight, strides, padding, dilation,
                                    deformable_groups, groups, channels, kernel_size, data_layout,
                                    kernel_layout, out_layout, out_dtype)
@@ -2836,12 +2269,8 @@
     result : tvm.relay.Expr
         The computed result.
     """
-<<<<<<< HEAD
-
-=======
     # convert 2-way padding to 4-way padding
     padding = get_pad_tuple2d(padding)
->>>>>>> c4c61cb7
     return _make.bitserial_conv2d(data, weight, strides, padding, channels,
                                   kernel_size, activation_bits, weight_bits,
                                   data_layout, kernel_layout, pack_dtype,
