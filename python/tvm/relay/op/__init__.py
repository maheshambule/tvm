--- conflicted
+++ resolved
@@ -41,18 +41,11 @@
 from . import _transform
 from . import _reduce
 from . import _algorithm
-<<<<<<< HEAD
-from ..expr import Expr
-=======
->>>>>>> c4c61cb7
 from ..base import register_relay_node
 
 
 def _register_op_make():
-<<<<<<< HEAD
-=======
     # pylint: disable=import-outside-toplevel
->>>>>>> c4c61cb7
     from . import _make
     from .. import expr
     expr._op_make = _make
