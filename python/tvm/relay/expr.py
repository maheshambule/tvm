--- conflicted
+++ resolved
@@ -14,11 +14,7 @@
 # KIND, either express or implied.  See the License for the
 # specific language governing permissions and limitations
 # under the License.
-<<<<<<< HEAD
-# pylint: disable=no-else-return, unidiomatic-typecheck, invalid-name
-=======
 # pylint: disable=no-else-return, invalid-name, unused-import
->>>>>>> c4c61cb7
 """The expression nodes of Relay."""
 from __future__ import absolute_import
 from numbers import Number as _Number
@@ -32,19 +28,9 @@
 from . import _make
 from . import _expr
 from . import ty as _ty
-<<<<<<< HEAD
-from .._ffi import base as _base
-from .. import nd as _nd
-from .. import convert
-from ..ndarray import NDArray
-
-# will be registered afterwards
-_op_make = None
-=======
 
 # alias relay expr as Expr.
 Expr = RelayExpr
->>>>>>> c4c61cb7
 
 # will be registered afterwards
 _op_make = None
@@ -159,116 +145,6 @@
     def __rtruediv__(self, other):
         return self.__rdiv__(other)
 
-    def astype(self, dtype):
-        """Cast the content type of the current data to dtype.
-
-        Parameters
-        ----------
-        dtype : str
-            The target data type.
-
-        Note
-        ----
-        This function only works for TensorType Exprs.
-
-        Returns
-        -------
-        result : tvm.relay.Expr
-            The result expression.
-        """
-        return _make.cast(self, dtype)
-
-    def __neg__(self):
-        return _op_make.negative(self)
-
-    def __lt__(self, other):
-        if isinstance(other, Expr):
-            return _op_make.less(self, other)
-        elif isinstance(other, _Number):
-            raise TypeError('convert "%s" with `const` first' % str(other))
-        else:
-            raise TypeError("type %s not supported" % str(type(other)))
-
-    def __gt__(self, other):
-        if isinstance(other, Expr):
-            return _op_make.greater(self, other)
-        elif isinstance(other, _Number):
-            raise TypeError('convert "%s" with `const` first' % str(other))
-        else:
-            raise TypeError("type %s not supported" % str(type(other)))
-
-    def __ge__(self, other):
-        if isinstance(other, Expr):
-            return _op_make.greater_equal(self, other)
-        elif isinstance(other, _Number):
-            raise TypeError('convert "%s" with `const` first' % str(other))
-        else:
-            raise TypeError("type %s not supported" % str(type(other)))
-
-    def __le__(self, other):
-        if isinstance(other, Expr):
-            return _op_make.less_equal(self, other)
-        elif isinstance(other, _Number):
-            raise TypeError('convert "%s" with `const` first' % str(other))
-        else:
-            raise TypeError("type %s not supported" % str(type(other)))
-
-    def __add__(self, other):
-        if isinstance(other, Expr):
-            return _op_make.add(self, other)
-        elif isinstance(other, _Number):
-            raise TypeError('convert "%s" with `const` first' % str(other))
-        else:
-            raise TypeError("type %s not supported" % str(type(other)))
-
-    def __radd__(self, other):
-        return self.__add__(other)
-
-    def __sub__(self, other):
-        if isinstance(other, Expr):
-            return _op_make.subtract(self, other)
-        elif isinstance(other, _Number):
-            raise TypeError('convert "%s" with `const` first' % str(other))
-        else:
-            raise TypeError("type %s not supported" % str(type(other)))
-
-    def __rsub__(self, other):
-        if isinstance(other, _Number):
-            raise TypeError('convert "%s" with `const` first' % str(other))
-        else:
-            raise TypeError("type %s not supported" % str(type(other)))
-
-    def __mul__(self, other):
-        if isinstance(other, Expr):
-            return _op_make.multiply(self, other)
-        elif isinstance(other, _Number):
-            raise TypeError('convert "%s" with `const` first' % str(other))
-        else:
-            raise TypeError("type %s not supported" % str(type(other)))
-
-    def __rmul__(self, other):
-        return self.__mul__(other)
-
-    def __div__(self, other):
-        if isinstance(other, Expr):
-            return _op_make.divide(self, other)
-        elif isinstance(other, _Number):
-            raise TypeError('convert "%s" with `const` first' % str(other))
-        else:
-            raise TypeError("type %s not supported" % str(type(other)))
-
-    def __rdiv__(self, other):
-        if isinstance(other, _Number):
-            raise TypeError('convert "%s" with `const` first' % str(other))
-        else:
-            raise TypeError("type %s not supported" % str(type(other)))
-
-    def __truediv__(self, other):
-        return self.__div__(other)
-
-    def __rtruediv__(self, other):
-        return self.__rdiv__(other)
-
     def __call__(self, *args):
         """Call the variable (if it represents a function).
 
@@ -347,35 +223,6 @@
         """Get name hint of the current var."""
         name = self.vid.name_hint
         return name
-<<<<<<< HEAD
-
-
-@register_relay_node
-class GlobalVar(Expr):
-    """A global variable in Tvm.Relay.
-
-    GlobalVar is used to refer to the global functions
-    stored in the module.
-
-    Parameters
-    ----------
-    name_hint: str
-        The name of the variable.
-    """
-    def __init__(self, name_hint):
-        self.__init_handle_by_constructor__(_make.GlobalVar, name_hint)
-=======
->>>>>>> c4c61cb7
-
-    def __call__(self, *args):
-        """Invoke the gobal function.
-
-        Parameters
-        ----------
-        args: List[relay.Expr]
-            Arguments.
-        """
-        return Call(self, args, None, None)
 
 
 @register_relay_node
@@ -432,12 +279,9 @@
 
     def set_attribute(self, name, ref):
         return _expr.FunctionSetAttr(self, name, ref)
-<<<<<<< HEAD
-=======
 
     def get_attribute(self, name):
         return _expr.FunctionGetAttr(self, name)
->>>>>>> c4c61cb7
 
 
 @register_relay_node
@@ -527,11 +371,7 @@
 
 
 @register_relay_node
-<<<<<<< HEAD
-class RefCreate(Expr):
-=======
 class RefCreate(ExprWithOp):
->>>>>>> c4c61cb7
     """Create a new reference from initial value.
     Parameters
     ----------
@@ -543,11 +383,7 @@
 
 
 @register_relay_node
-<<<<<<< HEAD
-class RefRead(Expr):
-=======
 class RefRead(ExprWithOp):
->>>>>>> c4c61cb7
     """Get the value inside the reference.
     Parameters
     ----------
@@ -559,11 +395,7 @@
 
 
 @register_relay_node
-<<<<<<< HEAD
-class RefWrite(Expr):
-=======
 class RefWrite(ExprWithOp):
->>>>>>> c4c61cb7
     """
     Update the value inside the reference.
     The whole expression will evaluate to an empty tuple.
@@ -578,11 +410,7 @@
         self.__init_handle_by_constructor__(_make.RefWrite, ref, value)
 
 
-<<<<<<< HEAD
-class TempExpr(Expr):
-=======
 class TempExpr(ExprWithOp):
->>>>>>> c4c61cb7
     """Baseclass of all TempExpr.
 
     TempExprs are pass specific expression that can be
