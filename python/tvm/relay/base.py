# Licensed to the Apache Software Foundation (ASF) under one
# or more contributor license agreements.  See the NOTICE file
# distributed with this work for additional information
# regarding copyright ownership.  The ASF licenses this file
# to you under the Apache License, Version 2.0 (the
# "License"); you may not use this file except in compliance
# with the License.  You may obtain a copy of the License at
#
#   http://www.apache.org/licenses/LICENSE-2.0
#
# Unless required by applicable law or agreed to in writing,
# software distributed under the License is distributed on an
# "AS IS" BASIS, WITHOUT WARRANTIES OR CONDITIONS OF ANY
# KIND, either express or implied.  See the License for the
# specific language governing permissions and limitations
# under the License.
<<<<<<< HEAD
# pylint: disable=no-else-return, unidiomatic-typecheck
=======
# pylint: disable=no-else-return, unidiomatic-typecheck, unused-import
>>>>>>> c4c61cb7
"""The base node types for the Relay language."""
import os
import tvm._ffi

from tvm.runtime import Object
from tvm.ir import SourceName, Span, Node as RelayNode
from . import _make
from . import _expr
from . import _base
<<<<<<< HEAD
=======


__STD_PATH__ = os.path.join(os.path.dirname(os.path.realpath(__file__)), "std")

@tvm._ffi.register_func("tvm.relay.std_path")
def _std_path():
    return __STD_PATH__
>>>>>>> c4c61cb7


def register_relay_node(type_key=None):
    """Register a Relay node type.

    Parameters
    ----------
    type_key : str or cls
        The type key of the node.
    """
    if not isinstance(type_key, str):
        return tvm._ffi.register_object(
            "relay." + type_key.__name__)(type_key)
    return tvm._ffi.register_object(type_key)


def register_relay_attr_node(type_key=None):
    """Register a Relay attribute node.
<<<<<<< HEAD

    Parameters
    ----------
    type_key : str or cls
        The type key of the node.
    """
    if not isinstance(type_key, str):
        return _register_tvm_node(
            "relay.attrs." + type_key.__name__)(type_key)
    return _register_tvm_node(type_key)


class RelayNode(NodeBase):
    """Base class of all Relay nodes."""
    def astext(self, show_meta_data=True, annotate=None):
        """Get the text format of the expression.

        Parameters
        ----------
        show_meta_data : bool
            Whether to include meta data section in the text
            if there is meta data.

        annotate: Optional[relay.Expr->str]
            Optional annotate function to provide additional
            information in the comment block.

        Note
        ----
        The meta data section is necessary to fully parse the text format.
        However, it can contain dumps that are big (e.g constant weights),
        so it can be helpful to skip printing the meta data section.

        Returns
        -------
        text : str
            The text format of the expression.
        """
        return _expr.AsText(self, show_meta_data, annotate)

    def set_span(self, span):
        _base.set_span(self, span)

    def __str__(self):
        return self.astext(show_meta_data=False)


@register_relay_node
class Span(RelayNode):
    """Specifies a location in a source program."""

    def __init__(self, source, lineno, col_offset):
        self.__init_handle_by_constructor__(_make.Span, source, lineno, col_offset)

@register_relay_node
class SourceName(RelayNode):
    """A identifier for a source location"""

    def __init__(self, name):
        self.__init_handle_by_constructor__(_make.SourceName, name)

@register_relay_node
class Id(NodeBase):
=======

    Parameters
    ----------
    type_key : str or cls
        The type key of the node.
    """
    if not isinstance(type_key, str):
        return tvm._ffi.register_object(
            "relay.attrs." + type_key.__name__)(type_key)
    return tvm._ffi.register_object(type_key)


@register_relay_node
class Id(Object):
>>>>>>> c4c61cb7
    """Unique identifier(name) used in Var.
       Guaranteed to be stable across all passes.
    """
    def __init__(self):
        raise RuntimeError("Cannot directly construct Id")<|MERGE_RESOLUTION|>--- conflicted
+++ resolved
@@ -14,11 +14,7 @@
 # KIND, either express or implied.  See the License for the
 # specific language governing permissions and limitations
 # under the License.
-<<<<<<< HEAD
-# pylint: disable=no-else-return, unidiomatic-typecheck
-=======
 # pylint: disable=no-else-return, unidiomatic-typecheck, unused-import
->>>>>>> c4c61cb7
 """The base node types for the Relay language."""
 import os
 import tvm._ffi
@@ -28,8 +24,6 @@
 from . import _make
 from . import _expr
 from . import _base
-<<<<<<< HEAD
-=======
 
 
 __STD_PATH__ = os.path.join(os.path.dirname(os.path.realpath(__file__)), "std")
@@ -37,7 +31,6 @@
 @tvm._ffi.register_func("tvm.relay.std_path")
 def _std_path():
     return __STD_PATH__
->>>>>>> c4c61cb7
 
 
 def register_relay_node(type_key=None):
@@ -56,71 +49,6 @@
 
 def register_relay_attr_node(type_key=None):
     """Register a Relay attribute node.
-<<<<<<< HEAD
-
-    Parameters
-    ----------
-    type_key : str or cls
-        The type key of the node.
-    """
-    if not isinstance(type_key, str):
-        return _register_tvm_node(
-            "relay.attrs." + type_key.__name__)(type_key)
-    return _register_tvm_node(type_key)
-
-
-class RelayNode(NodeBase):
-    """Base class of all Relay nodes."""
-    def astext(self, show_meta_data=True, annotate=None):
-        """Get the text format of the expression.
-
-        Parameters
-        ----------
-        show_meta_data : bool
-            Whether to include meta data section in the text
-            if there is meta data.
-
-        annotate: Optional[relay.Expr->str]
-            Optional annotate function to provide additional
-            information in the comment block.
-
-        Note
-        ----
-        The meta data section is necessary to fully parse the text format.
-        However, it can contain dumps that are big (e.g constant weights),
-        so it can be helpful to skip printing the meta data section.
-
-        Returns
-        -------
-        text : str
-            The text format of the expression.
-        """
-        return _expr.AsText(self, show_meta_data, annotate)
-
-    def set_span(self, span):
-        _base.set_span(self, span)
-
-    def __str__(self):
-        return self.astext(show_meta_data=False)
-
-
-@register_relay_node
-class Span(RelayNode):
-    """Specifies a location in a source program."""
-
-    def __init__(self, source, lineno, col_offset):
-        self.__init_handle_by_constructor__(_make.Span, source, lineno, col_offset)
-
-@register_relay_node
-class SourceName(RelayNode):
-    """A identifier for a source location"""
-
-    def __init__(self, name):
-        self.__init_handle_by_constructor__(_make.SourceName, name)
-
-@register_relay_node
-class Id(NodeBase):
-=======
 
     Parameters
     ----------
@@ -135,7 +63,6 @@
 
 @register_relay_node
 class Id(Object):
->>>>>>> c4c61cb7
     """Unique identifier(name) used in Var.
        Guaranteed to be stable across all passes.
     """
