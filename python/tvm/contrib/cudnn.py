--- conflicted
+++ resolved
@@ -365,11 +365,7 @@
     if dims == 4:
         return _api.extern(
             oshape, [x, w],
-<<<<<<< HEAD
-            lambda ins, outs: _intrin.call_packed(
-=======
             lambda ins, outs: tvm.tir.call_packed(
->>>>>>> c4c61cb7
                 "tvm.contrib.cudnn.conv2d.forward",
                 conv_mode,
                 tensor_format,
@@ -387,11 +383,7 @@
 
     return _api.extern(
         oshape, [x, w],
-<<<<<<< HEAD
-        lambda ins, outs: _intrin.call_packed(
-=======
         lambda ins, outs: tvm.tir.call_packed(
->>>>>>> c4c61cb7
             "tvm.contrib.cudnn.conv3d.forward",
             conv_mode,
             tensor_format,
