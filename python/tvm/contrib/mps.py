--- conflicted
+++ resolved
@@ -15,11 +15,7 @@
 # specific language governing permissions and limitations
 # under the License.
 """External function interface to MPS libraries."""
-<<<<<<< HEAD
-from __future__ import absolute_import as _abs
-=======
 import tvm
->>>>>>> c4c61cb7
 from .. import api as _api
 
 # pylint: disable=C0103,W0612
