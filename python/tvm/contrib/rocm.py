# Licensed to the Apache Software Foundation (ASF) under one
# or more contributor license agreements.  See the NOTICE file
# distributed with this work for additional information
# regarding copyright ownership.  The ASF licenses this file
# to you under the Apache License, Version 2.0 (the
# "License"); you may not use this file except in compliance
# with the License.  You may obtain a copy of the License at
#
#   http://www.apache.org/licenses/LICENSE-2.0
#
# Unless required by applicable law or agreed to in writing,
# software distributed under the License is distributed on an
# "AS IS" BASIS, WITHOUT WARRANTIES OR CONDITIONS OF ANY
# KIND, either express or implied.  See the License for the
# specific language governing permissions and limitations
# under the License.
"""Utility for ROCm backend"""
import subprocess
from os.path import join, exists
<<<<<<< HEAD
from . import util
from .._ffi.base import py_str
from .. import codegen
=======

from tvm._ffi.base import py_str
import tvm.target

from . import util
>>>>>>> c4c61cb7
from ..api import register_func, convert

def find_lld(required=True):
    """Find ld.lld in system.

    Parameters
    ----------
    required : bool
        Whether it is required,
        runtime error will be raised if the compiler is required.

    Returns
    -------
    valid_list : list of str
        List of possible paths.

    Note
    ----
    This function will first search ld.lld that
    matches the major llvm version that built with tvm
    """
    lld_list = []
<<<<<<< HEAD
    if hasattr(codegen, "llvm_version_major"):
        major = codegen.llvm_version_major()
=======
    major = tvm.target.codegen.llvm_version_major(allow_none=True)
    if major is not None:
>>>>>>> c4c61cb7
        lld_list += ["ld.lld-%d.0" % major]
        lld_list += ["ld.lld-%d" % major]
    lld_list += ["ld.lld"]
    valid_list = [util.which(x) for x in lld_list]
    valid_list = [x for x in valid_list if x]
    if not valid_list and required:
        raise RuntimeError(
            "cannot find ld.lld, candidates are: " + str(lld_list))
    return valid_list


def rocm_link(in_file, out_file, lld=None):
    """Link relocatable ELF object to shared ELF object using lld

    Parameters
    ----------
    in_file : str
        Input file name (relocatable ELF object file)

    out_file : str
        Output file name (shared ELF object file)

    lld : str, optional
        The lld linker, if not specified,
        we will try to guess the matched clang version.
    """
    args = [lld if lld is not None else find_lld()[0], "-shared", in_file, "-o", out_file]
    proc = subprocess.Popen(
        args,
        stdout=subprocess.PIPE,
        stderr=subprocess.STDOUT)
    (out, _) = proc.communicate()

    if proc.returncode != 0:
        msg = "Linking error using ld.lld:\n"
        msg += py_str(out)
        raise RuntimeError(msg)


@register_func("tvm_callback_rocm_link")
def callback_rocm_link(obj_bin):
    """Links object file generated from LLVM to HSA Code Object

    Parameters
    ----------
    obj_bin : bytearray
        The object file

    Return
    ------
    cobj_bin : bytearray
        The HSA Code Object
    """
    tmp_dir = util.tempdir()
    tmp_obj = tmp_dir.relpath("rocm_kernel.o")
    tmp_cobj = tmp_dir.relpath("rocm_kernel.co")
    with open(tmp_obj, "wb") as out_file:
        out_file.write(bytes(obj_bin))
    rocm_link(tmp_obj, tmp_cobj)
    cobj_bin = bytearray(open(tmp_cobj, "rb").read())
    return cobj_bin

@register_func("tvm_callback_rocm_bitcode_path")
def callback_rocm_bitcode_path(rocdl_dir="/opt/rocm/lib/"):
    """Utility function to find ROCm device library bitcodes

    Parameters
    ----------
    rocdl_dir : str
        The path to rocm library directory
        The default value is the standard location
    """
    # seems link order matters.
    bitcode_files = [
        "oclc_daz_opt_on.amdgcn.bc",
        "ocml.amdgcn.bc",
        "hc.amdgcn.bc",
        "irif.amdgcn.bc",
        "ockl.amdgcn.bc",
        "oclc_correctly_rounded_sqrt_off.amdgcn.bc",
        "oclc_correctly_rounded_sqrt_on.amdgcn.bc",
        "oclc_daz_opt_off.amdgcn.bc",
        "oclc_finite_only_off.amdgcn.bc",
        "oclc_finite_only_on.amdgcn.bc",
        "oclc_isa_version_803.amdgcn.bc",
        "oclc_isa_version_900.amdgcn.bc",
        "oclc_isa_version_906.amdgcn.bc",
        "oclc_unsafe_math_off.amdgcn.bc",
        "oclc_unsafe_math_on.amdgcn.bc",
        "oclc_wavefrontsize64_on.amdgcn.bc"
    ]
    paths = [join(rocdl_dir, bitcode) for bitcode in bitcode_files]
    return convert([path for path in paths if exists(path)])<|MERGE_RESOLUTION|>--- conflicted
+++ resolved
@@ -17,17 +17,11 @@
 """Utility for ROCm backend"""
 import subprocess
 from os.path import join, exists
-<<<<<<< HEAD
-from . import util
-from .._ffi.base import py_str
-from .. import codegen
-=======
 
 from tvm._ffi.base import py_str
 import tvm.target
 
 from . import util
->>>>>>> c4c61cb7
 from ..api import register_func, convert
 
 def find_lld(required=True):
@@ -50,13 +44,8 @@
     matches the major llvm version that built with tvm
     """
     lld_list = []
-<<<<<<< HEAD
-    if hasattr(codegen, "llvm_version_major"):
-        major = codegen.llvm_version_major()
-=======
     major = tvm.target.codegen.llvm_version_major(allow_none=True)
     if major is not None:
->>>>>>> c4c61cb7
         lld_list += ["ld.lld-%d.0" % major]
         lld_list += ["ld.lld-%d" % major]
     lld_list += ["ld.lld"]
