--- conflicted
+++ resolved
@@ -19,18 +19,11 @@
 import os
 import tempfile
 import shutil
-<<<<<<< HEAD
-=======
 import tvm._ffi
 
->>>>>>> c4c61cb7
 from tvm._ffi.base import string_types
 from tvm.contrib import graph_runtime
-<<<<<<< HEAD
-from tvm.ndarray import array
-=======
 from tvm.runtime.ndarray import array
->>>>>>> c4c61cb7
 from . import debug_result
 
 _DUMP_ROOT_PREFIX = "tvmdbg_"
@@ -72,11 +65,7 @@
             fcreate = ctx[0]._rpc_sess.get_function(
                 "tvm.graph_runtime_debug.create")
         else:
-<<<<<<< HEAD
-            fcreate = get_global_func("tvm.graph_runtime_debug.create")
-=======
             fcreate = tvm._ffi.get_global_func("tvm.graph_runtime_debug.create")
->>>>>>> c4c61cb7
     except ValueError:
         raise ValueError(
             "Please set '(USE_GRAPH_RUNTIME_DEBUG ON)' in "
