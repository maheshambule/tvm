--- conflicted
+++ resolved
@@ -58,11 +58,7 @@
     if num_rpc_ctx == len(ctx):
         fcreate = ctx[0]._rpc_sess.get_function("tvm.graph_runtime.create")
     else:
-<<<<<<< HEAD
-        fcreate = get_global_func("tvm.graph_runtime.create")
-=======
         fcreate = tvm._ffi.get_global_func("tvm.graph_runtime.create")
->>>>>>> c4c61cb7
 
     return GraphModule(fcreate(graph_json_str, libmod, *device_type_id))
 
@@ -124,20 +120,12 @@
 
     Parameters
     ----------
-<<<<<<< HEAD
-    module : Module
-=======
     module : tvm.runtime.Module
->>>>>>> c4c61cb7
         The internal tvm module that holds the actual graph functions.
 
     Attributes
     ----------
-<<<<<<< HEAD
-    module : Module
-=======
     module : tvm.runtime.Module
->>>>>>> c4c61cb7
         The internal tvm module that holds the actual graph functions.
     """
 
