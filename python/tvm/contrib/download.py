# Licensed to the Apache Software Foundation (ASF) under one
# or more contributor license agreements.  See the NOTICE file
# distributed with this work for additional information
# regarding copyright ownership.  The ASF licenses this file
# to you under the Apache License, Version 2.0 (the
# "License"); you may not use this file except in compliance
# with the License.  You may obtain a copy of the License at
#
#   http://www.apache.org/licenses/LICENSE-2.0
#
# Unless required by applicable law or agreed to in writing,
# software distributed under the License is distributed on an
# "AS IS" BASIS, WITHOUT WARRANTIES OR CONDITIONS OF ANY
# KIND, either express or implied.  See the License for the
# specific language governing permissions and limitations
# under the License.
"""Helper utility for downloading"""
import os
import sys
import time
import uuid
import shutil

def download(url, path, overwrite=False, size_compare=False, verbose=1, retries=3):
    """Downloads the file from the internet.
    Set the input options correctly to overwrite or do the size comparison

    Parameters
    ----------
    url : str
        Download url.

    path : str
        Local file path to save downloaded file

    overwrite : bool, optional
        Whether to overwrite existing file

    size_compare : bool, optional
        Whether to do size compare to check downloaded file.

    verbose: int, optional
        Verbose level

    retries: int, optional
        Number of time to retry download, default at 3.
    """
    # pylint: disable=import-outside-toplevel
    import urllib.request as urllib2

    if os.path.isfile(path) and not overwrite:
        if size_compare:
            import requests
            file_size = os.path.getsize(path)
            res_head = requests.head(url)
            res_get = requests.get(url, stream=True)
            if 'Content-Length' not in res_head.headers:
                res_get = urllib2.urlopen(url)
            url_file_size = int(res_get.headers['Content-Length'])
            if url_file_size != file_size:
                print("exist file got corrupted, downloading %s file freshly..." % path)
                download(url, path, True, False)
                return
        print('File {} exists, skip.'.format(path))
        return

    if verbose >= 1:
        print('Downloading from url {} to {}'.format(url, path))

    # Stateful start time
    start_time = time.time()
    dirpath = os.path.dirname(path)
    if dirpath and not os.path.isdir(dirpath):
        os.makedirs(dirpath)
    random_uuid = str(uuid.uuid4())
    tempfile = os.path.join(dirpath, random_uuid)

    def _download_progress(count, block_size, total_size):
        #pylint: disable=unused-argument
        """Show the download progress.
        """
        if count == 0:
            return
        duration = time.time() - start_time
        progress_size = int(count * block_size)
        speed = int(progress_size / (1024 * duration))
        percent = min(int(count * block_size * 100 / total_size), 100)
        sys.stdout.write("\r...%d%%, %.2f MB, %d KB/s, %d seconds passed" %
                         (percent, progress_size / (1024.0 * 1024), speed, duration))
        sys.stdout.flush()

    while retries >= 0:
        # Disable pyling too broad Exception
        # pylint: disable=W0703
        try:
            if sys.version_info >= (3,):
                urllib2.urlretrieve(url, tempfile, reporthook=_download_progress)
                print("")
            else:
                f = urllib2.urlopen(url)
                data = f.read()
                with open(tempfile, "wb") as code:
                    code.write(data)
            shutil.move(tempfile, path)
            break
        except Exception as err:
            retries -= 1
            if retries == 0:
                if os.path.exists(tempfile):
                    os.remove(tempfile)
                raise err
<<<<<<< HEAD
            else:
                print("download failed due to {}, retrying, {} attempt{} left"
                      .format(repr(err), retries, 's' if retries > 1 else ''))
=======
            print("download failed due to {}, retrying, {} attempt{} left"
                  .format(repr(err), retries, 's' if retries > 1 else ''))
>>>>>>> c4c61cb7


if "TEST_DATA_ROOT_PATH" in os.environ:
    TEST_DATA_ROOT_PATH = os.environ.get("TEST_DATA_ROOT_PATH")
else:
    TEST_DATA_ROOT_PATH = os.path.join(os.path.expanduser('~'), '.tvm_test_data')
os.makedirs(TEST_DATA_ROOT_PATH, exist_ok=True)


def download_testdata(url, relpath, module=None):
    """Downloads the test data from the internet.

    Parameters
    ----------
    url : str
        Download url.

    relpath : str
        Relative file path.

    module : Union[str, list, tuple], optional
        Subdirectory paths under test data folder.

    Returns
    -------
    abspath : str
        Absolute file path of downloaded file
    """
    global TEST_DATA_ROOT_PATH
    if module is None:
        module_path = ''
    elif isinstance(module, str):
        module_path = module
    elif isinstance(module, (list, tuple)):
        module_path = os.path.join(*module)
    else:
        raise ValueError("Unsupported module: " + module)
    abspath = os.path.join(TEST_DATA_ROOT_PATH, module_path, relpath)
    download(url, abspath, overwrite=False, size_compare=False)
    return abspath<|MERGE_RESOLUTION|>--- conflicted
+++ resolved
@@ -109,14 +109,8 @@
                 if os.path.exists(tempfile):
                     os.remove(tempfile)
                 raise err
-<<<<<<< HEAD
-            else:
-                print("download failed due to {}, retrying, {} attempt{} left"
-                      .format(repr(err), retries, 's' if retries > 1 else ''))
-=======
             print("download failed due to {}, retrying, {} attempt{} left"
                   .format(repr(err), retries, 's' if retries > 1 else ''))
->>>>>>> c4c61cb7
 
 
 if "TEST_DATA_ROOT_PATH" in os.environ:
