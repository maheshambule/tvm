# Licensed to the Apache Software Foundation (ASF) under one
# or more contributor license agreements.  See the NOTICE file
# distributed with this work for additional information
# regarding copyright ownership.  The ASF licenses this file
# to you under the Apache License, Version 2.0 (the
# "License"); you may not use this file except in compliance
# with the License.  You may obtain a copy of the License at
#
#   http://www.apache.org/licenses/LICENSE-2.0
#
# Unless required by applicable law or agreed to in writing,
# software distributed under the License is distributed on an
# "AS IS" BASIS, WITHOUT WARRANTIES OR CONDITIONS OF ANY
# KIND, either express or implied.  See the License for the
# specific language governing permissions and limitations
# under the License.
"""Hybrid Programming APIs of TVM Python Package.

This package maps a subset of python to HalideIR so that:
1. Users can write some preliminary versions of the computation patterns
have not been supported yet and verify it across the real execution and
python semantic emulation.
2. So far, it is a text format dedicated to HalideIR Phase 0. Refer tvm.lower
for more details. A larger ambition of this module is to support all levels of
HalideIR.
"""

# TODO(@were): Make this module more complete.
# 1. Support HalideIR dumping to Hybrid Script
# 2. Support multi-level HalideIR
<<<<<<< HEAD

from __future__ import absolute_import as _abs

import inspect

from .._ffi.base import decorate
from .._ffi.function import _init_api
from ..build_module import form_body
=======
import inspect
import tvm._ffi
from tvm.driver.build_module import form_body

from .._ffi.base import decorate
>>>>>>> c4c61cb7

from .module import HybridModule
from .parser import source_to_op
from .util import _pruned_source


def script(pyfunc):
    """Decorate a python function function as hybrid script.

    The hybrid function support emulation mode and parsing to
    the internal language IR.

    Returns
    -------
    hybrid_func : function
        A decorated hybrid script function.
    """
<<<<<<< HEAD
    def wrapped_func(func, *args, **kwargs): #pylint: disable=missing-docstring
=======
    # pylint: disable=import-outside-toplevel, missing-docstring
    def wrapped_func(func, *args, **kwargs):
>>>>>>> c4c61cb7
        from .util import _is_tvm_arg_types
        if _is_tvm_arg_types(args):
            src = _pruned_source(func)
            closure_vars = inspect.getclosurevars(func).nonlocals
            closure_vars.update(inspect.getclosurevars(func).globals)
            return source_to_op(src, args, func.__globals__, closure_vars)

        from .runtime import _enter_hybrid_runtime, _restore_runtime
        intersect = _enter_hybrid_runtime(func)
        value = func(*args, **kwargs)
        _restore_runtime(func, intersect)
        return value

    return decorate(pyfunc, wrapped_func)


def build(sch, inputs, outputs, name="hybrid_func"):
    """Dump the corrent schedule to hybrid module

    Parameters
    ----------
    sch: Schedule
        The schedule to be dumped

    inputs: An array of Tensors or Vars
        The inputs of the function body

    outputs: An array of Tensors
        The outputs of the function body

    Returns
    -------
    module: HybridModule
        The built results is wrapped in a HybridModule.
        The usage of HybridModule is roughly the same as normal TVM-built modules.
    """

    stmt = form_body(sch)
    src = _Dump(stmt, inputs, outputs, name)

    return HybridModule(src, name)


<<<<<<< HEAD
_init_api("tvm.hybrid")
=======
tvm._ffi._init_api("tvm.hybrid")
>>>>>>> c4c61cb7
<|MERGE_RESOLUTION|>--- conflicted
+++ resolved
@@ -28,22 +28,11 @@
 # TODO(@were): Make this module more complete.
 # 1. Support HalideIR dumping to Hybrid Script
 # 2. Support multi-level HalideIR
-<<<<<<< HEAD
-
-from __future__ import absolute_import as _abs
-
-import inspect
-
-from .._ffi.base import decorate
-from .._ffi.function import _init_api
-from ..build_module import form_body
-=======
 import inspect
 import tvm._ffi
 from tvm.driver.build_module import form_body
 
 from .._ffi.base import decorate
->>>>>>> c4c61cb7
 
 from .module import HybridModule
 from .parser import source_to_op
@@ -61,12 +50,8 @@
     hybrid_func : function
         A decorated hybrid script function.
     """
-<<<<<<< HEAD
-    def wrapped_func(func, *args, **kwargs): #pylint: disable=missing-docstring
-=======
     # pylint: disable=import-outside-toplevel, missing-docstring
     def wrapped_func(func, *args, **kwargs):
->>>>>>> c4c61cb7
         from .util import _is_tvm_arg_types
         if _is_tvm_arg_types(args):
             src = _pruned_source(func)
@@ -110,8 +95,4 @@
     return HybridModule(src, name)
 
 
-<<<<<<< HEAD
-_init_api("tvm.hybrid")
-=======
-tvm._ffi._init_api("tvm.hybrid")
->>>>>>> c4c61cb7
+tvm._ffi._init_api("tvm.hybrid")