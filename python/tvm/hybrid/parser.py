# Licensed to the Apache Software Foundation (ASF) under one
# or more contributor license agreements.  See the NOTICE file
# distributed with this work for additional information
# regarding copyright ownership.  The ASF licenses this file
# to you under the Apache License, Version 2.0 (the
# "License"); you may not use this file except in compliance
# with the License.  You may obtain a copy of the License at
#
#   http://www.apache.org/licenses/LICENSE-2.0
#
# Unless required by applicable law or agreed to in writing,
# software distributed under the License is distributed on an
# "AS IS" BASIS, WITHOUT WARRANTIES OR CONDITIONS OF ANY
# KIND, either express or implied.  See the License for the
# specific language governing permissions and limitations
# under the License.
"""Hybrid Script Parser"""

import ast
import operator
import logging
import sys
import types
import numbers

from enum import Enum
<<<<<<< HEAD
=======
from tvm.ir import Array, Range
import tvm.tir
import tvm.te._ffi_api

from tvm.tir import expr as _expr
from tvm.tir import stmt as _stmt
from tvm.tir import ir_pass as _ir_pass
from tvm.te.tensor import Tensor, Operation
from tvm.tir import all as _all
from tvm.tir import any as _any
>>>>>>> c4c61cb7

from .util import _internal_assert
from . import calls
from . import util
from .preprocessor import determine_variable_usage
<<<<<<< HEAD
from ..api import all as _all
from ..api import any as _any

from ..container import Array
from ..tensor import Tensor, Operation
from .. import _api_internal as _tvm_internal
from .. import expr as _expr
from .. import make as _make
=======

>>>>>>> c4c61cb7
from .. import api  as _api


def concat_list_to_block(lst):
    """Concatenate a list of Python IR nodes to HalideIR Block"""
    if not lst:
        return util.make_nop()
    n = len(lst)
    if n == 1:
        return lst[0]
<<<<<<< HEAD
    body = lst[n - 1]
    for i in range(1, n):
        stmt = lst[n - 1 - i]
        body = _make.Block(stmt, body)
    return body
=======
    return _stmt.SeqStmt(lst)


def visit_list_to_block(visit, lst):
    """Visit and concatenate a list of Python IR nodes to HalideIR Block"""
    lst = [visit(stmt) for stmt in lst if not util.is_docstring(stmt)]
    lst = [stmt for stmt in lst if not _ir_pass.Equal(stmt, util.make_nop())]
    if not lst:
        return util.make_nop()
    return concat_list_to_block(lst)


class Symbol(Enum):
    """Enumerates types in the symbol table"""
    Callable = 0
    Input = 1
    OutputBuffer = 2
    GlobalBuffer = 3
    LocalBuffer = 4
    SharedBuffer = 5
    ConstVar = 6
    BufferVar = 7
    LoopVar = 8
    ConstLoopVar = 9
    ThreadBind = 10


def _floordiv(x, y):
    if isinstance(x, _expr.ExprOp) or isinstance(y, _expr.ExprOp):
        return tvm.tir.floordiv(x, y)
    return operator.floordiv(x, y)


def _floormod(x, y):
    if isinstance(x, _expr.ExprOp) or isinstance(y, _expr.ExprOp):
        return tvm.tir.floormod(x, y)
    return operator.mod(x, y)
>>>>>>> c4c61cb7


def visit_list_to_block(visit, lst):
    """Visit and concatenate a list of Python IR nodes to HalideIR Block"""
    lst = [visit(stmt) for stmt in lst if not util.is_docstring(stmt)]
    lst = [stmt for stmt in lst if not _ir_pass.Equal(stmt, util.make_nop())]
    if not lst:
        return util.make_nop()
    return concat_list_to_block(lst)


class Symbol(Enum):
    """Enumerates types in the symbol table"""
    Callable = 0
    Input = 1
    OutputBuffer = 2
    GlobalBuffer = 3
    LocalBuffer = 4
    SharedBuffer = 5
    ConstVar = 6
    BufferVar = 7
    LoopVar = 8
    ConstLoopVar = 9
    ThreadBind = 10


def _floordiv(x, y):
    if isinstance(x, _expr.ExprOp) or isinstance(y, _expr.ExprOp):
        return _api.floordiv(x, y)
    return operator.floordiv(x, y)


def _floormod(x, y):
    if isinstance(x, _expr.ExprOp) or isinstance(y, _expr.ExprOp):
        return _api.floormod(x, y)
    return operator.mod(x, y)


class HybridParser(ast.NodeVisitor):
    """Python AST visitor pass which finally lowers it to HalideIR"""


    _binop_maker = {
        ast.Add     : operator.add,
        ast.Sub     : operator.sub,
        ast.Mult    : operator.mul,
        ast.Div     : operator.div if sys.version_info[0] == 2 else operator.truediv,
        ast.FloorDiv: _floordiv,
        ast.Mod     : _floormod,
        ast.BitOr   : operator.or_,
        ast.BitAnd  : operator.and_,
        ast.BitXor  : operator.xor,
        ast.Gt      : operator.gt,
        ast.GtE     : operator.ge,
        ast.Lt      : operator.lt,
        ast.LtE     : operator.le,
        ast.Eq      : operator.eq,
        ast.NotEq   : operator.ne,
        ast.And     : _all,
        ast.Or      : _any,
    }


    _unaryop_maker = {
        ast.USub   : operator.neg,
        ast.Invert : operator.invert,
        ast.Not    : operator.not_
    }


    def __init__(self, args, usage, symbols, closure_vars, func_name=None):
        """
        Parameters
        ----------
        args: A list of tvm.placeholder or tvm.var
            Provided by the user, the argument list of the function to be lowered.

        usage: A dict of variables used in last in this function
            Provided by last lower pass, which collects this information

        symbols : list of str
            The symbol list of the global context of the function.

        closure_vars: dict
            A dict of external name reference captured by this function.

        Returns
        -------
        func_name: str
            The name of the function to be lowered; if not provided,
            the compiler will use the name in the AST
        """
        self.args = list(args)
        self.usage = usage.copy()

        self.symbols = {} # Symbol table
        for k, v in symbols.items():
            if isinstance(v, types.FunctionType):
                self.add_symbol(k, Symbol.Callable, v)

        self.closure_vars = closure_vars

        self.binds = {} # Thread binds
        self.device = 0 # Is it generating device

        self.func_name = func_name # The name of the function to be lowered
        self.outputs = [] # Output tensors' name
        self.side_effect = set() # Tensors with side effects
        self.parsed_body = None # The parsed HalideIR body
        self.returned = False # If this function has a valid return


    def add_symbol(self, key, ty, val): #pylint: disable=invalid-name
        """Add value to the symbol table context"""
        if key in self.symbols.keys():
            old = str(self.symbols[key])
            new = str((ty, val))
            _internal_assert(False,
                             "Name conflict in symbol table! [%s] %s -> %s" % (key, old, new))

        self.symbols[key] = ty, val

        if ty == Symbol.ThreadBind:
            if val.var.name not in self.binds.keys():
                self.binds[val.var.name] = val
                return
            val_ = self.binds[val.var.name]
            _internal_assert(_ir_pass.Equal(val_.dom.extent, val.dom.extent),
                             "Thread extents should be uniform!")
            self.symbols[key] = ty, val_


    def wrap_up_realize(self, node, body):
        """Wrap up all the variables which will no longer be used"""
        to_pop = []
        for key, val in self.usage.items():
            _, level, _ = val
            if key not in self.symbols:
                # don't realize the symbols that are never visited
                continue
            if level != node:
                continue
            _internal_assert(key in self.symbols.keys(), "Unknown symbol %s!" % key)
<<<<<<< HEAD

            ty, entry = self.symbols[key] #pylint: disable=invalid-name
            if ty in [Symbol.Input, Symbol.OutputBuffer]:
                continue
            elif 'Buffer' in ty.name:
                _buf = entry
                _scope = 'global' if ty is Symbol.BufferVar else ty.name[:-6].lower()
                to_pop.append(key)
            else:
                continue

            if _scope == 'global':
                body = self.wrap_up_binds(body)

            _domain = [_make.range_by_min_extent(0, i) for i in _buf.shape]
            _dtype = _buf.dtype
            _true = _api.convert(True)
            body = _make.Realize(_buf.op, 0, _dtype, _domain, _true, body)
            body = _make.AttrStmt(_buf.op, 'realize_scope', _api.convert(_scope), body)

        for elem in to_pop:
            self.symbols.pop(elem)

        return body


    def wrap_up_binds(self, body):
        for _, iter_var in self.binds.items():
            ext = iter_var.dom.extent
            body = _make.AttrStmt(iter_var, 'thread_extent', ext, body)
=======

            ty, entry = self.symbols[key] #pylint: disable=invalid-name
            if ty in [Symbol.Input, Symbol.OutputBuffer]:
                continue
            if 'Buffer' in ty.name:
                _buf = entry
                _scope = 'global' if ty is Symbol.BufferVar else ty.name[:-6].lower()
                to_pop.append(key)
            else:
                continue

            if _scope == 'global':
                body = self.wrap_up_binds(body)

            _domain = [Range.make_by_min_extent(0, i) for i in _buf.shape]
            _dtype = _buf.dtype
            _true = _api.convert(True)
            body = tvm.tir.Realize(_buf.op, 0, _dtype, _domain, _true, body)
            body = tvm.tir.AttrStmt(_buf.op, 'realize_scope', _api.convert(_scope), body)

        for elem in to_pop:
            self.symbols.pop(elem)

        return body


    def wrap_up_binds(self, body):
        for _, iter_var in self.binds.items():
            ext = iter_var.dom.extent
            body = tvm.tir.AttrStmt(iter_var, 'thread_extent', ext, body)
>>>>>>> c4c61cb7
        self.binds = {}
        return body


    #pylint: disable=invalid-name, missing-docstring
    def visit_Module(self, node):
        _internal_assert(len(node.body) == 1, \
                         "Only one-function source code will be fed to this parser!")
        return self.visit(node.body[0])


    def visit_FunctionDef(self, node):
        _internal_assert(len(node.args.args) == len(self.args), \
                         "The number of arguments passed to the \
                         function should be the same as it is defined!")
        if self.func_name is None:
            self.func_name = node.name
        for idx, arg in enumerate(node.args.args):
            _attr = 'id' if sys.version_info[0] < 3 else 'arg' # To make py2 and 3 compatible
            self.add_symbol(getattr(arg, _attr), Symbol.Input, self.args[idx])
        res = visit_list_to_block(self.visit, node.body)
        res = self.wrap_up_realize(node, res)
        return self.wrap_up_binds(res)


    def visit_Expr(self, node):
        return self.visit(node.value)


    def visit_Name(self, node):
        name = node.id
        if sys.version_info[0] == 2 and name in ['True', 'False']:
            return _api.convert(ast.literal_eval(name))

        if name in self.closure_vars:
            return _api.convert(self.closure_vars[name])

        ty, entry = self.symbols[name]
        _internal_assert(name in self.symbols, "Unknown symbol %s!" % name)
        if ty in [Symbol.LoopVar, Symbol.Input, Symbol.ConstLoopVar]:
            return entry
        if ty is Symbol.ThreadBind:
            return entry.var
        if ty is Symbol.ConstVar:
            return entry if isinstance(node.ctx, ast.Load) else None
        if ty is Symbol.BufferVar:
            if isinstance(node.ctx, ast.Load):
<<<<<<< HEAD
                return _make.Call(entry.dtype, entry.name, [_api.const(0, 'int32')], \
=======
                return tvm.tir.Call(entry.dtype, entry.name, [_api.const(0, 'int32')], \
>>>>>>> c4c61cb7
                                  _expr.Call.Halide, entry.op, entry.value_index)
            return entry, [_api.const(0, 'int32')]
        # Do I need any assertion here?
        return entry


    def visit_Num(self, node):
        if isinstance(node.n, numbers.Integral):
            dtype = "int32"
        elif isinstance(node.n, float):
            dtype = "float32"
        else:
            _internal_assert(isinstance(node.n, bool),
                             "The data type should be one of (int, float, bool)")
            dtype = "bool"
        return _api.const(node.n, dtype)


    def visit_NameConstant(self, node):
        return _api.convert(node.value)


    def visit_AugAssign(self, node):
        buf = self.visit(node.target)
        rhs = self.visit(node.value)
        if isinstance(buf, tuple):
            _internal_assert(len(buf) == 2, "LHS is supposed to be (buf, args)!")
            buf, args = buf
        else:
            args = [_api.const(0, 'int32')]
        _internal_assert(isinstance(buf, Tensor), "LHS is supposed to be Tensor!")

<<<<<<< HEAD
        read = _make.Call(buf.dtype, buf.name, args, _expr.Call.Halide, buf.op, buf.value_index)
        value = HybridParser._binop_maker[type(node.op)](read, rhs)

        return _make.Provide(buf.op, 0, value, args)
=======
        read = tvm.tir.Call(buf.dtype, buf.name, args, _expr.Call.Halide, buf.op, buf.value_index)
        value = HybridParser._binop_maker[type(node.op)](read, rhs)

        return tvm.tir.Provide(buf.op, 0, value, args)
>>>>>>> c4c61cb7


    def visit_Assign(self, node):
        rhs = self.visit(node.value)
        if isinstance(rhs, Operation):
            rmap = {}
            _internal_assert(len(node.targets) == rhs.num_outputs, \
                             "Unable to detuple the outs to targets")
            for i in range(rhs.num_outputs):
                _internal_assert(isinstance(node.targets[i], ast.Name),
                                 "You should bind a pure name to the tensors")
                self.add_symbol(node.targets[i].id, Symbol.GlobalBuffer, rhs.output(i))
                rmap[rhs.outputs[i].op] = rhs.output(i)
            return util.replace_io(rhs.body, rmap)

        _internal_assert(len(node.targets) == 1, "So far only one-valued assignment is supported!")
        lhs = node.targets[0]
<<<<<<< HEAD
        if isinstance(rhs, _expr.Expr):
=======
        if isinstance(rhs, _expr.PrimExpr):
>>>>>>> c4c61cb7
            rhs = _ir_pass.Simplify(rhs)
        if isinstance(lhs, ast.Name):
            #TODO: support defined intermediate buffer later
            lhs_ = lhs
            lhs = lhs.id
            if lhs in self.symbols.keys():
                ty, _ = self.symbols[lhs]
                _internal_assert(ty != Symbol.LoopVar, \
                                 "Loop variable cannot be overwritten!")
            decl, _, rw = self.usage[lhs]
            if decl == lhs_:
                _internal_assert(lhs not in self.symbols.keys(),
                                 "This value should not be defined before this point!")
                if isinstance(rhs, tuple):
                    shape, dtype, scope = rhs
                    ph = _api.placeholder(shape, dtype=dtype, name=lhs)
                    self.add_symbol(lhs, getattr(Symbol, scope.title() + "Buffer"), ph)
                    if scope == 'output':
                        self.outputs.append(lhs)
                    return util.make_nop()
                if isinstance(rhs, util.halide_imm_types) and ast.Store not in rw:
                    self.add_symbol(lhs, Symbol.ConstVar, rhs)
                else:
                    _internal_assert(self.device == 0,
                                     "Single variable not supported in devices' side!\n" + \
                                     "If you are using GPU, please allocate a 'local' spad " + \
                                     "outside the bind body")
                    ph = _api.placeholder((1, ), dtype=rhs.dtype, name=lhs)
                    self.add_symbol(lhs, Symbol.BufferVar, ph)
            lhs = self.visit(lhs_)
            if lhs is not None:
                buf, args = lhs
<<<<<<< HEAD
                return _make.Provide(buf.op, 0, rhs, args)
=======
                return tvm.tir.Provide(buf.op, 0, rhs, args)
>>>>>>> c4c61cb7
            return util.make_nop()

        lhs, args = self.visit(lhs)
        _internal_assert(isinstance(lhs, Tensor), \
                         "An array access's LHS is expected to be a expr.Call!")
<<<<<<< HEAD
        res = _make.Provide(lhs.op, lhs.value_index, rhs, args)
=======
        res = tvm.tir.Provide(lhs.op, lhs.value_index, rhs, args)
>>>>>>> c4c61cb7
        return res


    def visit_Index(self, node):
        if isinstance(node.value, ast.Tuple):
            return self.visit(node.value)
        return [self.visit(node.value)]


    def visit_Attribute(self, node):
        buf = self.visit(node.value)
        return getattr(buf, node.attr)

    def visit_Subscript(self, node):
        args = self.visit(node.slice)
        arr = self.visit(node.value)
        if isinstance(arr, Array):
            for i in args:
                if isinstance(i, numbers.Integral):
                    arr = arr[i]
                else:
<<<<<<< HEAD
                    _internal_assert(isinstance(i, (_expr.IntImm, _expr.UIntImm)), \
=======
                    _internal_assert(isinstance(i, (_expr.IntImm,)), \
>>>>>>> c4c61cb7
                                     "All indices are supposed to be constants")
                    arr = arr[i.value]
            return arr
        if isinstance(node.ctx, ast.Load):
<<<<<<< HEAD
            return _make.Call(arr.dtype, arr.name, args,
                              _expr.Call.Halide, arr.op, arr.value_index)
=======
            return tvm.tir.Call(arr.dtype, arr.name, args,
                                _expr.Call.Halide, arr.op, arr.value_index)
>>>>>>> c4c61cb7
        return arr, args

    def visit_With(self, node):
        if sys.version_info[0] < 3:
            context = node.context_expr
            option = node.optional_vars
        else:
            _internal_assert(len(node.items) == 1, "Only one with element is supported so far!")
            context = node.items[0].context_expr
            option = node.items[0].optional_vars
        _internal_assert(isinstance(context, ast.Call), "The object must be a Python func call!")
        _internal_assert(isinstance(option, ast.Name), "The object after 'as' must be an id!")
        self.annotation[option.id] = context.func.id
        return visit_list_to_block(self.visit, node.body)


    def visit_If(self, node):
        cond = _ir_pass.CanonicalSimplify(self.visit(node.test))

        # Return no IfThenElse if proven
<<<<<<< HEAD
        if isinstance(cond, _expr.UIntImm):
=======
        if isinstance(cond, _expr.IntImm):
>>>>>>> c4c61cb7
            if cond.value:
                return visit_list_to_block(self.visit, node.body)
            if node.orelse:
                return visit_list_to_block(self.visit, node.orelse)
            return util.make_nop()

        if_body = visit_list_to_block(self.visit, node.body)

        if node.orelse:
            else_body = visit_list_to_block(self.visit, node.orelse)
        else:
            else_body = None
<<<<<<< HEAD
        return _make.IfThenElse(cond, if_body, else_body)
=======
        return tvm.tir.IfThenElse(cond, if_body, else_body)
>>>>>>> c4c61cb7


    def visit_IfExp(self, node):
        cond = self.visit(node.test)
        if_body = self.visit(node.body)
        else_body = self.visit(node.orelse)
        return tvm.tir.Select(cond, if_body, else_body)


    def visit_Compare(self, node):
        _internal_assert(len(node.ops) == len(node.comparators),
                         "#compare ops != #comparators")
        ops = [self.visit(node.left)]
        ops += [self.visit(i) for i in node.comparators]
        res = []
        for i in range(len(node.ops)):
            lhs = ops[i]
            rhs = ops[i + 1]
            res.append(HybridParser._binop_maker[type(node.ops[i])](lhs, rhs))
        return _all(*res)


    def visit_BoolOp(self, node):
        n = len(node.values)
        if n == 1:
            _internal_assert(isinstance(node.op, ast.Not), \
                             "Unary is supposed to be not!")
            return operator.not_(self.visit(node.values[0]))
        _internal_assert(isinstance(node.op, (ast.And, ast.Or)), \
                         "Binary is supposed to be and/or!")
        values = [self.visit(i) for i in node.values]
        return HybridParser._binop_maker[type(node.op)](*values)


    def visit_UnaryOp(self, node):
        operand = self.visit(node.operand)
        return HybridParser._unaryop_maker[type(node.op)](operand)


    def visit_BinOp(self, node):
        lhs = self.visit(node.left)
        rhs = self.visit(node.right)
        return HybridParser._binop_maker[type(node.op)](lhs, rhs)


    def visit_Call(self, node):
        # Yet, no function pointer supported
        _internal_assert(isinstance(node.func, ast.Name), \
                         "Only id-function function call is supported so far!")

        func_id = node.func.id
        args = [self.visit(i) for i in node.args]
        # Intrinsics'
        if hasattr(calls, func_id):
            return getattr(calls, func_id)(func_id, args)
        # Contexts'
        _internal_assert(func_id in self.symbols.keys(), \
                         "The function called (%s) is not in the context either!" % func_id)
        ty, entry = self.symbols[func_id]
        _internal_assert(ty is Symbol.Callable, \
                         "Are you sure what you call is a function?!")
        outs = entry(*args)
        op = outs.op if isinstance(outs, Tensor) else outs[0].op
        return op


    def visit_For(self, node):
        iter_var, low, ext, for_type = self.visit(node.iter)
        _internal_assert(isinstance(node.target, ast.Name), \
                         "The loop iterator should be a variable!")

        _name = node.target.id

        if isinstance(for_type, tuple):
            low = _ir_pass.CanonicalSimplify(low)
            ext = _ir_pass.CanonicalSimplify(ext)
            _internal_assert(isinstance(low, _expr.ConstExpr) and
                             isinstance(ext, _expr.ConstExpr), \
                             "Const range should start from a const " + \
                             "and iterate const times")

            low, ext = low.value, ext.value
            if ext > 114514:
                logging.log(logging.CRITICAL, \
                            '[Warning] Are you sure to unroll a large loop in Python?')

            bodies = []
            for i in range(low, low + ext):
                self.add_symbol(_name, Symbol.ConstLoopVar, i)
                body = visit_list_to_block(self.visit, node.body)
                body = self.wrap_up_realize(node, body)
                bodies.append(body)
                self.symbols.pop(_name)
            return concat_list_to_block(bodies)

        if iter_var is None:
            _internal_assert(for_type is not None, "The loop iterating function parse error!")
            offset = iter_var = _api.var(_name)
            if not _ir_pass.Equal(low, _api.const(0, 'int32')):
                offset = iter_var + low
            self.add_symbol(_name, Symbol.LoopVar, offset)
            _body = visit_list_to_block(self.visit, node.body)
        else:
            _internal_assert(for_type is None, "The loop bind function parse error!")
            self.add_symbol(_name, Symbol.ThreadBind, iter_var)
            self.device += 1
            _body = visit_list_to_block(self.visit, node.body)
            self.device -= 1

        _body = self.wrap_up_realize(node, _body)

        if for_type is None:
            res = _body
        else:
            _internal_assert(not isinstance(for_type, tuple), \
                            "Micro expansion should be handled before!")
<<<<<<< HEAD
            res = _make.For(iter_var, _api.const(0, 'int32'), ext, for_type, 0, _body)
=======
            res = tvm.tir.For(iter_var, _api.const(0, 'int32'), ext, for_type, 0, _body)
>>>>>>> c4c61cb7

        self.symbols.pop(_name)
        return res


    def visit_Return(self, node):
        _internal_assert(all(ty != Symbol.LoopVar for ty, _ in self.symbols.values()), \
                         "Return should not be in a loop body!")
        ids = []
        if isinstance(node.value, ast.Name):
            ids = [node.value.id]
        else:
            _internal_assert(isinstance(node.value, ast.Tuple), \
                             "You should return either a single tensor or a tuple")
            _internal_assert(all(isinstance(i, ast.Name) for i in node.value.elts), \
                             "What do you return?")
            ids = [i.id for i in node.value.elts]
        _internal_assert(len(set(ids)) == len(ids), "Duplicated tensors in the return tuples")
        if len(ids) < len(self.outputs):
            logging.log(logging.CRITICAL, '[Warning] Not all the output buffers returned!')
        self.outputs = [self.symbols[i][1] for i in ids]
        self.returned = True
        return util.make_nop()


    def visit_Tuple(self, node):
        return tuple(self.visit(i) for i in node.elts)


    def visit_Str(self, node):
        return node.s


    def visit_Assert(self, node):
        test = self.visit(node.test)
        mesg = _api.convert(self.visit(node.msg))
<<<<<<< HEAD
        return _make.AssertStmt(test, mesg, util.make_nop())
=======
        return tvm.tir.AssertStmt(test, mesg, util.make_nop())
>>>>>>> c4c61cb7


def parse_python(src, args, symbols, closure_vars):
    """The helper function of calling the AST visitor

    Parameters
    ----------
    src : ast.node or str
        If an ast.node, then directly lower it.
        If a str, then parse it to ast and lower it.

    args : list of Tensors or Vars
        The argument lists to the function.
        It is NOT encouraged to write a function without arguments.
        It is NOT encouraged to write a function with side effect.

    symbols : list of str
        The symbol list of the global context of the function.

    closure_vars: dict
        A dict of external name reference captured by this function.

    Returns
    -------
    root : Stmt
        The result Halide IR and the parser class instance.
    """
    root = ast.parse(src) if isinstance(src, str) else src
    _internal_assert(root, ast.AST)
    var_usage = determine_variable_usage(root, args, symbols, closure_vars)
    parser = HybridParser(args, var_usage, symbols, closure_vars)
    parser.parsed_body = parser.visit(root)
    _internal_assert(parser.returned, 'No valid return found in the function body!')
    return parser


def source_to_op(src, args, symbols, closure_vars):
    """Another level of wrapper

    Parameters
    ----------
    src : ast.node or str
        If an ast.node, then directly lower it.
        If a str, then parse it to ast and lower it.

    args : list of Tensors or Vars
        The argument lists to the function.
        It is NOT encouraged to write a function without arguments.
        It is NOT encouraged to write a function with side effect.

    symbols : list of str
        The symbol list of the global context of the function.

    closure_vars: dict
        A dict of external name reference captured by this function.

    Returns
    -------
    res : list of output tensors
        The result of output tensors of the formed OpNode.
    """
    parser = parse_python(src, args, symbols, closure_vars)

    input_tensors = []
    def get_input_tensors(arg):
        if isinstance(arg, Tensor):
            input_tensors.append(arg)
        elif isinstance(arg, Array):
            for i in arg:
                get_input_tensors(i)

    for i in args:
        get_input_tensors(i)
<<<<<<< HEAD
    op = _tvm_internal._HybridOp(parser.func_name, "HybridOp", None, input_tensors,
                                 parser.outputs, parser.parsed_body)
=======
    op = tvm.te._ffi_api.HybridOp(parser.func_name, "HybridOp", None, input_tensors,
                                  parser.outputs, parser.parsed_body)
>>>>>>> c4c61cb7
    res = [op.output(i) for i in range(len(parser.outputs))]
    return res[0] if len(res) == 1 else res<|MERGE_RESOLUTION|>--- conflicted
+++ resolved
@@ -24,8 +24,6 @@
 import numbers
 
 from enum import Enum
-<<<<<<< HEAD
-=======
 from tvm.ir import Array, Range
 import tvm.tir
 import tvm.te._ffi_api
@@ -36,24 +34,12 @@
 from tvm.te.tensor import Tensor, Operation
 from tvm.tir import all as _all
 from tvm.tir import any as _any
->>>>>>> c4c61cb7
 
 from .util import _internal_assert
 from . import calls
 from . import util
 from .preprocessor import determine_variable_usage
-<<<<<<< HEAD
-from ..api import all as _all
-from ..api import any as _any
-
-from ..container import Array
-from ..tensor import Tensor, Operation
-from .. import _api_internal as _tvm_internal
-from .. import expr as _expr
-from .. import make as _make
-=======
-
->>>>>>> c4c61cb7
+
 from .. import api  as _api
 
 
@@ -64,13 +50,6 @@
     n = len(lst)
     if n == 1:
         return lst[0]
-<<<<<<< HEAD
-    body = lst[n - 1]
-    for i in range(1, n):
-        stmt = lst[n - 1 - i]
-        body = _make.Block(stmt, body)
-    return body
-=======
     return _stmt.SeqStmt(lst)
 
 
@@ -107,43 +86,6 @@
 def _floormod(x, y):
     if isinstance(x, _expr.ExprOp) or isinstance(y, _expr.ExprOp):
         return tvm.tir.floormod(x, y)
-    return operator.mod(x, y)
->>>>>>> c4c61cb7
-
-
-def visit_list_to_block(visit, lst):
-    """Visit and concatenate a list of Python IR nodes to HalideIR Block"""
-    lst = [visit(stmt) for stmt in lst if not util.is_docstring(stmt)]
-    lst = [stmt for stmt in lst if not _ir_pass.Equal(stmt, util.make_nop())]
-    if not lst:
-        return util.make_nop()
-    return concat_list_to_block(lst)
-
-
-class Symbol(Enum):
-    """Enumerates types in the symbol table"""
-    Callable = 0
-    Input = 1
-    OutputBuffer = 2
-    GlobalBuffer = 3
-    LocalBuffer = 4
-    SharedBuffer = 5
-    ConstVar = 6
-    BufferVar = 7
-    LoopVar = 8
-    ConstLoopVar = 9
-    ThreadBind = 10
-
-
-def _floordiv(x, y):
-    if isinstance(x, _expr.ExprOp) or isinstance(y, _expr.ExprOp):
-        return _api.floordiv(x, y)
-    return operator.floordiv(x, y)
-
-
-def _floormod(x, y):
-    if isinstance(x, _expr.ExprOp) or isinstance(y, _expr.ExprOp):
-        return _api.floormod(x, y)
     return operator.mod(x, y)
 
 
@@ -252,38 +194,6 @@
             if level != node:
                 continue
             _internal_assert(key in self.symbols.keys(), "Unknown symbol %s!" % key)
-<<<<<<< HEAD
-
-            ty, entry = self.symbols[key] #pylint: disable=invalid-name
-            if ty in [Symbol.Input, Symbol.OutputBuffer]:
-                continue
-            elif 'Buffer' in ty.name:
-                _buf = entry
-                _scope = 'global' if ty is Symbol.BufferVar else ty.name[:-6].lower()
-                to_pop.append(key)
-            else:
-                continue
-
-            if _scope == 'global':
-                body = self.wrap_up_binds(body)
-
-            _domain = [_make.range_by_min_extent(0, i) for i in _buf.shape]
-            _dtype = _buf.dtype
-            _true = _api.convert(True)
-            body = _make.Realize(_buf.op, 0, _dtype, _domain, _true, body)
-            body = _make.AttrStmt(_buf.op, 'realize_scope', _api.convert(_scope), body)
-
-        for elem in to_pop:
-            self.symbols.pop(elem)
-
-        return body
-
-
-    def wrap_up_binds(self, body):
-        for _, iter_var in self.binds.items():
-            ext = iter_var.dom.extent
-            body = _make.AttrStmt(iter_var, 'thread_extent', ext, body)
-=======
 
             ty, entry = self.symbols[key] #pylint: disable=invalid-name
             if ty in [Symbol.Input, Symbol.OutputBuffer]:
@@ -314,7 +224,6 @@
         for _, iter_var in self.binds.items():
             ext = iter_var.dom.extent
             body = tvm.tir.AttrStmt(iter_var, 'thread_extent', ext, body)
->>>>>>> c4c61cb7
         self.binds = {}
         return body
 
@@ -362,11 +271,7 @@
             return entry if isinstance(node.ctx, ast.Load) else None
         if ty is Symbol.BufferVar:
             if isinstance(node.ctx, ast.Load):
-<<<<<<< HEAD
-                return _make.Call(entry.dtype, entry.name, [_api.const(0, 'int32')], \
-=======
                 return tvm.tir.Call(entry.dtype, entry.name, [_api.const(0, 'int32')], \
->>>>>>> c4c61cb7
                                   _expr.Call.Halide, entry.op, entry.value_index)
             return entry, [_api.const(0, 'int32')]
         # Do I need any assertion here?
@@ -399,17 +304,10 @@
             args = [_api.const(0, 'int32')]
         _internal_assert(isinstance(buf, Tensor), "LHS is supposed to be Tensor!")
 
-<<<<<<< HEAD
-        read = _make.Call(buf.dtype, buf.name, args, _expr.Call.Halide, buf.op, buf.value_index)
-        value = HybridParser._binop_maker[type(node.op)](read, rhs)
-
-        return _make.Provide(buf.op, 0, value, args)
-=======
         read = tvm.tir.Call(buf.dtype, buf.name, args, _expr.Call.Halide, buf.op, buf.value_index)
         value = HybridParser._binop_maker[type(node.op)](read, rhs)
 
         return tvm.tir.Provide(buf.op, 0, value, args)
->>>>>>> c4c61cb7
 
 
     def visit_Assign(self, node):
@@ -427,11 +325,7 @@
 
         _internal_assert(len(node.targets) == 1, "So far only one-valued assignment is supported!")
         lhs = node.targets[0]
-<<<<<<< HEAD
-        if isinstance(rhs, _expr.Expr):
-=======
         if isinstance(rhs, _expr.PrimExpr):
->>>>>>> c4c61cb7
             rhs = _ir_pass.Simplify(rhs)
         if isinstance(lhs, ast.Name):
             #TODO: support defined intermediate buffer later
@@ -464,21 +358,13 @@
             lhs = self.visit(lhs_)
             if lhs is not None:
                 buf, args = lhs
-<<<<<<< HEAD
-                return _make.Provide(buf.op, 0, rhs, args)
-=======
                 return tvm.tir.Provide(buf.op, 0, rhs, args)
->>>>>>> c4c61cb7
             return util.make_nop()
 
         lhs, args = self.visit(lhs)
         _internal_assert(isinstance(lhs, Tensor), \
                          "An array access's LHS is expected to be a expr.Call!")
-<<<<<<< HEAD
-        res = _make.Provide(lhs.op, lhs.value_index, rhs, args)
-=======
         res = tvm.tir.Provide(lhs.op, lhs.value_index, rhs, args)
->>>>>>> c4c61cb7
         return res
 
 
@@ -500,22 +386,13 @@
                 if isinstance(i, numbers.Integral):
                     arr = arr[i]
                 else:
-<<<<<<< HEAD
-                    _internal_assert(isinstance(i, (_expr.IntImm, _expr.UIntImm)), \
-=======
                     _internal_assert(isinstance(i, (_expr.IntImm,)), \
->>>>>>> c4c61cb7
                                      "All indices are supposed to be constants")
                     arr = arr[i.value]
             return arr
         if isinstance(node.ctx, ast.Load):
-<<<<<<< HEAD
-            return _make.Call(arr.dtype, arr.name, args,
-                              _expr.Call.Halide, arr.op, arr.value_index)
-=======
             return tvm.tir.Call(arr.dtype, arr.name, args,
                                 _expr.Call.Halide, arr.op, arr.value_index)
->>>>>>> c4c61cb7
         return arr, args
 
     def visit_With(self, node):
@@ -536,11 +413,7 @@
         cond = _ir_pass.CanonicalSimplify(self.visit(node.test))
 
         # Return no IfThenElse if proven
-<<<<<<< HEAD
-        if isinstance(cond, _expr.UIntImm):
-=======
         if isinstance(cond, _expr.IntImm):
->>>>>>> c4c61cb7
             if cond.value:
                 return visit_list_to_block(self.visit, node.body)
             if node.orelse:
@@ -553,11 +426,7 @@
             else_body = visit_list_to_block(self.visit, node.orelse)
         else:
             else_body = None
-<<<<<<< HEAD
-        return _make.IfThenElse(cond, if_body, else_body)
-=======
         return tvm.tir.IfThenElse(cond, if_body, else_body)
->>>>>>> c4c61cb7
 
 
     def visit_IfExp(self, node):
@@ -674,11 +543,7 @@
         else:
             _internal_assert(not isinstance(for_type, tuple), \
                             "Micro expansion should be handled before!")
-<<<<<<< HEAD
-            res = _make.For(iter_var, _api.const(0, 'int32'), ext, for_type, 0, _body)
-=======
             res = tvm.tir.For(iter_var, _api.const(0, 'int32'), ext, for_type, 0, _body)
->>>>>>> c4c61cb7
 
         self.symbols.pop(_name)
         return res
@@ -715,11 +580,7 @@
     def visit_Assert(self, node):
         test = self.visit(node.test)
         mesg = _api.convert(self.visit(node.msg))
-<<<<<<< HEAD
-        return _make.AssertStmt(test, mesg, util.make_nop())
-=======
         return tvm.tir.AssertStmt(test, mesg, util.make_nop())
->>>>>>> c4c61cb7
 
 
 def parse_python(src, args, symbols, closure_vars):
@@ -793,12 +654,7 @@
 
     for i in args:
         get_input_tensors(i)
-<<<<<<< HEAD
-    op = _tvm_internal._HybridOp(parser.func_name, "HybridOp", None, input_tensors,
-                                 parser.outputs, parser.parsed_body)
-=======
     op = tvm.te._ffi_api.HybridOp(parser.func_name, "HybridOp", None, input_tensors,
                                   parser.outputs, parser.parsed_body)
->>>>>>> c4c61cb7
     res = [op.output(i) for i in range(len(parser.outputs))]
     return res[0] if len(res) == 1 else res