# Licensed to the Apache Software Foundation (ASF) under one
# or more contributor license agreements.  See the NOTICE file
# distributed with this work for additional information
# regarding copyright ownership.  The ASF licenses this file
# to you under the Apache License, Version 2.0 (the
# "License"); you may not use this file except in compliance
# with the License.  You may obtain a copy of the License at
#
#   http://www.apache.org/licenses/LICENSE-2.0
#
# Unless required by applicable law or agreed to in writing,
# software distributed under the License is distributed on an
# "AS IS" BASIS, WITHOUT WARRANTIES OR CONDITIONS OF ANY
# KIND, either express or implied.  See the License for the
# specific language governing permissions and limitations
# under the License.
"""Internal utilities for parsing Python subset to HalideIR"""

import ast
import inspect
import logging
import sys
import numpy
<<<<<<< HEAD
from .. import api as _api
from .. import make as _make
from .. import expr as _expr
from .. import stmt as _stmt
from .._ffi.base import numeric_types
from ..tensor import Tensor
from ..container import Array
=======

from tvm._ffi.base import numeric_types
from tvm.ir.container import Array

from tvm.tir import expr as _expr
from tvm.tir import stmt as _stmt
from tvm.te.tensor import Tensor

from .. import api as _api
>>>>>>> c4c61cb7


#pylint: disable=invalid-name
np_arg_types = tuple(list(numeric_types) + [numpy.ndarray])
tvm_arg_types = (Tensor, Array, _expr.Var, _expr.ConstExpr)
<<<<<<< HEAD
halide_imm_types = (_expr.IntImm, _expr.FloatImm, _expr.UIntImm)
=======
halide_imm_types = (_expr.IntImm, _expr.FloatImm)


def _internal_assert(cond, err):
    """Simplify the code segment like if not XXX then raise an error"""
    if not cond:
        raise ValueError(err)
>>>>>>> c4c61cb7


def _internal_assert(cond, err):
    """Simplify the code segment like if not XXX then raise an error"""
    if not cond:
        raise ValueError(err)


# Useful constants. In avoid of runtime dependences, we use function calls to return them.
def make_nop():
    """Returns a 'no operation' node in HalideIR."""
    return _stmt.Evaluate(_api.const(0, dtype='int32'))


def is_docstring(node):
    """Checks if a Python AST node is a docstring"""
    return isinstance(node, ast.Expr) and isinstance(node.value, ast.Str)


def _pruned_source(func):
    """Prune source code's extra leading spaces"""
    try:
        lines = inspect.getsource(func).split('\n')
        leading_space = len(lines[0]) - len(lines[0].lstrip(' '))
        lines = [line[leading_space:] for line in lines]
        return '\n'.join(lines)
    except IOError as err:
        if sys.version_info[0] == 2 and str(err) == 'could not get source code':
            logging.log(logging.CRITICAL, \
                        'This module is not fully operated under Python2... ' \
                        'Please move to Python3!')
            raise err


def replace_io(body, rmap):
    """Replacing tensors usage according to the dict given"""
<<<<<<< HEAD
=======
    # pylint: disable=import-outside-toplevel
>>>>>>> c4c61cb7
    from .. import ir_pass

    def replace(op):
        if isinstance(op, _stmt.Provide) and op.func in rmap.keys():
            buf = rmap[op.func]
<<<<<<< HEAD
            return _make.Provide(buf.op, op.value_index, op.value, op.args)
        if isinstance(op, _expr.Call) and  op.func in rmap.keys():
            buf = rmap[op.func]
            return _make.Call(buf.dtype, buf.name, op.args, \
=======
            return _stmt.Provide(buf.op, op.value_index, op.value, op.args)
        if isinstance(op, _expr.Call) and  op.func in rmap.keys():
            buf = rmap[op.func]
            return _expr.Call(buf.dtype, buf.name, op.args, \
>>>>>>> c4c61cb7
                              _expr.Call.Halide, buf.op, buf.value_index)
        return None

    return ir_pass.IRTransform(body, None, replace, ['Provide', 'Call'])


def _is_tvm_arg_types(args):
    """Determine a list of element is either a list of tvm arguments of a list of numpy arguments.
    If neither is true, raise a value error."""
    if isinstance(args[0], tvm_arg_types):
        for elem in args[1:]:
            _internal_assert(isinstance(elem, tvm_arg_types),
                             "Expecting a Var, Tensor or ConstExpr instance but %s get!" \
                             % str(type(elem)))
        return True

    _internal_assert(isinstance(args[0], np_arg_types), \
                     "Expect a numpy type but %s get!" % str(type(args[0])))
    for elem in args[1:]:
        _internal_assert(isinstance(elem, np_arg_types), \
                         "Expect a numpy type but %s get!" % str(type(elem)))
    return False<|MERGE_RESOLUTION|>--- conflicted
+++ resolved
@@ -21,15 +21,6 @@
 import logging
 import sys
 import numpy
-<<<<<<< HEAD
-from .. import api as _api
-from .. import make as _make
-from .. import expr as _expr
-from .. import stmt as _stmt
-from .._ffi.base import numeric_types
-from ..tensor import Tensor
-from ..container import Array
-=======
 
 from tvm._ffi.base import numeric_types
 from tvm.ir.container import Array
@@ -39,23 +30,12 @@
 from tvm.te.tensor import Tensor
 
 from .. import api as _api
->>>>>>> c4c61cb7
 
 
 #pylint: disable=invalid-name
 np_arg_types = tuple(list(numeric_types) + [numpy.ndarray])
 tvm_arg_types = (Tensor, Array, _expr.Var, _expr.ConstExpr)
-<<<<<<< HEAD
-halide_imm_types = (_expr.IntImm, _expr.FloatImm, _expr.UIntImm)
-=======
 halide_imm_types = (_expr.IntImm, _expr.FloatImm)
-
-
-def _internal_assert(cond, err):
-    """Simplify the code segment like if not XXX then raise an error"""
-    if not cond:
-        raise ValueError(err)
->>>>>>> c4c61cb7
 
 
 def _internal_assert(cond, err):
@@ -92,26 +72,16 @@
 
 def replace_io(body, rmap):
     """Replacing tensors usage according to the dict given"""
-<<<<<<< HEAD
-=======
     # pylint: disable=import-outside-toplevel
->>>>>>> c4c61cb7
     from .. import ir_pass
 
     def replace(op):
         if isinstance(op, _stmt.Provide) and op.func in rmap.keys():
             buf = rmap[op.func]
-<<<<<<< HEAD
-            return _make.Provide(buf.op, op.value_index, op.value, op.args)
-        if isinstance(op, _expr.Call) and  op.func in rmap.keys():
-            buf = rmap[op.func]
-            return _make.Call(buf.dtype, buf.name, op.args, \
-=======
             return _stmt.Provide(buf.op, op.value_index, op.value, op.args)
         if isinstance(op, _expr.Call) and  op.func in rmap.keys():
             buf = rmap[op.func]
             return _expr.Call(buf.dtype, buf.name, op.args, \
->>>>>>> c4c61cb7
                               _expr.Call.Halide, buf.op, buf.value_index)
         return None
 
