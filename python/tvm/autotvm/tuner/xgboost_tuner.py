--- conflicted
+++ resolved
@@ -37,17 +37,10 @@
 
         Note on choosing feature type:
         For single task tuning, 'itervar' and 'knob' are good.
-<<<<<<< HEAD
-                                'itervar' is more accurate but 'knob' is much faster.
-                                There are some constraints on 'itervar', if you meet
-                                problems with feature extraction when using 'itervar',
-                                you can switch to 'knob'.
-=======
         'itervar' is more accurate but 'knob' is much faster.
         There are some constraints on 'itervar', if you meet
         problems with feature extraction when using 'itervar',
         you can switch to 'knob'.
->>>>>>> c4c61cb7
 
         For cross-shape tuning (e.g. many convolutions with different shapes),
         'itervar' and 'curve' has better transferability,
