# Licensed to the Apache Software Foundation (ASF) under one
# or more contributor license agreements.  See the NOTICE file
# distributed with this work for additional information
# regarding copyright ownership.  The ASF licenses this file
# to you under the Apache License, Version 2.0 (the
# "License"); you may not use this file except in compliance
# with the License.  You may obtain a copy of the License at
#
#   http://www.apache.org/licenses/LICENSE-2.0
#
# Unless required by applicable law or agreed to in writing,
# software distributed under the License is distributed on an
# "AS IS" BASIS, WITHOUT WARRANTIES OR CONDITIONS OF ANY
# KIND, either express or implied.  See the License for the
# specific language governing permissions and limitations
# under the License.
# pylint: disable=consider-using-enumerate,invalid-name
"""Namespace of callback utilities of AutoTVM"""
import sys
import time
import logging

import numpy as np

from .. import record

logger = logging.getLogger('autotvm')


def log_to_file(file_out, protocol='json'):
    """Log the tuning records into file.
    The rows of the log are stored in the format of autotvm.record.encode.

    Parameters
    ----------
    file_out : File or str
        The file to log to.
    protocol: str, optional
        The log protocol. Can be 'json' or 'pickle'

    Returns
    -------
    callback : callable
        Callback function to do the logging.
    """
    def _callback(_, inputs, results):
        """Callback implementation"""
        if isinstance(file_out, str):
            with open(file_out, "a") as f:
                for inp, result in zip(inputs, results):
                    f.write(record.encode(inp, result, protocol) + "\n")
        else:
            for inp, result in zip(inputs, results):
                file_out.write(record.encode(inp, result, protocol) + "\n")

<<<<<<< HEAD
=======
    # pylint: disable=import-outside-toplevel
>>>>>>> c4c61cb7
    from pathlib import Path
    if isinstance(file_out, Path):
        file_out = str(file_out)

    return _callback


def log_to_database(db):
    """Save the tuning records to a database object.

    Parameters
    ----------
    db: Database
        The database
    """
    def _callback(_, inputs, results):
        """Callback implementation"""
        for inp, result in zip(inputs, results):
            db.save(inp, result)
    return _callback


class Monitor(object):
    """A monitor to collect statistic during tuning"""
    def __init__(self):
        self.scores = []
        self.timestamps = []

    def __call__(self, tuner, inputs, results):
        for inp, res in zip(inputs, results):
            if res.error_no == 0:
                flops = inp.task.flop / np.mean(res.costs)
                self.scores.append(flops)
            else:
                self.scores.append(0)

            self.timestamps.append(res.timestamp)

    def reset(self):
        self.scores = []
        self.timestamps = []

    def trial_scores(self):
        """get scores (currently is flops) of all trials"""
        return np.array(self.scores)

    def trial_timestamps(self):
        """get wall clock time stamp of all trials"""
        return np.array(self.timestamps)


def progress_bar(total, prefix=''):
    """Display progress bar for tuning

    Parameters
    ----------
    total: int
        The total number of trials
    prefix: str
        The prefix of output message
    """
    class _Context(object):
        """Context to store local variables"""
        def __init__(self):
            self.best_flops = 0
            self.cur_flops = 0
            self.ct = 0
            self.total = total

        def __del__(self):
            if logger.level < logging.DEBUG:  # only print progress bar in non-debug mode
                sys.stdout.write(' Done.\n')

    ctx = _Context()
    tic = time.time()

    if logger.level < logging.DEBUG:  # only print progress bar in non-debug mode
        sys.stdout.write('\r%s Current/Best: %7.2f/%7.2f GFLOPS | Progress: (%d/%d) '
                         '| %.2f s' % (prefix, 0, 0, 0, total, time.time() - tic))
        sys.stdout.flush()

    def _callback(tuner, inputs, results):
        ctx.ct += len(inputs)

        flops = 0
        for inp, res in zip(inputs, results):
            if res.error_no == 0:
                flops = inp.task.flop / np.mean(res.costs)

        if logger.level < logging.DEBUG:  # only print progress bar in non-debug mode
            ctx.cur_flops = flops
            ctx.best_flops = tuner.best_flops

            sys.stdout.write('\r%s Current/Best: %7.2f/%7.2f GFLOPS | Progress: (%d/%d) '
                             '| %.2f s' %
                             (prefix, ctx.cur_flops/1e9, ctx.best_flops/1e9, ctx.ct, ctx.total,
                              time.time() - tic))
            sys.stdout.flush()

    return _callback<|MERGE_RESOLUTION|>--- conflicted
+++ resolved
@@ -53,10 +53,7 @@
             for inp, result in zip(inputs, results):
                 file_out.write(record.encode(inp, result, protocol) + "\n")
 
-<<<<<<< HEAD
-=======
     # pylint: disable=import-outside-toplevel
->>>>>>> c4c61cb7
     from pathlib import Path
     if isinstance(file_out, Path):
         file_out = str(file_out)
