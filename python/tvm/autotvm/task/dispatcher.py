--- conflicted
+++ resolved
@@ -106,11 +106,7 @@
             def _alter_conv2d_layout(attrs, inputs, tinfo):
                 workload = get_conv2d_workload(...)
                 dispatch_ctx = autotvm.task.DispatchContext.current
-<<<<<<< HEAD
-                target = tvm.target.current_target()
-=======
                 target = tvm.target.Target.current()
->>>>>>> c4c61cb7
                 config = dispatch_ctx.query(target, workload)
 
                 # Get conv2d_NCHWc workload from config
@@ -284,10 +280,7 @@
             If is str, then it should be the filename of a records log file.
             Each row of this file is an encoded record pair. Otherwise, it is an iterator.
         """
-<<<<<<< HEAD
-=======
         # pylint: disable=import-outside-toplevel
->>>>>>> c4c61cb7
         from pathlib import Path
         from ..record import load_from_file
 
