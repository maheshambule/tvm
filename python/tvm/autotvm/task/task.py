# Licensed to the Apache Software Foundation (ASF) under one
# or more contributor license agreements.  See the NOTICE file
# distributed with this work for additional information
# regarding copyright ownership.  The ASF licenses this file
# to you under the Apache License, Version 2.0 (the
# "License"); you may not use this file except in compliance
# with the License.  You may obtain a copy of the License at
#
#   http://www.apache.org/licenses/LICENSE-2.0
#
# Unless required by applicable law or agreed to in writing,
# software distributed under the License is distributed on an
# "AS IS" BASIS, WITHOUT WARRANTIES OR CONDITIONS OF ANY
# KIND, either express or implied.  See the License for the
# specific language governing permissions and limitations
# under the License.
# pylint: disable=unused-variable
"""Definition of task function.

Task can be constructed from tuple of func, args, and kwargs.
func is a state-less function, or a string that
registers the standard task.
"""

import numpy as np

from ... import tensor, expr, container, target as _target

from ..util import get_const_int, get_const_tuple, get_func_name
from .dispatcher import DispatchContext, ApplyConfig, dispatcher
from .space import ConfigSpace

def _raise_error(*args, **kwargs):  # pylint: disable=unused-argument
    raise RuntimeError("The function of this task is not found. Possibly the function "
                       "of this task is registered in another python file "
                       "which is not imported in this run")

class Task(object):
    """A Tunable Task

    Parameters
    ----------
    name: str
        The name of the task.
    args: Tuple
        Positional argument of func
    """
    def __init__(self, name, args):
        self.name = name
        self.args = args
        self.kwargs = {}  # currently unused

        # init null config space
        self.config_space = None
        self.func = TASK_TABLE.get(name, _raise_error)

        # auxiliary info, available after `init_space` is called
        self.workload = None
        self.flop = None
        self.target = None
        self.target_host = None

    def instantiate(self, config):
        """Instantiate this task function (template) with a config.
        Returns corresponding schedule.

        Parameters
        ----------
        config: template.ConfigEntity
            parameter config for this template

        Returns
        -------
        sch: tvm.schedule.Schedule
            The tvm schedule
        arg_bufs: Array of tvm.tensor.Tensor
            The input/output buffers
        """
        config.flop = 0
        with ApplyConfig(config):
            sch, arg_bufs = self.func(*self.args, **self.kwargs)
        if not self.flop:
            config.flop = config.flop or compute_flop(sch)
            self.flop = config.flop
        return sch, arg_bufs

    def __getstate__(self):
        # custom pickle implementation is required for
        # some unpickable local task functions.
        # So we only pickle the name of the function
        # and restore the function by name when unpickling it.
        return {
            "name": self.name,
            "args": self.args,
            "kwargs": self.kwargs,
            "config_space": self.config_space,
            "workload": self.workload,
            "flop": self.flop,
            "target": self.target,
            "target_host": self.target_host
        }

    def __setstate__(self, state):
        self.name = state["name"]
        self.args = state["args"]
        self.kwargs = state["kwargs"]
        self.config_space = state["config_space"]
        self.func = TASK_TABLE.get(state["name"], _raise_error)
        self.workload = state["workload"]
        self.flop = state["flop"]
        self.target = state["target"]
        self.target_host = state["target_host"]

    def __repr__(self):
        return "Task(func_name=%s, args=%s, kwargs=%s, workload=%s)" % (
            self.name, self.args, self.kwargs, self.workload
        )

TASK_TABLE = {
}

def register(name, func=None, override=False):
    """Register a task function.

    Parameters
    ----------
    name : str
        The name to identify the task.
    func : callable
        The function to be registered.
    override : bool
        Whether override existing registration.

    Returns
    -------
    func: callable
        The registered function
    """
    def _do_reg(myf):
        if name in TASK_TABLE and not override:
            raise ValueError(
                "Key %s is already registered" % name)
        TASK_TABLE[name] = myf
        return myf
    if func:
        return _do_reg(func)
    return _do_reg

def create(func_name, args, target, target_host=None, template_key=None):
    """Create a tuning task and initialize its search space

    Parameters
    ----------
    func_name : str or callable
        The task function
    args : List
        Positional arguments
    target : Target
        The compilation target
    target_host: Target, optional
        The compilation target for host side

    Returns
    -------
    tsk: Task
        a task object
    """
    if callable(func_name):
        # register this function if it is not registered before
        func = func_name
        func_name = func.func_name if hasattr(func, 'func_name') else func.__name__
        if func_name in TASK_TABLE:
            assert func == TASK_TABLE[func_name], "Find name conflict in task registration. " \
                                                  "Consider to choose another name for this task"
        else:
            register(func_name, func=func)

    func = TASK_TABLE[func_name]
    ret = Task(func_name, args)

    if isinstance(target, str):
        target = _target.create(target)

    # init config space
    ret.config_space = ConfigSpace()
    ret.config_space.template_key = template_key or ""

    ctx = ApplyConfig(ret.config_space)
    with ctx:
        with target:
            sch, _ = func(*args)
            ret.config_space.code_hash = getattr(sch, 'code_hash', None)

    ret.workload = ctx.workload
    ret.flop = ret.config_space.flop or compute_flop(sch)
    ret.target = target
    ret.target_host = target_host

    return ret

def args_to_workload(x, topi_compute_func=None):
    """Convert argument list to hashable workload tuple.
    This function will convert list to tuple, tvm node to python value and
    flatten tvm.tensor.Tensor to a tuple

    Parameters
    ----------
    x: primitive hashable types or tensor.Tensor
        The original value
    topi_compute_func: topi compute function
        The function name will be added as first element of the workload tuple

    Returns
    -------
    ret: hashable
        The hashable value
    """
    if isinstance(x, tensor.Tensor):
        workload = get_const_tuple(x.shape) + (x.dtype, )
    elif isinstance(x, (tuple, list, container.Array)):
        workload = tuple([args_to_workload(a) for a in x])
    elif isinstance(x, (str, int, float, np.int, np.float, expr.Var)):
        workload = x
<<<<<<< HEAD
    elif isinstance(x, (expr.StringImm, expr.UIntImm, expr.IntImm, expr.FloatImm)):
=======
    elif isinstance(x, (expr.StringImm, expr.IntImm, expr.FloatImm)):
>>>>>>> c4c61cb7
        workload = x.value
    elif x is None:
        workload = 0
    else:
        raise RuntimeError('Do not support type "%s" in argument. Consider to use'
<<<<<<< HEAD
                           'primitive types or tvm.expr.Var only' % type(x))
=======
                           'primitive types or tvm.tir.Var only' % type(x))
>>>>>>> c4c61cb7
    return (get_func_name(topi_compute_func), ) + workload  if topi_compute_func else workload

def template(func):
    """
    Decorate a function as a tunable schedule template

    Parameters
    ----------
    func: callable
        A callable template function.
        Its argument should be hashable values.
        Its return value should be a Tuple(Schedule, Array of Tensor)

    Returns
    -------
    func: callable
        The decorated function

    Examples
    --------
    The following code is a tunable template for a blocked matrix multiplication

    .. code-block:: python

        @autotvm.template
        def matmul(N, L, M, dtype):
            A = tvm.placeholder((N, L), name='A', dtype=dtype)
            B = tvm.placeholder((L, M), name='B', dtype=dtype)

            k = tvm.reduce_axis((0, L), name='k')
            C = tvm.compute((N, M), lambda i, j: tvm.sum(A[i, k] * B[k, j], axis=k), name='C')
            s = tvm.create_schedule(C.op)

            # schedule
            y, x = s[C].op.axis
            k = s[C].op.reduce_axis[0]

            ##### define space begin #####
            cfg = autotvm.get_config()
            cfg.define_split("tile_y", y, num_outputs=2)
            cfg.define_split("tile_x", x, num_outputs=2)
            ##### define space end #####

            # schedule according to config
            yo, yi = cfg["tile_y"].apply(s, C, y)
            xo, xi = cfg["tile_x"].apply(s, C, x)

            s[C].reorder(yo, xo, k, yi, xi)

            return s, [A, B, C]
    """
    # pylint: disable=unused-variable

    fname = get_func_name(func)

    @register(fname)
    @dispatcher
    def config_dispatcher(*args, **kwargs):
        assert not kwargs, "Do not support kwargs in template function call"
        return (fname, ) + args_to_workload(args)

    @config_dispatcher.register("")
    def template_call(cfg, *args, **kwargs):
        assert not kwargs, "Do not support kwargs in template function call"
        with ApplyConfig(cfg):
            return func(*args, **kwargs)

    config_dispatcher.func_name = fname
    return config_dispatcher

def get_config():
    """Get current config object

    Returns
    -------
    cfg: ConfigSpace or ConfigEntity
        The current config
    """
    return DispatchContext.current.query(None, None)

class FlopCalculationError(RuntimeError):
    """Error happens when estimating FLOP for a compute op"""


def compute_flop(sch):
    """Calculate number of FLOP (floating number operations) of the compute ops in a schedule

    Parameters
    ----------
    sch: tvm.schedule.Schedule
        schedule

    Returns
    -------
    flop: int
        number of FLOP in this schedule
    """
    def _prod_length(axes):
        """compute product of the lengths of a list of axes"""
        try:
            num_iter = int(np.prod([get_const_int(axis.dom.extent) for axis in axes]))
        except ValueError:
            raise FlopCalculationError("The length of axis is not constant. ")
        return num_iter

    def _count_flop(exp):
        """compute flop for a single expression"""
        if isinstance(exp, expr.Reduce):
            num_iter = _prod_length(exp.axis)
            combiner = exp.combiner.result
            source = exp.source
            if len(combiner) != 1:
                raise FlopCalculationError("Found multiple output in the combiner of reduce op")
            if len(source) != 1:
                raise FlopCalculationError("Found multiple output in the source of reduce op")
            return num_iter * (_count_flop(combiner[0]) + _count_flop(source[0]))
<<<<<<< HEAD
        if isinstance(exp, (expr.FloatImm, expr.IntImm, expr.UIntImm)):
=======
        if isinstance(exp, (expr.FloatImm, expr.IntImm)):
>>>>>>> c4c61cb7
            return 0
        if isinstance(exp, expr.Cast):
            return _count_flop(exp.value)
        if isinstance(exp, expr.Var):
            return 0
        if isinstance(exp, (expr.Add, expr.Sub, expr.Mul,
                            expr.Div, expr.Mod,
                            expr.FloorDiv, expr.FloorMod,
                            expr.Max, expr.Min,
                            expr.EQ, expr.NE, expr.LT, expr.LE, expr.GT, expr.GE,
                            expr.And, expr.Or, expr.Not)):
            base = 1

            if isinstance(exp, expr.Not):  # unary
                return base + _count_flop(exp.a)

            return base + _count_flop(exp.a) + _count_flop(exp.b)
        if isinstance(exp, expr.Select):
            return _count_flop(exp.condition) + max(_count_flop(exp.true_value),
                                                    _count_flop(exp.false_value))
        if isinstance(exp, expr.Call):
            if exp.call_type == expr.Call.Halide:
                # Ignore flops from indexing expressions.
                return 0

            return sum([_count_flop(x) for x in exp.args])

        raise FlopCalculationError("Found unsupported operator in the compute expr")

    def traverse(ops):
        """accumulate flops"""
        ret = 0
        for op in ops:
            if isinstance(op, tensor.ComputeOp):
                num_element = _prod_length(op.axis)

                body = op.body
                if len(body) != 1:
                    raise FlopCalculationError("Found multiple output in the compute")
                exp = body[0]

                ret += num_element * _count_flop(exp)
                ret += traverse([t.op for t in op.input_tensors])

            elif isinstance(op, tensor.PlaceholderOp):
                pass
            else:
                raise FlopCalculationError("Only support tvm.compute currently. "
                                           "Other ops like tvm.scan/tvm.extern is not supported")
        return ret

    try:
        ret = traverse(sch.outputs)
    except FlopCalculationError as exc:
        raise RuntimeError("FLOP estimator fails for this operator. Error msg: "
                           + str(exc) + ". Please use `cfg.add_flop` to manually set "
                                        "FLOP for this operator")

    if ret == 0:
        raise RuntimeError("Cannot find float number operation in this operator. "
                           "Please use `cfg.add_flop` to manually set "
                           "FLOP for this operator")
    return ret<|MERGE_RESOLUTION|>--- conflicted
+++ resolved
@@ -221,21 +221,13 @@
         workload = tuple([args_to_workload(a) for a in x])
     elif isinstance(x, (str, int, float, np.int, np.float, expr.Var)):
         workload = x
-<<<<<<< HEAD
-    elif isinstance(x, (expr.StringImm, expr.UIntImm, expr.IntImm, expr.FloatImm)):
-=======
     elif isinstance(x, (expr.StringImm, expr.IntImm, expr.FloatImm)):
->>>>>>> c4c61cb7
         workload = x.value
     elif x is None:
         workload = 0
     else:
         raise RuntimeError('Do not support type "%s" in argument. Consider to use'
-<<<<<<< HEAD
-                           'primitive types or tvm.expr.Var only' % type(x))
-=======
                            'primitive types or tvm.tir.Var only' % type(x))
->>>>>>> c4c61cb7
     return (get_func_name(topi_compute_func), ) + workload  if topi_compute_func else workload
 
 def template(func):
@@ -352,11 +344,7 @@
             if len(source) != 1:
                 raise FlopCalculationError("Found multiple output in the source of reduce op")
             return num_iter * (_count_flop(combiner[0]) + _count_flop(source[0]))
-<<<<<<< HEAD
-        if isinstance(exp, (expr.FloatImm, expr.IntImm, expr.UIntImm)):
-=======
         if isinstance(exp, (expr.FloatImm, expr.IntImm)):
->>>>>>> c4c61cb7
             return 0
         if isinstance(exp, expr.Cast):
             return _count_flop(exp.value)
