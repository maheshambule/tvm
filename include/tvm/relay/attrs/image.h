/*
 * Licensed to the Apache Software Foundation (ASF) under one
 * or more contributor license agreements.  See the NOTICE file
 * distributed with this work for additional information
 * regarding copyright ownership.  The ASF licenses this file
 * to you under the Apache License, Version 2.0 (the
 * "License"); you may not use this file except in compliance
 * with the License.  You may obtain a copy of the License at
 *
 *   http://www.apache.org/licenses/LICENSE-2.0
 *
 * Unless required by applicable law or agreed to in writing,
 * software distributed under the License is distributed on an
 * "AS IS" BASIS, WITHOUT WARRANTIES OR CONDITIONS OF ANY
 * KIND, either express or implied.  See the License for the
 * specific language governing permissions and limitations
 * under the License.
 */

/*!
 * \file tvm/relay/attrs/image.h
 * \brief Auxiliary attributes for image operators.
 */
#ifndef TVM_RELAY_ATTRS_IMAGE_H_
#define TVM_RELAY_ATTRS_IMAGE_H_

<<<<<<< HEAD
#include <tvm/attrs.h>
=======
#include <tvm/ir/attrs.h>
>>>>>>> c4c61cb7
#include <tvm/relay/base.h>
#include <string>

namespace tvm {
namespace relay {

/*! \brief Attributes used in image resize operator */
struct ResizeAttrs : public tvm::AttrsNode<ResizeAttrs> {
  Array<IndexExpr> size;
  std::string layout;
  std::string method;
<<<<<<< HEAD
  bool align_corners;
=======
  std::string coordinate_transformation_mode;
>>>>>>> c4c61cb7
  DataType out_dtype;

  TVM_DECLARE_ATTRS(ResizeAttrs, "relay.attrs.ResizeAttrs") {
    TVM_ATTR_FIELD(size).set_default(NullValue<Array<IndexExpr> >())
        .describe("Output Size.");
    TVM_ATTR_FIELD(layout).set_default("NCHW")
        .describe("Dimension ordering of input data. Can be 'NCHW', 'NHWC', etc."
                  "'N', 'C', 'H', 'W' stands for batch, channel, height, and width"
                  "dimensions respectively. Resize is applied on the 'H' and"
                  "'W' dimensions.");
    TVM_ATTR_FIELD(method).set_default("bilinear")
<<<<<<< HEAD
        .describe("Specify the mode to use for scaling."
                  "nearest_neighbor -  Nearest Neighbor"
                  "bilinear - Bilinear Interpolation"
                  "bicubic - Bicubic Interpolation");
    TVM_ATTR_FIELD(align_corners).set_default(true)
        .describe("Should be true to preserve the values at the corner pixels");
=======
        .describe("Specify the mode to use for scaling."
                  "nearest_neighbor -  Nearest Neighbor"
                  "bilinear - Bilinear Interpolation"
                  "bicubic - Bicubic Interpolation");
    TVM_ATTR_FIELD(coordinate_transformation_mode).set_default("half_pixel")
        .describe("Describes how to transform the coordinate in the resized tensor"
                  "to the coordinate in the original tensor."
                  "Refer to the ONNX Resize operator specification for details"
                  "Available options are half_pixel, align_corners and asymmetric");
    TVM_ATTR_FIELD(out_dtype)
        .set_default(NullValue<DataType>())
        .describe("Output data type.");
  }
};

/*! \brief Attributes used in image crop_and_resize operator */
struct CropAndResizeAttrs : public tvm::AttrsNode<CropAndResizeAttrs> {
  Array<IndexExpr> crop_size;
  std::string layout;
  std::string method;
  double extrapolation_value;
  DataType out_dtype;

  TVM_DECLARE_ATTRS(CropAndResizeAttrs, "relay.attrs.CropAndResizeAttrs") {
    TVM_ATTR_FIELD(crop_size).set_default(NullValue<Array<IndexExpr> >())
        .describe("Target Size.");
    TVM_ATTR_FIELD(layout).set_default("NCHW")
        .describe("Dimension ordering of input data. Can be 'NCHW', 'NHWC', etc."
                  "'N', 'C', 'H', 'W' stands for batch, channel, height, and width"
                  "dimensions respectively. Resize is applied on the 'H' and"
                  "'W' dimensions.");
    TVM_ATTR_FIELD(method).set_default("bilinear")
        .describe("Specify the mode to use for scaling."
                  "nearest_neighbor -  Nearest Neighbor"
                  "bilinear - Bilinear Interpolation");
    TVM_ATTR_FIELD(extrapolation_value).set_default(0.0)
        .describe("Specify value for extrapolation.");
>>>>>>> c4c61cb7
    TVM_ATTR_FIELD(out_dtype)
        .set_default(NullValue<DataType>())
        .describe("Output data type.");
  }
};

}  // namespace relay
}  // namespace tvm
#endif  // TVM_RELAY_ATTRS_IMAGE_H_<|MERGE_RESOLUTION|>--- conflicted
+++ resolved
@@ -24,11 +24,7 @@
 #ifndef TVM_RELAY_ATTRS_IMAGE_H_
 #define TVM_RELAY_ATTRS_IMAGE_H_
 
-<<<<<<< HEAD
-#include <tvm/attrs.h>
-=======
 #include <tvm/ir/attrs.h>
->>>>>>> c4c61cb7
 #include <tvm/relay/base.h>
 #include <string>
 
@@ -40,11 +36,7 @@
   Array<IndexExpr> size;
   std::string layout;
   std::string method;
-<<<<<<< HEAD
-  bool align_corners;
-=======
   std::string coordinate_transformation_mode;
->>>>>>> c4c61cb7
   DataType out_dtype;
 
   TVM_DECLARE_ATTRS(ResizeAttrs, "relay.attrs.ResizeAttrs") {
@@ -56,14 +48,6 @@
                   "dimensions respectively. Resize is applied on the 'H' and"
                   "'W' dimensions.");
     TVM_ATTR_FIELD(method).set_default("bilinear")
-<<<<<<< HEAD
-        .describe("Specify the mode to use for scaling."
-                  "nearest_neighbor -  Nearest Neighbor"
-                  "bilinear - Bilinear Interpolation"
-                  "bicubic - Bicubic Interpolation");
-    TVM_ATTR_FIELD(align_corners).set_default(true)
-        .describe("Should be true to preserve the values at the corner pixels");
-=======
         .describe("Specify the mode to use for scaling."
                   "nearest_neighbor -  Nearest Neighbor"
                   "bilinear - Bilinear Interpolation"
@@ -101,7 +85,6 @@
                   "bilinear - Bilinear Interpolation");
     TVM_ATTR_FIELD(extrapolation_value).set_default(0.0)
         .describe("Specify value for extrapolation.");
->>>>>>> c4c61cb7
     TVM_ATTR_FIELD(out_dtype)
         .set_default(NullValue<DataType>())
         .describe("Output data type.");
