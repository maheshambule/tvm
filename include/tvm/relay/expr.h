--- conflicted
+++ resolved
@@ -35,46 +35,6 @@
 namespace tvm {
 namespace relay {
 
-<<<<<<< HEAD
-/*!
- * \brief A Relay expression.
- */
-class Expr;
-/*!
- * \brief Base type of the Relay expression hiearchy.
- */
-class ExprNode : public RelayNode {
- public:
-  /*!
-   * \brief Stores the result of type inference(type checking).
-   *
-   * \note This can be undefined before type inference.
-   *       This value is discarded during serialization.
-   */
-  mutable Type checked_type_ = Type(nullptr);
-  /*!
-   * \return The checked_type
-   */
-  const Type& checked_type() const;
-  /*!
-   * \brief Check if the inferred(checked) type of the Expr
-   *  is backed by a TTypeNode and return it.
-   *
-   * \note This function will thrown an error if the node type
-   *       of this Expr is not TTypeNode.
-   *
-   * \return The corresponding TTypeNode pointer.
-   * \tparam The specific TypeNode we look for.
-   */
-  template<typename TTypeNode>
-  inline const TTypeNode* type_as() const;
-
-  static constexpr const char* _type_key = "relay.Expr";
-  TVM_DECLARE_BASE_NODE_INFO(ExprNode, RelayNode);
-};
-
-RELAY_DEFINE_NODE_REF(Expr, ExprNode, NodeRef);
-=======
 using Expr = tvm::RelayExpr;
 using ExprNode = tvm::RelayExprNode;
 using BaseFunc = tvm::BaseFunc;
@@ -82,7 +42,6 @@
 using GlobalVar = tvm::GlobalVar;
 using GlobalVarNode = tvm::GlobalVarNode;
 using tvm::PrettyPrint;
->>>>>>> c4c61cb7
 
 /*!
  * \brief Constant tensor, backed by an NDArray on the cpu(0) device.
@@ -200,37 +159,9 @@
   TVM_DECLARE_FINAL_OBJECT_INFO(VarNode, ExprNode);
 };
 
-<<<<<<< HEAD
-RELAY_DEFINE_NODE_REF(Var, VarNode, Expr);
-
-/*!
- * \brief Global variable that leaves in the top-level module.
- * This is used to enable recursive calls between function.
- *
- * \note A GlobalVar may only point to functions.
- */
-class GlobalVar;
-/*! \brief A GlobalId from the node's current type to target type. */
-class GlobalVarNode : public ExprNode {
- public:
-  /*! \brief The name of the variable, this only acts as a hint. */
-  std::string name_hint;
-
-  void VisitAttrs(tvm::AttrVisitor* v) {
-    v->Visit("name_hint", &name_hint);
-    v->Visit("span", &span);
-    v->Visit("_checked_type_", &checked_type_);
-  }
-
-  TVM_DLL static GlobalVar make(std::string name_hint);
-
-  static constexpr const char* _type_key = "relay.GlobalVar";
-  TVM_DECLARE_NODE_TYPE_INFO(GlobalVarNode, ExprNode);
-=======
 class Var : public Expr {
  public:
   TVM_DEFINE_OBJECT_REF_METHODS(Var, RelayExpr, VarNode);
->>>>>>> c4c61cb7
 };
 
 /*!
@@ -259,21 +190,12 @@
    * \note This can be usually empty for non-polymorphic functions.
    */
   tvm::Array<TypeVar> type_params;
-<<<<<<< HEAD
 
   /*!
    * \brief The attributes which store metadata about functions.
    */
   tvm::Attrs attrs;
 
-=======
-
-  /*!
-   * \brief The attributes which store metadata about functions.
-   */
-  tvm::Attrs attrs;
-
->>>>>>> c4c61cb7
   void VisitAttrs(tvm::AttrVisitor* v) {
     v->Visit("params", &params);
     v->Visit("body", &body);
@@ -341,10 +263,6 @@
 TVM_DLL Function FunctionSetAttr(const Function& func,
                                  const std::string& key,
                                  const ObjectRef& data);
-
-
-TVM_DLL NodeRef FunctionGetAttr(const Function& func, const std::string& key);
-TVM_DLL Function FunctionSetAttr(const Function& func, const std::string& key, const NodeRef& data);
 
 /*!
  * \brief Call corresponds to operator invocation.
@@ -512,9 +430,6 @@
   TVM_DLL static TupleGetItem make(Expr tuple, int index);
 
   static constexpr const char* _type_key = "relay.TupleGetItem";
-<<<<<<< HEAD
-  TVM_DECLARE_NODE_TYPE_INFO(TupleGetItemNode, ExprNode);
-=======
   TVM_DECLARE_FINAL_OBJECT_INFO(TupleGetItemNode, ExprNode);
 };
 
@@ -540,7 +455,6 @@
 
   static constexpr const char* _type_key = "relay.RefCreate";
   TVM_DECLARE_FINAL_OBJECT_INFO(RefCreateNode, ExprNode);
->>>>>>> c4c61cb7
 };
 
 class RefCreate : public Expr {
@@ -567,54 +481,10 @@
   TVM_DECLARE_FINAL_OBJECT_INFO(RefReadNode, ExprNode);
 };
 
-<<<<<<< HEAD
-/*! \brief Create a new Reference out of initial value. */
-class RefCreate;
-class RefCreateNode : public ExprNode {
- public:
-  /*! \brief The initial value of the Reference. */
-  Expr value;
-
-  void VisitAttrs(tvm::AttrVisitor* v) {
-    v->Visit("value", &value);
-    v->Visit("span", &span);
-    v->Visit("_checked_type_", &checked_type_);
-  }
-
-  TVM_DLL static RefCreate make(Expr value);
-
-  static constexpr const char* _type_key = "relay.RefCreate";
-  TVM_DECLARE_NODE_TYPE_INFO(RefCreateNode, ExprNode);
-};
-
-RELAY_DEFINE_NODE_REF(RefCreate, RefCreateNode, Expr);
-
-/*! \brief Get value out of Reference. */
-class RefRead;
-class RefReadNode : public ExprNode {
- public:
-  /*! \brief The Reference Expression. */
-  Expr ref;
-
-  void VisitAttrs(tvm::AttrVisitor* v) {
-    v->Visit("ref", &ref);
-    v->Visit("span", &span);
-    v->Visit("_checked_type_", &checked_type_);
-  }
-
-  TVM_DLL static RefRead make(Expr ref);
-
-  static constexpr const char* _type_key = "relay.RefRead";
-  TVM_DECLARE_NODE_TYPE_INFO(RefReadNode, ExprNode);
-};
-
-RELAY_DEFINE_NODE_REF(RefRead, RefReadNode, Expr);
-=======
 class RefRead : public Expr {
  public:
   TVM_DEFINE_OBJECT_REF_METHODS(RefRead, RelayExpr, RefReadNode);
 };
->>>>>>> c4c61cb7
 /*! \brief Set value of Reference. The whole expression evaluates to an Empty Tuple. */
 class RefWrite;
 class RefWriteNode : public ExprNode {
@@ -634,12 +504,6 @@
   TVM_DLL static RefWrite make(Expr ref, Expr value);
 
   static constexpr const char* _type_key = "relay.RefWrite";
-<<<<<<< HEAD
-  TVM_DECLARE_NODE_TYPE_INFO(RefWriteNode, ExprNode);
-};
-
-RELAY_DEFINE_NODE_REF(RefWrite, RefWriteNode, Expr);
-=======
   TVM_DECLARE_FINAL_OBJECT_INFO(RefWriteNode, ExprNode);
 };
 
@@ -647,7 +511,6 @@
  public:
   TVM_DEFINE_OBJECT_REF_METHODS(RefWrite, RelayExpr, RefWriteNode);
 };
->>>>>>> c4c61cb7
 
 /*!
  * \brief Base class of the temporary expression.
@@ -663,11 +526,8 @@
  */
 class TempExprNode : public ExprNode {
  public:
-<<<<<<< HEAD
-=======
   /*! \brief virtual destructor */
   virtual ~TempExprNode() {}
->>>>>>> c4c61cb7
   /*!
    * \brief Convert the expression to a normal(non-temp) Expr.
    * \return The corresponding normal(non-temp) expression.
@@ -675,50 +535,6 @@
   virtual Expr Realize() const = 0;
 
   static constexpr const char* _type_key = "relay.TempExpr";
-<<<<<<< HEAD
-  TVM_DECLARE_BASE_NODE_INFO(TempExprNode, ExprNode);
-};
-
-RELAY_DEFINE_NODE_REF(TempExpr, TempExprNode, Expr);
-
-// implementataions
-inline const Type& ExprNode::checked_type() const {
-  CHECK(checked_type_.defined())
-      << "internal error: the type checker has "
-      << "not populated the checked_type "
-      << "field for "
-      << GetRef<Expr>(this);
-  return this->checked_type_;
-}
-
-template<typename TTypeNode>
-inline const TTypeNode* ExprNode::type_as() const {
-  static_assert(std::is_base_of<TypeNode, TTypeNode>::value,
-                "TType must be a special case of type");
-  CHECK(checked_type_.defined())
-      << "Type inference for this Expr has not completed. Try to call infer_type pass.";
-  const TTypeNode* node = checked_type_.as<TTypeNode>();
-  CHECK(node != nullptr)
-      << "Expected type to be " << TTypeNode::_type_key
-      << ", but get " << checked_type_->GetTypeKey();
-  return node;
-}
-
-/*! \brief Pretty print a Relay node, producing a fragment of the Relay text format. */
-std::string PrettyPrint(const NodeRef& node);
-
-/*!
- * \brief Render the node as a string in the Relay text format.
- * \param node The node to be rendered.
- * \param show_meta_data Whether to print meta data section.
- * \param annotate An optional callback function for attaching
- *        additional comment block to an expr.
- * \return The text representation.
- */
-std::string AsText(const NodeRef& node,
-                   bool show_meta_data = true,
-                   runtime::TypedPackedFunc<std::string(Expr)> annotate = nullptr);
-=======
   TVM_DECLARE_BASE_OBJECT_INFO(TempExprNode, ExprNode);
 };
 
@@ -727,7 +543,6 @@
   TVM_DEFINE_OBJECT_REF_METHODS(TempExpr, RelayExpr, TempExprNode);
 };
 
->>>>>>> c4c61cb7
 
 /*! \brief namespace of the attributes that are attached to a function. */
 namespace attr {
@@ -746,11 +561,8 @@
 constexpr const char* kExternalSymbol = "ExternalSymbol";
 /*! \brief Mark if the function should be avoided being optimized. */
 constexpr const char* kSkipOptimization = "SkipOptimization";
-<<<<<<< HEAD
-=======
 /*! \brief Treat the function as a composite operator. */
 constexpr const char* kComposite = "Composite";
->>>>>>> c4c61cb7
 }  // namespace attr
 
 }  // namespace relay
