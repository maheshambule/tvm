--- conflicted
+++ resolved
@@ -24,604 +24,18 @@
 #ifndef TVM_RELAY_OP_H_
 #define TVM_RELAY_OP_H_
 
-<<<<<<< HEAD
-#include <dmlc/registry.h>
-
-#include <functional>
-#include <limits>
-#include <string>
-#include <typeinfo>
-#include <utility>
-#include <vector>
-
-#include "base.h"
-#include "expr.h"
-#include "type.h"
-=======
 #include <tvm/ir/op.h>
 #include <tvm/relay/type.h>
 #include <tvm/relay/expr.h>
->>>>>>> c4c61cb7
 
 namespace tvm {
 namespace relay {
 
-<<<<<<< HEAD
-// forward declare name.
-template <typename ValueType>
-class OpMap;
-class GenericOpMap;
-class OpRegistry;
-
-/*!
- * \brief Node container of operator structure.
- */
-class OpNode : public relay::ExprNode {
- public:
-  /*! \brief name of the operator */
-  std::string name;
-  /*! \brief the type of the operator */
-  mutable FuncType op_type;
-  /*!
-   * \brief detailed description of the operator
-   *  This can be used to generate docstring automatically for the operator.
-   */
-  std::string description;
-  /* \brief Information of input arguments to the operator */
-  Array<AttrFieldInfo> arguments;
-  /*!
-   * \brief The type key of the attribute field
-   *  This can be empty, in which case it defaults to anything.
-   */
-  std::string attrs_type_key;
-  /*!
-   * \brief attribute type index,
-   * this field varies in each run and is not exposed to frontend.
-   */
-  uint32_t attrs_type_index{0};
-  /*!
-   * \brief number of input arguments to the operator,
-   * -1 means it is variable length
-   */
-  int32_t num_inputs = -1;
-  /*!
-   * \brief support level of the operator,
-   *  The lower the more priority it contains.
-   *  This is in analogies to BLAS levels.
-   */
-  int32_t support_level = 10;
-
-  void VisitAttrs(tvm::AttrVisitor* v) {
-    v->Visit("name", &name);
-    v->Visit("op_type", &op_type);
-    v->Visit("description", &description);
-    v->Visit("arguments", &arguments);
-    v->Visit("attrs_type_key", &attrs_type_key);
-    v->Visit("num_inputs", &num_inputs);
-    v->Visit("support_level", &support_level);
-  }
-
-  /*!
-   * \brief Check that if current op is a "primtive operator".
-   * That is the arguments are all type variables, and there is a single
-   * type relation applied to the input and output types.
-   */
-  bool IsPrimitiveOp() const {
-    if (is_primitive_ != -1) return is_primitive_ != 0;
-    is_primitive_ = this->IsPrimitiveOp_() ? 1 : 0;
-    return is_primitive_ != 0;
-  }
-
-  static constexpr const char* _type_key = "relay.Op";
-  TVM_DECLARE_NODE_TYPE_INFO(OpNode, ExprNode);
-
- private:
-  // friend class
-  friend class GenericOpMap;
-  friend class OpRegistry;
-  friend bool IsPrimitiveOp(const Expr&);
-  // Program internal unique index of operator.
-  // Used to help index the program.
-  uint32_t index_{0};
-  // whether this is a primitive op. -1 means unknown.
-  mutable int is_primitive_{-1};
-  // Internal function to compute if it is primitive op
-  bool IsPrimitiveOp_() const {
-    const auto& fn_ty = this->op_type;
-    if (fn_ty->type_constraints.size() != 1) return false;
-    const TypeRelationNode* rel = fn_ty->type_constraints[0].as<TypeRelationNode>();
-    if (rel == nullptr) return false;
-    // validate if the type parameter matches up
-    for (size_t i = 0; i < fn_ty->type_params.size(); ++i) {
-      if (!fn_ty->type_params[i].same_as(rel->args[i])) return false;
-    }
-    return true;
-  }
-};
-
-/*!
- * \brief Operator reference class.
- */
-class Op : public relay::Expr {
- public:
-  /*! \brief default constructor  */
-  Op() {}
-  /*! \brief constructor from node pointer */
-  explicit Op(ObjectPtr<Object> n) : Expr(n) {}
-  /*!
-   * \brief access the internal node container
-   * \return the pointer to the internal node container
-   */
-  inline const OpNode* operator->() const;
-  /*!
-   * \brief Get additional registered attribute about operators.
-   *  If nothing has been registered, an empty OpMap will be returned.
-   * \param attr_name The name of the attribute.
-   * \return An OpMap of specified attr_name.
-   * \tparam ValueType The type of the attribute.
-   */
-  template <typename ValueType>
-  inline static OpMap<ValueType> GetAttr(const std::string& attr_name);
-  /*!
-   * \brief Checks if an attr is present in the registry.
-   * \param attr_name The name of the attribute.
-   * \return bool True if the attr is present.
-   */
-  inline static bool HasAttr(const std::string& attr_name);
-  /*!
-   * \brief Get an Op for a given operator name.
-   *  Will raise an error if the op has not been registered.
-   * \param op_name Name of the operator.
-   * \return Pointer to a Op, valid throughout program lifetime.
-   */
-  TVM_DLL static const Op& Get(const std::string& op_name);
-
-  /*! \brief specify container node */
-  using ContainerType = OpNode;
-
- private:
-  /*!
-   * \brief Get generic attrmap given attr name
-   * \param key The attribute key
-   * \return reference to GenericOpMap
-   */
-  TVM_DLL static const GenericOpMap& GetGenericAttr(const std::string& key);
-  /*!
-   * \brief Checks if the key is present in the registry
-   * \param key The attribute key
-   * \return bool True if the key is present
-   */
-  TVM_DLL static const bool HasGenericAttr(const std::string& key);
-};
-
-/*! \brief Helper structure to register operators */
-class OpRegistry {
- public:
-  /*! \return the operator */
-  const Op& op() const { return op_; }
-  /*!
-   * \brief setter function during registration
-   *  Set the description of operator
-   * \param descr the description string.
-   * \return reference to self.
-   */
-  inline OpRegistry& describe(const std::string& descr);  // NOLINT(*)
-  /*!
-   * \brief Add argument information to the function.
-   * \param name Name of the argument.
-   * \param type Type of the argument.
-   * \param description Description of the argument.
-   * \return reference to self.
-   */
-  inline OpRegistry& add_argument(const std::string& name,
-                                  const std::string& type,
-                                  const std::string& description);
-  /*!
-   * \brief Attach the type function corresponding to the return type.
-   * \param rel_name The type relation name to register.
-   * \param type_rel_func The backing relation function which can solve an arbitrary
-   * relation on variables.
-   * \return reference to self.
-   */
-  inline OpRegistry& add_type_rel(
-      const std::string& rel_name,
-      runtime::TypedPackedFunc<bool(const Array<Type>&,
-                                    int,
-                                    const Attrs&,
-                                    const TypeReporter&)> type_rel_func);
-  /*!
-   * \brief Set the the attrs type key and index to be AttrsType.
-   * \tparam AttrsType the attribute type to b set.
-   * \return reference to self.
-   */
-  template<typename AttrsType>
-  inline OpRegistry& set_attrs_type();
-  /*!
-   * \brief Set the num_inputs
-   * \param n The number of inputs to be set.
-   * \return reference to self.
-   */
-  inline OpRegistry& set_num_inputs(int32_t n);  // NOLINT(*)
-  /*!
-   * \brief Set the support level of op.
-   * \param level The support level.
-   * \return reference to self.
-   */
-  inline OpRegistry& set_support_level(int32_t level);  // NOLINT(*)
-  /*!
-   * \brief Register additional attributes to operator.
-   * \param attr_name The name of the attribute.
-   * \param value The value to be set.
-   * \param plevel The priority level of this set,
-   *  an higher priority level attribute
-   *  will replace lower priority level attribute.
-   *  Must be bigger than 0.
-   *
-   *  Cannot set with same plevel twice in the code.
-   *
-   * \tparam ValueType The type of the value to be set.
-   */
-  template <typename ValueType>
-  inline OpRegistry& set_attr(const std::string& attr_name,  // NOLINT(*)
-                              const ValueType& value, int plevel = 10);
-
-  /*!
-   * \brief Resets an attr of the registry.
-   * \param attr_name The name of the attribute.
-   */
-  inline void reset_attr(const std::string& attr_name);
-
-  // set the name of the op to be the same as registry
-  inline OpRegistry& set_name() {  // NOLINT(*)
-    if (get()->name.length() == 0) {
-      get()->name = name;
-    }
-    return *this;
-  }
-  /*! \return The global single registry */
-  TVM_DLL static ::dmlc::Registry<OpRegistry>* Registry();
-
- private:
-  friend class ::dmlc::Registry<OpRegistry>;
-  // the name
-  std::string name;
-  /*! \brief The operator */
-  Op op_;
-  // private constructor
-  TVM_DLL OpRegistry();
-  // return internal pointer to op.
-  inline OpNode* get();
-  // update the attribute OpMap
-  TVM_DLL void UpdateAttr(const std::string& key, TVMRetValue value,
-                          int plevel);
-};
-
-/*!
- * \brief Generic map to store additional information of Op.
- */
-class GenericOpMap {
- public:
-  /*!
-   * \brief Check if the map has op as key.
-   * \param op The key to the map
-   * \return 1 if op is contained in map, 0 otherwise.
-   */
-  inline int count(const Op& op) const;
-  /*!
-   * \brief get the corresponding value element at op
-   * \param op The key to the map
-   * \return the const reference to the content value.
-   */
-  inline const TVMRetValue& operator[](const Op& op) const;
-  /*!
-   * \brief get the corresponding value element at op with default value.
-   * \param op The key to the map
-   * \param def_value The default value when the key does not exist.
-   * \return the const reference to the content value.
-   * \tparam ValueType The content value type.
-   */
-  template <typename ValueType>
-  inline ValueType get(const Op& op, ValueType def_value) const;
-  /*!
-   * \brief get the corresponding value element at op with default value.
-   * \param expr The key to the map
-   * \param def_value The default value when the key does not exist
-   *         or if expr is not an Op.
-   * \return the const reference to the content value.
-   * \tparam ValueType The content value type.
-   */
-  template <typename ValueType>
-  inline ValueType get(const Expr& expr, ValueType def_value) const;
-
- private:
-  friend class OpRegistry;
-  // the attribute field.
-  std::string attr_name_;
-  // internal data
-  std::vector<std::pair<TVMRetValue, int> > data_;
-  // The value
-  GenericOpMap() = default;
-};
-
-/*!
- * \brief Map<Op,ValueType> used to store meta-information about Op.
- * \tparam ValueType The type of the value stored in map.
- */
-template <typename ValueType>
-class OpMap {
- public:
-  /*!
-   * \brief Check if the map has op as key.
-   * \param op The key to the map
-   * \return 1 if op is contained in map, 0 otherwise.
-   */
-  inline int count(const Op& op) const;
-  /*!
-   * \brief get the corresponding value element at op
-   * \param op The key to the map
-   * \return the const reference to the content value.
-   */
-  inline ValueType operator[](const Op& op) const;
-  /*!
-   * \brief get the corresponding value element at op with default value.
-   * \param op The key to the map
-   * \param def_value The default value when the key does not exist.
-   * \return the const reference to the content value.
-   */
-  inline ValueType get(const Op& op, ValueType def_value) const;
-  /*!
-   * \brief get the corresponding value element at op with default value.
-   * \param expr The key to the map
-   * \param def_value The default value when the key does not exist
-   *         or if expr is not an Op.
-   * \return the const reference to the content value.
-   */
-  inline ValueType get(const Expr& expr, ValueType def_value) const;
-
- private:
-  friend class Op;
-  // constructor
-  explicit OpMap(const GenericOpMap& map) : map_(map) {}
-  /*! \brief The internal map field */
-  const GenericOpMap& map_;
-};
-
-// internal macros to make
-#define RELAY_REGISTER_VAR_DEF \
-  static DMLC_ATTRIBUTE_UNUSED ::tvm::relay::OpRegistry& __make_##RelayOp
-
-/*!
- * \def RELAY_REGISTER_OP
- * \brief Register a new operator, or set attribute of the corresponding op.
- *
- * \param OpName The name of registry
- *
- * \code
- *
- *  RELAY_REGISTER_OP("add")
- *  .describe("add two inputs together")
- *  .set_num_inputs(2)
- *  .set_attr<OpKernel>("gpu_kernel", AddKernel);
- *
- * \endcode
- */
-#define RELAY_REGISTER_OP(OpName)                        \
-  DMLC_STR_CONCAT(RELAY_REGISTER_VAR_DEF, __COUNTER__) = \
-      ::tvm::relay::OpRegistry::Registry()               \
-          ->__REGISTER_OR_GET__(OpName)                  \
-          .set_name()
-
-// implementations
-inline const OpNode* Op::operator->() const {
-  return static_cast<const OpNode*>(get());
-}
-
-template <typename ValueType>
-inline OpMap<ValueType> Op::GetAttr(const std::string& key) {
-  return OpMap<ValueType>(Op::GetGenericAttr(key));
-}
-
-inline bool Op::HasAttr(const std::string& key) {
-  return Op::HasGenericAttr(key);
-}
-
-inline OpNode* OpRegistry::get() {
-  return const_cast<OpNode*>(op_.operator->());
-}
-
-inline OpRegistry& OpRegistry::describe(
-    const std::string& descr) {  // NOLINT(*)
-  get()->description = descr;
-  return *this;
-}
-
-inline OpRegistry& OpRegistry::add_argument(const std::string& name,
-                                            const std::string& type,
-                                            const std::string& description) {
-  auto n = make_node<AttrFieldInfoNode>();
-  n->name = name;
-  n->type_info = type;
-  n->description = description;
-  get()->arguments.push_back(AttrFieldInfo(n));
-  return *this;
-}
-
-inline OpRegistry& OpRegistry::add_type_rel(
-    const std::string& rel_name,
-    runtime::TypedPackedFunc<bool(const Array<Type>&,
-                                  int,
-                                  const Attrs&,
-                                  const TypeReporter&)> type_rel_func) {
-  auto func_name = std::string("tvm.relay.type_relation.") + rel_name;
-  TypeRelationFn env_type_rel_func;
-
-  if (runtime::Registry::Get(func_name)) {
-    auto env_func = EnvFunc::Get(func_name);
-    env_type_rel_func = env_func;
-  } else {
-    runtime::Registry::Register(func_name)
-        .set_body(type_rel_func.packed());
-    auto env_func = EnvFunc::Get(func_name);
-    env_type_rel_func = env_func;
-  }
-
-  Array<TypeVar> type_params;
-  Array<Type> arg_types;
-
-  // Add inputs.
-  std::string input_name_prefix = "in";
-  for (int i = 0; i < get()->num_inputs; i++) {
-    auto name = input_name_prefix + std::to_string(i);
-    auto param = TypeVarNode::make(name, Kind::kType);
-    type_params.push_back(param);
-    arg_types.push_back(param);
-  }
-
-  Array<Type> ty_call_args = arg_types;
-
-  // Add output type.
-  auto out_param = TypeVarNode::make("out", Kind::kType);
-  type_params.push_back(out_param);
-  // this will trigger copy on write.
-  ty_call_args.push_back(out_param);
-
-  // The attributes of primitive op is nullptr
-  //
-  // The attributes of primitive operator can vary at the call site.
-  // The type of sum is also dependent on Attrs being passed.
-  // So puting nullptr in the Attrs means that the operator is polymorphic on Attrs.
-  //
-  // A common example is sum(x, axis), where the choice of axis
-  // can affect the type of the function.
-  TypeConstraint type_rel =
-      TypeRelationNode::make(env_type_rel_func,
-                             ty_call_args,
-                             arg_types.size(),
-                             Attrs());
-
-  auto func_type =
-      FuncTypeNode::make(arg_types, out_param, type_params, {type_rel});
-
-  get()->op_type = func_type;
-
-  return *this;
-}
-
-inline OpRegistry& OpRegistry::set_num_inputs(int32_t n) {  // NOLINT(*)
-  get()->num_inputs = n;
-  return *this;
-}
-
-template<typename AttrsType>
-inline OpRegistry& OpRegistry::set_attrs_type() {  // NOLINT(*)
-  get()->attrs_type_key = AttrsType::_type_key;
-  get()->attrs_type_index = AttrsType::RuntimeTypeIndex();
-  return *this;
-}
-
-inline OpRegistry& OpRegistry::set_support_level(int32_t n) {  // NOLINT(*)
-  get()->support_level = n;
-  return *this;
-}
-
-template <typename ValueType>
-inline OpRegistry& OpRegistry::set_attr(  // NOLINT(*)
-    const std::string& attr_name, const ValueType& value, int plevel) {
-  CHECK_GT(plevel, 0) << "plevel in set_attr must be greater than 0";
-  TVMRetValue rv;
-  rv = value;
-  UpdateAttr(attr_name, rv, plevel);
-  return *this;
-}
-
-// member functions of OpMap
-inline int GenericOpMap::count(const Op& op) const {
-  if (op.defined()) {
-    const uint32_t idx = op->index_;
-    return idx < data_.size() ? (data_[idx].second != 0) : 0;
-  } else {
-    return 0;
-  }
-}
-
-inline const TVMRetValue& GenericOpMap::operator[](const Op& op) const {
-  CHECK(op.defined());
-  const uint32_t idx = op->index_;
-  CHECK(idx < data_.size() && data_[idx].second != 0)
-      << "Attribute " << attr_name_ << " has not been registered for Operator "
-      << op->name;
-  return data_[idx].first;
-}
-
-template <typename ValueType>
-inline ValueType GenericOpMap::get(const Op& op, ValueType value) const {
-  CHECK(op.defined());
-  const uint32_t idx = op->index_;
-  if (idx < data_.size() && data_[idx].second != 0) {
-    return data_[idx].first;
-  } else {
-    return value;
-  }
-}
-
-template <typename ValueType>
-inline ValueType GenericOpMap::get(const Expr& expr, ValueType value) const {
-  CHECK(expr.defined());
-  if (const OpNode* op = expr.as<OpNode>()) {
-    const uint32_t idx = op->index_;
-    if (idx < data_.size() && data_[idx].second != 0) {
-      return data_[idx].first;
-    } else {
-      return value;
-    }
-  } else {
-    return value;
-  }
-}
-
-template <typename ValueType>
-inline int OpMap<ValueType>::count(const Op& op) const {
-  return map_.count(op);
-}
-
-template <typename ValueType>
-inline ValueType OpMap<ValueType>::operator[](const Op& op) const {
-  return map_[op];
-}
-
-template <typename ValueType>
-inline ValueType OpMap<ValueType>::get(const Op& op,
-                                       ValueType def_value) const {
-  return map_.get<ValueType>(op, def_value);
-}
-=======
 using Op = tvm::Op;
 using OpNode = tvm::OpNode;
 
 #define RELAY_REGISTER_OP(OpName)               \
   TVM_REGISTER_OP(OpName)
->>>>>>> c4c61cb7
-
-template <typename ValueType>
-inline ValueType OpMap<ValueType>::get(const Expr& expr,
-                                       ValueType def_value) const {
-  return map_.get<ValueType>(expr, def_value);
-}
-
-/*!
- * \brief Check that an expression is a "primitive operator".
- *
- * Will return true if the expression is an operator which
- * matches the form of primitive operators registered directly
- * by the Relay codebase.
- *
- * That is the arguments are all type variables, and there is a single
- * type relation applied to the input and output types.
- */
-inline bool IsPrimitiveOp(const Expr& expr) {
-  const auto* op = expr.as<OpNode>();
-  return op != nullptr && op->IsPrimitiveOp();
-}
 
 }  // namespace relay
 }  // namespace tvm
