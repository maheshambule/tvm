/*
 * Licensed to the Apache Software Foundation (ASF) under one
 * or more contributor license agreements.  See the NOTICE file
 * distributed with this work for additional information
 * regarding copyright ownership.  The ASF licenses this file
 * to you under the Apache License, Version 2.0 (the
 * "License"); you may not use this file except in compliance
 * with the License.  You may obtain a copy of the License at
 *
 *   http://www.apache.org/licenses/LICENSE-2.0
 *
 * Unless required by applicable law or agreed to in writing,
 * software distributed under the License is distributed on an
 * "AS IS" BASIS, WITHOUT WARRANTIES OR CONDITIONS OF ANY
 * KIND, either express or implied.  See the License for the
 * specific language governing permissions and limitations
 * under the License.
 */

/*!
 * \file tvm/runtime/registry.h
 * \brief This file defines the TVM global function registry.
 *
 *  The registered functions will be made available to front-end
 *  as well as backend users.
 *
 *  The registry stores type-erased functions.
 *  Each registered function is automatically exposed
 *  to front-end language(e.g. python).
 *
 *  Front-end can also pass callbacks as PackedFunc, or register
 *  then into the same global registry in C++.
 *  The goal is to mix the front-end language and the TVM back-end.
 *
 * \code
 *   // register the function as MyAPIFuncName
 *   TVM_REGISTER_GLOBAL(MyAPIFuncName)
 *   .set_body([](TVMArgs args, TVMRetValue* rv) {
 *     // my code.
 *   });
 * \endcode
 */
#ifndef TVM_RUNTIME_REGISTRY_H_
#define TVM_RUNTIME_REGISTRY_H_

#include <tvm/runtime/packed_func.h>
#include <string>
#include <vector>
<<<<<<< HEAD
=======
#include <utility>
>>>>>>> c4c61cb7

namespace tvm {
namespace runtime {

/*! \brief Registry for global function */
class Registry {
 public:
  /*!
   * \brief set the body of the function to be f
   * \param f The body of the function.
   */
  TVM_DLL Registry& set_body(PackedFunc f);  // NOLINT(*)
  /*!
   * \brief set the body of the function to be f
   * \param f The body of the function.
   */
  Registry& set_body(PackedFunc::FType f) {  // NOLINT(*)
    return set_body(PackedFunc(f));
  }
  /*!
   * \brief set the body of the function to the given function.
   *        Note that this will ignore default arg values and always require all arguments to be provided.
   *
   * \code
   *
   * int multiply(int x, int y) {
   *   return x * y;
   * }
   *
   * TVM_REGISTER_GLOBAL("multiply")
   * .set_body_typed(multiply); // will have type int(int, int)
   *
   * // will have type int(int, int)
   * TVM_REGISTER_GLOBAL("sub")
   * .set_body_typed([](int a, int b) -> int { return a - b; });
   *
   * \endcode
   *
   * \param f The function to forward to.
   * \tparam FLambda The signature of the function.
   */
  template<typename FLambda>
  Registry& set_body_typed(FLambda f) {
    using FType = typename detail::function_signature<FLambda>::FType;
    return set_body(TypedPackedFunc<FType>(std::move(f)).packed());
  }
  /*!
   * \brief set the body of the function to be the passed method pointer.
   *        Note that this will ignore default arg values and always require all arguments to be provided.
   *
   * \code
   *
   * // node subclass:
   * struct Example {
   *    int doThing(int x);
   * }
   * TVM_REGISTER_GLOBAL("Example_doThing")
   * .set_body_method(&Example::doThing); // will have type int(Example, int)
   *
   * \endcode
   *
   * \param f the method pointer to forward to.
   * \tparam T the type containing the method (inferred).
   * \tparam R the return type of the function (inferred).
   * \tparam Args the argument types of the function (inferred).
   */
  template<typename T, typename R, typename ...Args>
  Registry& set_body_method(R (T::*f)(Args...)) {
    auto fwrap =[f](T target, Args... params) -> R {
      // call method pointer
      return (target.*f)(params...);
    };
    return set_body(TypedPackedFunc<R(T, Args...)>(fwrap));
  }

  /*!
<<<<<<< HEAD
   * \brief set the body of the function to the given function pointer.
   *        Note that this doesn't work with lambdas, you need to
   *        explicitly give a type for those.
   *        Note that this will ignore default arg values and always require all arguments to be provided.
   *
   * \code
   *
   * int multiply(int x, int y) {
   *   return x * y;
   * }
   *
   * TVM_REGISTER_API("multiply")
   * .set_body_typed(multiply); // will have type int(int, int)
   *
   * \endcode
   *
   * \param f The function to forward to.
   * \tparam R the return type of the function (inferred).
   * \tparam Args the argument types of the function (inferred).
   */
  template<typename R, typename ...Args>
  Registry& set_body_typed(R (*f)(Args...)) {
    return set_body(TypedPackedFunc<R(Args...)>(f));
  }

  /*!
   * \brief set the body of the function to be the passed method pointer.
   *        Note that this will ignore default arg values and always require all arguments to be provided.
   *
   * \code
   *
   * // node subclass:
   * struct Example {
   *    int doThing(int x);
   * }
   * TVM_REGISTER_API("Example_doThing")
   * .set_body_method(&Example::doThing); // will have type int(Example, int)
   *
   * \endcode
   *
   * \param f the method pointer to forward to.
   * \tparam T the type containing the method (inferred).
   * \tparam R the return type of the function (inferred).
   * \tparam Args the argument types of the function (inferred).
   */
  template<typename T, typename R, typename ...Args>
  Registry& set_body_method(R (T::*f)(Args...)) {
    return set_body_typed<R(T, Args...)>([f](T target, Args... params) -> R {
      // call method pointer
      return (target.*f)(params...);
    });
  }

  /*!
=======
>>>>>>> c4c61cb7
   * \brief set the body of the function to be the passed method pointer.
   *        Note that this will ignore default arg values and always require all arguments to be provided.
   *
   * \code
   *
   * // node subclass:
   * struct Example {
   *    int doThing(int x);
   * }
<<<<<<< HEAD
   * TVM_REGISTER_API("Example_doThing")
=======
   * TVM_REGISTER_GLOBAL("Example_doThing")
>>>>>>> c4c61cb7
   * .set_body_method(&Example::doThing); // will have type int(Example, int)
   *
   * \endcode
   *
   * \param f the method pointer to forward to.
   * \tparam T the type containing the method (inferred).
   * \tparam R the return type of the function (inferred).
   * \tparam Args the argument types of the function (inferred).
   */
  template<typename T, typename R, typename ...Args>
  Registry& set_body_method(R (T::*f)(Args...) const) {
<<<<<<< HEAD
    return set_body_typed<R(T, Args...)>([f](const T target, Args... params) -> R {
      // call method pointer
      return (target.*f)(params...);
    });
=======
    auto fwrap = [f](const T target, Args... params) -> R {
      // call method pointer
      return (target.*f)(params...);
    };
    return set_body(TypedPackedFunc<R(const T, Args...)>(fwrap));
>>>>>>> c4c61cb7
  }

  /*!
   * \brief set the body of the function to be the passed method pointer.
   *        Used when calling a method on a Node subclass through a ObjectRef subclass.
   *        Note that this will ignore default arg values and always require all arguments to be provided.
   *
   * \code
   *
   * // node subclass:
   * struct ExampleNode: BaseNode {
   *    int doThing(int x);
   * }
   *
   * // noderef subclass
   * struct Example;
   *
<<<<<<< HEAD
   * TVM_REGISTER_API("Example_doThing")
=======
   * TVM_REGISTER_GLOBAL("Example_doThing")
>>>>>>> c4c61cb7
   * .set_body_method<Example>(&ExampleNode::doThing); // will have type int(Example, int)
   *
   * // note that just doing:
   * // .set_body_method(&ExampleNode::doThing);
   * // wouldn't work, because ExampleNode can't be taken from a TVMArgValue.
   *
   * \endcode
   *
   * \param f the method pointer to forward to.
   * \tparam TObjectRef the node reference type to call the method on
   * \tparam TNode the node type containing the method (inferred).
   * \tparam R the return type of the function (inferred).
   * \tparam Args the argument types of the function (inferred).
   */
  template<typename TObjectRef, typename TNode, typename R, typename ...Args,
    typename = typename std::enable_if<std::is_base_of<ObjectRef, TObjectRef>::value>::type>
  Registry& set_body_method(R (TNode::*f)(Args...)) {
<<<<<<< HEAD
    return set_body_typed<R(TObjectRef, Args...)>([f](TObjectRef ref, Args... params) {
      TNode* target = ref.operator->();
      // call method pointer
      return (target->*f)(params...);
    });
=======
    auto fwrap = [f](TObjectRef ref, Args... params) {
      TNode* target = ref.operator->();
      // call method pointer
      return (target->*f)(params...);
    };
    return set_body(TypedPackedFunc<R(TObjectRef, Args...)>(fwrap));
>>>>>>> c4c61cb7
  }

  /*!
   * \brief set the body of the function to be the passed method pointer.
   *        Used when calling a method on a Node subclass through a ObjectRef subclass.
   *        Note that this will ignore default arg values and always require all arguments to be provided.
   *
   * \code
   *
   * // node subclass:
   * struct ExampleNode: BaseNode {
   *    int doThing(int x);
   * }
   *
   * // noderef subclass
   * struct Example;
   *
<<<<<<< HEAD
   * TVM_REGISTER_API("Example_doThing")
=======
   * TVM_REGISTER_GLOBAL("Example_doThing")
>>>>>>> c4c61cb7
   * .set_body_method<Example>(&ExampleNode::doThing); // will have type int(Example, int)
   *
   * // note that just doing:
   * // .set_body_method(&ExampleNode::doThing);
   * // wouldn't work, because ExampleNode can't be taken from a TVMArgValue.
   *
   * \endcode
   *
   * \param f the method pointer to forward to.
   * \tparam TObjectRef the node reference type to call the method on
   * \tparam TNode the node type containing the method (inferred).
   * \tparam R the return type of the function (inferred).
   * \tparam Args the argument types of the function (inferred).
   */
  template<typename TObjectRef, typename TNode, typename R, typename ...Args,
    typename = typename std::enable_if<std::is_base_of<ObjectRef, TObjectRef>::value>::type>
  Registry& set_body_method(R (TNode::*f)(Args...) const) {
<<<<<<< HEAD
    return set_body_typed<R(TObjectRef, Args...)>([f](TObjectRef ref, Args... params) {
      const TNode* target = ref.operator->();
      // call method pointer
      return (target->*f)(params...);
    });
=======
    auto fwrap = [f](TObjectRef ref, Args... params) {
      const TNode* target = ref.operator->();
      // call method pointer
      return (target->*f)(params...);
    };
    return set_body(TypedPackedFunc<R(TObjectRef, Args...)>(fwrap));
>>>>>>> c4c61cb7
  }

  /*!
   * \brief Register a function with given name
   * \param name The name of the function.
   * \param override Whether allow oveeride existing function.
   * \return Reference to theregistry.
   */
  TVM_DLL static Registry& Register(const std::string& name, bool override = false);  // NOLINT(*)
  /*!
   * \brief Erase global function from registry, if exist.
   * \param name The name of the function.
   * \return Whether function exist.
   */
  TVM_DLL static bool Remove(const std::string& name);
  /*!
   * \brief Get the global function by name.
   * \param name The name of the function.
   * \return pointer to the registered function,
   *   nullptr if it does not exist.
   */
  TVM_DLL static const PackedFunc* Get(const std::string& name);  // NOLINT(*)
  /*!
   * \brief Get the names of currently registered global function.
   * \return The names
   */
  TVM_DLL static std::vector<std::string> ListNames();

  // Internal class.
  struct Manager;

 protected:
  /*! \brief name of the function */
  std::string name_;
  /*! \brief internal packed function */
  PackedFunc func_;
  friend struct Manager;
};

#define TVM_FUNC_REG_VAR_DEF                                            \
  static TVM_ATTRIBUTE_UNUSED ::tvm::runtime::Registry& __mk_ ## TVM

/*!
 * \brief Register a function globally.
 * \code
 *   TVM_REGISTER_GLOBAL("MyPrint")
 *   .set_body([](TVMArgs args, TVMRetValue* rv) {
 *   });
 * \endcode
 */
#define TVM_REGISTER_GLOBAL(OpName)                              \
  TVM_STR_CONCAT(TVM_FUNC_REG_VAR_DEF, __COUNTER__) =            \
      ::tvm::runtime::Registry::Register(OpName)

}  // namespace runtime
}  // namespace tvm
#endif  // TVM_RUNTIME_REGISTRY_H_<|MERGE_RESOLUTION|>--- conflicted
+++ resolved
@@ -46,10 +46,7 @@
 #include <tvm/runtime/packed_func.h>
 #include <string>
 #include <vector>
-<<<<<<< HEAD
-=======
 #include <utility>
->>>>>>> c4c61cb7
 
 namespace tvm {
 namespace runtime {
@@ -126,33 +123,6 @@
   }
 
   /*!
-<<<<<<< HEAD
-   * \brief set the body of the function to the given function pointer.
-   *        Note that this doesn't work with lambdas, you need to
-   *        explicitly give a type for those.
-   *        Note that this will ignore default arg values and always require all arguments to be provided.
-   *
-   * \code
-   *
-   * int multiply(int x, int y) {
-   *   return x * y;
-   * }
-   *
-   * TVM_REGISTER_API("multiply")
-   * .set_body_typed(multiply); // will have type int(int, int)
-   *
-   * \endcode
-   *
-   * \param f The function to forward to.
-   * \tparam R the return type of the function (inferred).
-   * \tparam Args the argument types of the function (inferred).
-   */
-  template<typename R, typename ...Args>
-  Registry& set_body_typed(R (*f)(Args...)) {
-    return set_body(TypedPackedFunc<R(Args...)>(f));
-  }
-
-  /*!
    * \brief set the body of the function to be the passed method pointer.
    *        Note that this will ignore default arg values and always require all arguments to be provided.
    *
@@ -162,41 +132,7 @@
    * struct Example {
    *    int doThing(int x);
    * }
-   * TVM_REGISTER_API("Example_doThing")
-   * .set_body_method(&Example::doThing); // will have type int(Example, int)
-   *
-   * \endcode
-   *
-   * \param f the method pointer to forward to.
-   * \tparam T the type containing the method (inferred).
-   * \tparam R the return type of the function (inferred).
-   * \tparam Args the argument types of the function (inferred).
-   */
-  template<typename T, typename R, typename ...Args>
-  Registry& set_body_method(R (T::*f)(Args...)) {
-    return set_body_typed<R(T, Args...)>([f](T target, Args... params) -> R {
-      // call method pointer
-      return (target.*f)(params...);
-    });
-  }
-
-  /*!
-=======
->>>>>>> c4c61cb7
-   * \brief set the body of the function to be the passed method pointer.
-   *        Note that this will ignore default arg values and always require all arguments to be provided.
-   *
-   * \code
-   *
-   * // node subclass:
-   * struct Example {
-   *    int doThing(int x);
-   * }
-<<<<<<< HEAD
-   * TVM_REGISTER_API("Example_doThing")
-=======
-   * TVM_REGISTER_GLOBAL("Example_doThing")
->>>>>>> c4c61cb7
+   * TVM_REGISTER_GLOBAL("Example_doThing")
    * .set_body_method(&Example::doThing); // will have type int(Example, int)
    *
    * \endcode
@@ -208,18 +144,11 @@
    */
   template<typename T, typename R, typename ...Args>
   Registry& set_body_method(R (T::*f)(Args...) const) {
-<<<<<<< HEAD
-    return set_body_typed<R(T, Args...)>([f](const T target, Args... params) -> R {
+    auto fwrap = [f](const T target, Args... params) -> R {
       // call method pointer
       return (target.*f)(params...);
-    });
-=======
-    auto fwrap = [f](const T target, Args... params) -> R {
-      // call method pointer
-      return (target.*f)(params...);
     };
     return set_body(TypedPackedFunc<R(const T, Args...)>(fwrap));
->>>>>>> c4c61cb7
   }
 
   /*!
@@ -237,11 +166,7 @@
    * // noderef subclass
    * struct Example;
    *
-<<<<<<< HEAD
-   * TVM_REGISTER_API("Example_doThing")
-=======
-   * TVM_REGISTER_GLOBAL("Example_doThing")
->>>>>>> c4c61cb7
+   * TVM_REGISTER_GLOBAL("Example_doThing")
    * .set_body_method<Example>(&ExampleNode::doThing); // will have type int(Example, int)
    *
    * // note that just doing:
@@ -259,20 +184,12 @@
   template<typename TObjectRef, typename TNode, typename R, typename ...Args,
     typename = typename std::enable_if<std::is_base_of<ObjectRef, TObjectRef>::value>::type>
   Registry& set_body_method(R (TNode::*f)(Args...)) {
-<<<<<<< HEAD
-    return set_body_typed<R(TObjectRef, Args...)>([f](TObjectRef ref, Args... params) {
-      TNode* target = ref.operator->();
-      // call method pointer
-      return (target->*f)(params...);
-    });
-=======
     auto fwrap = [f](TObjectRef ref, Args... params) {
       TNode* target = ref.operator->();
       // call method pointer
       return (target->*f)(params...);
     };
     return set_body(TypedPackedFunc<R(TObjectRef, Args...)>(fwrap));
->>>>>>> c4c61cb7
   }
 
   /*!
@@ -290,11 +207,7 @@
    * // noderef subclass
    * struct Example;
    *
-<<<<<<< HEAD
-   * TVM_REGISTER_API("Example_doThing")
-=======
-   * TVM_REGISTER_GLOBAL("Example_doThing")
->>>>>>> c4c61cb7
+   * TVM_REGISTER_GLOBAL("Example_doThing")
    * .set_body_method<Example>(&ExampleNode::doThing); // will have type int(Example, int)
    *
    * // note that just doing:
@@ -312,20 +225,12 @@
   template<typename TObjectRef, typename TNode, typename R, typename ...Args,
     typename = typename std::enable_if<std::is_base_of<ObjectRef, TObjectRef>::value>::type>
   Registry& set_body_method(R (TNode::*f)(Args...) const) {
-<<<<<<< HEAD
-    return set_body_typed<R(TObjectRef, Args...)>([f](TObjectRef ref, Args... params) {
-      const TNode* target = ref.operator->();
-      // call method pointer
-      return (target->*f)(params...);
-    });
-=======
     auto fwrap = [f](TObjectRef ref, Args... params) {
       const TNode* target = ref.operator->();
       // call method pointer
       return (target->*f)(params...);
     };
     return set_body(TypedPackedFunc<R(TObjectRef, Args...)>(fwrap));
->>>>>>> c4c61cb7
   }
 
   /*!
