--- conflicted
+++ resolved
@@ -133,25 +133,6 @@
 #endif
     }
     if (exclude_worker0) {  // master thread run task
-<<<<<<< HEAD
-#if defined(__ANDROID__)
-      SetFullCpuAffinity();
-#else
-      // if we set TVM_BIND_MASTER_THREAD to be 1, we will bind master thread
-      // to core 0.
-      const char* bind_master_thread = getenv("TVM_BIND_MASTER_THREAD");
-      if (bind_master_thread && atoi(bind_master_thread) == 1) {
-        cpu_set_t cpuset;
-        CPU_ZERO(&cpuset);
-        if (reverse) {
-          CPU_SET(sorted_order_[sorted_order_.size() - 1], &cpuset);
-        } else {
-          CPU_SET(sorted_order_[0], &cpuset);
-        }
-        pthread_setaffinity_np(pthread_self(), sizeof(cpu_set_t), &cpuset);
-      }
-      pthread_atfork(nullptr, nullptr, ThreadGroup::Impl::SetFullCpuAffinity);
-=======
       // Master thread will have free migration on needed cores.
       // Typically, the OS will schedule the master thread to run at core 0,
       // which is idle, when other workers are running.
@@ -190,22 +171,6 @@
       for (int i = 0; i < big_count; ++i) {
         CPU_SET(sorted_order_[i], &cpuset);
       }
-    }
-#if defined(__ANDROID__)
-    sched_setaffinity(pthread_self(), sizeof(cpu_set_t), &cpuset);
-#else
-    pthread_setaffinity_np(pthread_self(), sizeof(cpu_set_t), &cpuset);
->>>>>>> c4c61cb7
-#endif
-#endif
-  }
-
-  static void SetFullCpuAffinity() {
-#if defined(__linux__) || defined(__ANDROID__)
-    cpu_set_t cpuset;
-    CPU_ZERO(&cpuset);
-    for (unsigned i = 0; i < std::thread::hardware_concurrency(); i++) {
-      CPU_SET(i, &cpuset);
     }
 #if defined(__ANDROID__)
     sched_setaffinity(pthread_self(), sizeof(cpu_set_t), &cpuset);
