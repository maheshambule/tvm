--- conflicted
+++ resolved
@@ -119,11 +119,7 @@
     *rv = value;
   }
   void* AllocDataSpace(TVMContext ctx, size_t nbytes, size_t alignment,
-<<<<<<< HEAD
-                       TVMType type_hint) final {
-=======
                        DLDataType type_hint) final {
->>>>>>> c4c61cb7
     ROCM_CALL(hipSetDevice(ctx.device_id));
     CHECK_EQ(256 % alignment, 0U) << "ROCM space is aligned at 256 bytes";
     void* ret;
@@ -138,11 +134,7 @@
 
   void CopyDataFromTo(const void* from, size_t from_offset, void* to,
                       size_t to_offset, size_t size, TVMContext ctx_from,
-<<<<<<< HEAD
-                      TVMContext ctx_to, TVMType type_hint,
-=======
                       TVMContext ctx_to, DLDataType type_hint,
->>>>>>> c4c61cb7
                       TVMStreamHandle stream) final {
     hipStream_t hip_stream = static_cast<hipStream_t>(stream);
     from = static_cast<const char*>(from) + from_offset;
