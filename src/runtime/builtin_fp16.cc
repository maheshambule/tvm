--- conflicted
+++ resolved
@@ -30,12 +30,6 @@
 #ifndef _MSC_VER
 
 TVM_DLL TVM_WEAK uint16_t __gnu_f2h_ieee(float a) {
-<<<<<<< HEAD
-  return __truncXfYf2__<float, uint32_t, 23, uint16_t, uint16_t, 10>(a);
-}
-
-TVM_DLL TVM_WEAK float __gnu_h2f_ieee(uint16_t a) {
-=======
   return __truncXfYf2__<float, uint32_t, 23, uint16_t, uint16_t, 10>(a);
 }
 
@@ -50,7 +44,6 @@
 }
 
 TVM_DLL float __gnu_h2f_ieee(uint16_t a) {
->>>>>>> c4c61cb7
   return __extendXfYf2__<uint16_t, uint16_t, 10, float, uint32_t, 23>(a);
 }
 
