--- conflicted
+++ resolved
@@ -412,15 +412,6 @@
   {
     TVMParallelGroupEnv env;
     env.num_task = num_task;
-<<<<<<< HEAD
-    std::atomic<int32_t>* sync_counter = new std::atomic<int>[num_task * tvm::runtime::kSyncStride];
-    for (int i = 0; i < num_task; ++i) {
-      sync_counter[i * tvm::runtime::kSyncStride].store(
-          0, std::memory_order_relaxed);
-    }
-    env.sync_handle = sync_counter;
-=======
->>>>>>> c4c61cb7
     (*flambda)(omp_get_thread_num(), &env, cdata);
   }
   return 0;
