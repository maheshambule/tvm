/*
 * Licensed to the Apache Software Foundation (ASF) under one
 * or more contributor license agreements.  See the NOTICE file
 * distributed with this work for additional information
 * regarding copyright ownership.  The ASF licenses this file
 * to you under the Apache License, Version 2.0 (the
 * "License"); you may not use this file except in compliance
 * with the License.  You may obtain a copy of the License at
 *
 *   http://www.apache.org/licenses/LICENSE-2.0
 *
 * Unless required by applicable law or agreed to in writing,
 * software distributed under the License is distributed on an
 * "AS IS" BASIS, WITHOUT WARRANTIES OR CONDITIONS OF ANY
 * KIND, either express or implied.  See the License for the
 * specific language governing permissions and limitations
 * under the License.
 */

/*!
 * \file rpc_session.h
 * \brief Base RPC session interface.
 */
#ifndef TVM_RUNTIME_RPC_RPC_SESSION_H_
#define TVM_RUNTIME_RPC_RPC_SESSION_H_

#include <tvm/runtime/packed_func.h>
#include <tvm/runtime/device_api.h>
#include <mutex>
#include <string>
#include <memory>
#include <utility>
<<<<<<< HEAD
#include "../../common/ring_buffer.h"
=======
#include "../../support/ring_buffer.h"
>>>>>>> c4c61cb7

namespace tvm {
namespace runtime {

// Magic header for RPC data plane
const int kRPCMagic = 0xff271;
// magic header for RPC tracker(control plane)
const int kRPCTrackerMagic = 0x2f271;
// sucess response
const int kRPCSuccess = kRPCMagic + 0;
// cannot found matched key in server
const int kRPCMismatch = kRPCMagic + 2;

/*! \brief Enumeration code for the RPC tracker */
enum class TrackerCode : int {
    kFail = -1,
    kSuccess = 0,
    kPing = 1,
    kStop = 2,
    kPut = 3,
    kRequest = 4,
    kUpdateInfo = 5,
    kSummary = 6,
    kGetPendingMatchKeys = 7
};
/*! \brief The remote functio handle */
using RPCFuncHandle = void*;

struct RPCArgBuffer;

/*! \brief The RPC code */
enum class RPCCode : int {
  kNone,
  kCallFunc,
  kReturn,
  kException,
  kShutdown,
  kCopyFromRemote,
  kCopyToRemote,
  kCopyAck,
  // The following are code that can send over CallRemote
  kSystemFuncStart,
  kGetGlobalFunc,
  kGetTimeEvaluator,
  kFreeFunc,
  kDevSetDevice,
  kDevGetAttr,
  kDevAllocData,
  kDevFreeData,
  kDevStreamSync,
  kCopyAmongRemote,
  kModuleLoad,
  kModuleImport,
  kModuleFree,
  kModuleGetFunc,
  kModuleGetSource,
  kNDArrayFree
};

/*!
 * \brief Function that unwraps a remote object to its handle.
 * \param rpc_sess_table_index RPC session table index for validation.
 * \param obj Handle to the object argument.
 * \return The corresponding handle.
 */
typedef void* (*FUnwrapRemoteObject)(
    int rpc_sess_table_index,
    const TVMArgValue& obj);

/*!
 * \brief Abstract channel interface used to create RPCSession.
 */
class RPCChannel {
 public:
  /*! \brief virtual destructor */
  virtual ~RPCChannel() {}
  /*!
   * \brief Send data over to the channel.
   * \param data The data pointer.
   * \param size The size fo the data.
   * \return The actual bytes sent.
   */
  virtual size_t Send(const void* data, size_t size) = 0;
  /*!
   * \brief Recv data from channel.
   *
   * \param data The data pointer.
   * \param size The size fo the data.
   * \return The actual bytes received.
   */
  virtual size_t Recv(void* data, size_t size) = 0;
};

// Bidirectional Communication Session of PackedRPC
class RPCSession {
 public:
  /*! \brief virtual destructor */
  ~RPCSession();
  /*!
   *  \brief The server loop that server runs to handle RPC calls.
   */
  void ServerLoop();
  /*!
   * \brief Message handling function for event driven server.
   *  Called when the server receives a message.
   *  Event driven handler will never call recv on the channel
   *  and always relies on the ServerEventHandler.
   *  to receive the data.
   *
   * \param in_bytes The incoming bytes.
   * \param event_flag  1: read_available, 2: write_avaiable.
   * \return State flag.
   *     1: continue running, no need to write,
   *     2: need to write
   *     0: shutdown
   */
  int ServerEventHandler(const std::string& in_bytes,
                         int event_flag);
  /*!
   * \brief Call into remote function
   * \param handle The function handle
   * \param args The arguments
   * \param rv The return value.
   * \param funpwrap Function that takes a remote object and returns the raw handle.
   * \param fwrap Wrapper function to turn Function/Module handle into real return.
   */
  void CallFunc(RPCFuncHandle handle,
                TVMArgs args,
                TVMRetValue* rv,
                FUnwrapRemoteObject funwrap,
                const PackedFunc* fwrap);
  /*!
   * \brief Copy bytes into remote array content.
   * \param from The source host data.
   * \param from_offset The byte offeset in the from.
   * \param to The target array.
   * \param to_offset The byte offset in the to.
   * \param nbytes The size of the memory in bytes.
   * \param ctx_to The target context.
   * \param type_hint Hint of content data type.
   */
  void CopyToRemote(void* from,
                    size_t from_offset,
                    void* to,
                    size_t to_offset,
                    size_t nbytes,
                    TVMContext ctx_to,
                    DLDataType type_hint);
  /*!
   * \brief Copy bytes from remote array content.
   * \param from The source host data.
   * \param from_offset The byte offeset in the from.
   * \param to The target array.
   * \param to_offset The byte offset in the to.
   * \param nbytes The size of the memory in bytes.
   * \param ctx_from The source context.
   * \param type_hint Hint of content data type.
   */
  void CopyFromRemote(void* from,
                      size_t from_offset,
                      void* to,
                      size_t to_offset,
                      size_t nbytes,
                      TVMContext ctx_from,
                      DLDataType type_hint);
  /*!
   * \brief Get a remote timer function on ctx.
   *  This function consumes fhandle, caller should not call Free on fhandle.
   *
   * \param fhandle The function handle.
   * \param ctx The ctx to run measurement on.
   * \param number The number of times to run this function for taking average.
          We call these runs as one `repeat` of measurement.
   * \param repeat The number of times to repeat the measurement.
          In total, the function will be invoked (1 + number x repeat) times,
          where the first one is warm up and will be discarded.
          The returned result contains `repeat` costs,
          each of which is an average of `number` costs.
   * \param min_repeat_ms The minimum duration of one `repeat` in milliseconds.
          By default, one `repeat` contains `number` runs. If this parameter is set,
          the parameters `number` will be dynamically adjusted to meet the
          minimum duration requirement of one `repeat`.
          i.e., When the run time of one `repeat` falls below this time,
          the `number` parameter will be automatically increased.
   * \return A remote timer function
   */
  RPCFuncHandle GetTimeEvaluator(RPCFuncHandle fhandle,
                                 TVMContext ctx,
                                 int number,
                                 int repeat,
                                 int min_repeat_ms);
  /*!
   * \brief Call a remote defined system function with arguments.
   * \param fcode The function code.
   * \param args The arguments
   * \return The returned remote value.
   */
  template<typename... Args>
  inline TVMRetValue CallRemote(RPCCode fcode, Args&& ...args);
  /*!
   * \return The session table index of the session.
   */
  int table_index() const {
    return table_index_;
  }
  /*!
   * \brief Create a RPC session with given channel.
   * \param channel The communication channel.
   * \param name The local name of the session, used for debug
   * \param remote_key The remote key of the session
   *   if remote_key equals "%toinit", we need to re-intialize
   *   it by event handler.
   */
  static std::shared_ptr<RPCSession> Create(
      std::unique_ptr<RPCChannel> channel,
      std::string name,
      std::string remote_key);
  /*!
   * \brief Try get session from the global session table by table index.
   * \param table_index The table index of the session.
   * \return The shared_ptr to the session, can be nullptr.
   */
  static std::shared_ptr<RPCSession> Get(int table_index);

 private:
  class EventHandler;
  // Handle events until receives a return
  // Also flushes channels so that the function advances.
  RPCCode HandleUntilReturnEvent(
      TVMRetValue* rv, bool client_mode, const PackedFunc* fwrap);
  // Initalization
  void Init();
  // Shutdown
  void Shutdown();
  // Internal channel.
  std::unique_ptr<RPCChannel> channel_;
  // Internal mutex
  std::recursive_mutex mutex_;
  // Internal ring buffer.
  support::RingBuffer reader_, writer_;
  // Event handler.
  std::shared_ptr<EventHandler> handler_;
  // call remote with specified function code.
  PackedFunc call_remote_;
  // The index of this session in RPC session table.
  int table_index_{0};
  // The name of the session.
  std::string name_;
  // The remote key
  std::string remote_key_;
};

/*!
 * \brief RPC channel which callback
 * frontend (Python/Java/etc.)'s send & recv function
 */
class CallbackChannel final : public RPCChannel {
 public:
  explicit CallbackChannel(PackedFunc fsend, PackedFunc frecv)
      : fsend_(std::move(fsend)), frecv_(std::move(frecv)) {}

  ~CallbackChannel() {}
  /*!
   * \brief Send data over to the channel.
   * \param data The data pointer.
   * \param size The size fo the data.
   * \return The actual bytes sent.
   */
  size_t Send(const void* data, size_t size) final;
  /*!
   * \brief Recv data from channel.
   *
   * \param data The data pointer.
   * \param size The size fo the data.
   * \return The actual bytes received.
   */
  size_t Recv(void* data, size_t size) final;

 private:
  PackedFunc fsend_;
  PackedFunc frecv_;
};

/*!
 * \brief Wrap a timer function to measure the time cost of a given packed function.
 * \param f The function argument.
 * \param ctx The context.
 * \param number The number of times to run this function for taking average.
          We call these runs as one `repeat` of measurement.
 * \param repeat The number of times to repeat the measurement.
          In total, the function will be invoked (1 + number x repeat) times,
          where the first one is warm up and will be discarded.
          The returned result contains `repeat` costs,
          each of which is an average of `number` costs.
 * \param min_repeat_ms The minimum duration of one `repeat` in milliseconds.
          By default, one `repeat` contains `number` runs. If this parameter is set,
          the parameters `number` will be dynamically adjusted to meet the
          minimum duration requirement of one `repeat`.
          i.e., When the run time of one `repeat` falls below this time,
          the `number` parameter will be automatically increased.
 * \return f_timer A timer function.
 */
PackedFunc WrapTimeEvaluator(PackedFunc f,
                             TVMContext ctx,
                             int number,
                             int repeat,
                             int min_repeat_ms);

/*!
 * \brief Create a Global RPC module that refers to the session.
 * \param sess The RPC session of the global module.
 * \return The created module.
 */
Module CreateRPCModule(std::shared_ptr<RPCSession> sess);

// Remote space pointer.
struct RemoteSpace {
  void* data;
  std::shared_ptr<RPCSession> sess;
};

// implementation of inline functions
template<typename... Args>
inline TVMRetValue RPCSession::CallRemote(RPCCode code, Args&& ...args) {
  std::lock_guard<std::recursive_mutex> lock(mutex_);
  writer_.Write(&code, sizeof(code));
  return call_remote_(std::forward<Args>(args)...);
}
}  // namespace runtime
}  // namespace tvm
#endif  // TVM_RUNTIME_RPC_RPC_SESSION_H_<|MERGE_RESOLUTION|>--- conflicted
+++ resolved
@@ -30,11 +30,7 @@
 #include <string>
 #include <memory>
 #include <utility>
-<<<<<<< HEAD
-#include "../../common/ring_buffer.h"
-=======
 #include "../../support/ring_buffer.h"
->>>>>>> c4c61cb7
 
 namespace tvm {
 namespace runtime {
