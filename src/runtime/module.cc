--- conflicted
+++ resolved
@@ -96,10 +96,6 @@
 #endif
 }
 
-bool Module::IsEmpty() const {
-  return this->operator->() == nullptr;
-}
-
 void ModuleNode::SaveToFile(const std::string& file_name,
                             const std::string& format) {
   LOG(FATAL) << "Module[" << type_key() << "] does not support SaveToFile";
@@ -168,57 +164,6 @@
   return runtime::Registry::Get(f_name) != nullptr;
 }
 
-<<<<<<< HEAD
-TVM_REGISTER_GLOBAL("module._Enabled")
-.set_body([](TVMArgs args, TVMRetValue *ret) {
-    *ret = RuntimeEnabled(args[0]);
-    });
-
-TVM_REGISTER_GLOBAL("module._GetSource")
-.set_body([](TVMArgs args, TVMRetValue *ret) {
-    *ret = args[0].operator Module()->GetSource(args[1]);
-    });
-
-TVM_REGISTER_GLOBAL("module._ImportsSize")
-.set_body([](TVMArgs args, TVMRetValue *ret) {
-    *ret = static_cast<int64_t>(
-        args[0].operator Module()->imports().size());
-    });
-
-TVM_REGISTER_GLOBAL("module._GetImport")
-.set_body([](TVMArgs args, TVMRetValue *ret) {
-    *ret = args[0].operator Module()->
-        imports().at(args[1].operator int());
-    });
-
-TVM_REGISTER_GLOBAL("module._GetTypeKey")
-.set_body([](TVMArgs args, TVMRetValue *ret) {
-    *ret = std::string(args[0].operator Module()->type_key());
-    });
-
-TVM_REGISTER_GLOBAL("module._LoadFromFile")
-.set_body([](TVMArgs args, TVMRetValue *ret) {
-    *ret = Module::LoadFromFile(args[0], args[1]);
-    });
-
-TVM_REGISTER_GLOBAL("module._SaveToFile")
-.set_body([](TVMArgs args, TVMRetValue *ret) {
-    args[0].operator Module()->
-        SaveToFile(args[1], args[2]);
-    });
-
-TVM_REGISTER_GLOBAL("module._IsEmpty")
-.set_body([](TVMArgs args, TVMRetValue *ret) {
-    *ret = args[0].operator Module().IsEmpty();
-    });
-
-TVM_REGISTER_GLOBAL("module._CreateEmptyModule")
-.set_body([](TVMArgs args, TVMRetValue *ret) {
-    Module m;
-    *ret = m;
-    });
-
-=======
 TVM_REGISTER_GLOBAL("runtime.RuntimeEnabled")
 .set_body_typed(RuntimeEnabled);
 
@@ -249,6 +194,5 @@
 .set_body_typed([](Module mod, std::string name, std::string fmt) {
   mod->SaveToFile(name, fmt);
 });
->>>>>>> c4c61cb7
 }  // namespace runtime
 }  // namespace tvm