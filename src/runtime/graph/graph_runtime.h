/*
 * Licensed to the Apache Software Foundation (ASF) under one
 * or more contributor license agreements.  See the NOTICE file
 * distributed with this work for additional information
 * regarding copyright ownership.  The ASF licenses this file
 * to you under the Apache License, Version 2.0 (the
 * "License"); you may not use this file except in compliance
 * with the License.  You may obtain a copy of the License at
 *
 *   http://www.apache.org/licenses/LICENSE-2.0
 *
 * Unless required by applicable law or agreed to in writing,
 * software distributed under the License is distributed on an
 * "AS IS" BASIS, WITHOUT WARRANTIES OR CONDITIONS OF ANY
 * KIND, either express or implied.  See the License for the
 * specific language governing permissions and limitations
 * under the License.
 */

/*!
 * \brief Tiny graph runtime that can run graph
 *        containing only tvm PackedFunc.
 * \file graph_runtime.h
 */
#ifndef TVM_RUNTIME_GRAPH_GRAPH_RUNTIME_H_
#define TVM_RUNTIME_GRAPH_GRAPH_RUNTIME_H_

#include <dlpack/dlpack.h>
#include <dmlc/memory_io.h>
#include <dmlc/json.h>
#include <tvm/runtime/ndarray.h>
#include <tvm/runtime/packed_func.h>

#include <memory>
#include <unordered_map>
#include <utility>
#include <vector>
#include <string>

#include "../../contrib/subgraph/subgraph.h"
#ifdef TVM_GRAPH_RUNTIME_TENSORRT
#include "../../contrib/subgraph/tensorrt_executor.h"
#endif  // TVM_GRAPH_RUNTIME_TENSORRT

namespace tvm {
namespace runtime {

/*! \brief macro to do C API call */
#define TVM_CCALL(func)                                            \
  {                                                                \
    int ret = (func);                                              \
    CHECK_EQ(ret, 0)                                               \
        << TVMGetLastError();                                      \
  }

/*! \brief Magic number for NDArray list file  */
constexpr uint64_t kTVMNDArrayListMagic = 0xF7E58D4F05049CB7;

/*! \brief operator attributes about tvm op */
struct TVMOpParam {
  std::string func_name;
  uint32_t num_inputs;
  uint32_t num_outputs;
  uint32_t flatten_data;
};

/*!
 * \brief Tiny graph runtime.
 *
 *  This runtime can be acccesibly in various language via
 *  TVM runtime PackedFunc API.
 */
class GraphRuntime : public ModuleNode {
  struct OpArgs {
    std::vector<DLTensor> args;
    std::vector<TVMValue> arg_values;
    std::vector<int> arg_tcodes;
    std::vector<int64_t> shape_data;
  };

 public:
  /*!
   * \brief Get member function to front-end
   * \param name The name of the function.
   * \param sptr_to_self The pointer to the module node.
   * \return The corresponding member function.
   */
  virtual PackedFunc GetFunction(const std::string& name,
                                 const ObjectPtr<Object>& sptr_to_self);

  /*!
   * \return The type key of the executor.
   */
  const char* type_key() const final {
    return "GraphRuntime";
  }
  void Run();

  /*!
   * \brief Initialize the graph executor with graph and context.
   * \param graph_json The execution graph.
   * \param module The module containing the compiled functions for the host
   *  processor.
   * \param ctxs The context of the host and devices where graph nodes will be
   *  executed on.
   */

  void Init(const std::string& graph_json,
            tvm::runtime::Module module,
            const std::vector<TVMContext>& ctxs);

  /*!
   * \brief Get the input index given the name of input.
   * \param name The name of the input.
   * \return The index of input.
   */
  int GetInputIndex(const std::string& name);

  /*!
   * \brief set index-th input to the graph.
   * \param index The input index.
   * \param data_in The input data.
   */
  void SetInput(int index, DLTensor* data_in);
  /*!
<<<<<<< HEAD
   * \brief Get the number of inputs
   *
   * \return The number of inputs from graph.
   */
  int NumInputs() const;
  /*!
   * \brief Get the number of the index-th input.
   * \param index The input index.
   *
   * \return The name of the index-th input.
   */
  std::string GetInputName(int index) const;
   /*!
=======
>>>>>>> c4c61cb7
   * \brief set index-th input to the graph without copying the data
   * \param index The input index.
   * \param data_ref The input data that is referred.
   */
  void SetInputZeroCopy(int index, DLTensor* data_ref);
  /*!
   * \brief Get the number of outputs
   *
   * \return The number of outputs from graph.
   */
  int NumOutputs() const;
  /*!
   * \brief Get the names of weight inputs.
   *
   * \return The names fo the weight inputs.
   */
  std::vector<std::string> GetWeightNames() const;
  /*!
   * \brief Return NDArray for given input index.
   * \param index The input index.
   *
   * \return NDArray corresponding to given input node index.
   */
  NDArray GetInput(int index) const;
  /*!
   * \brief Return NDArray for given output index.
   * \param index The output index.
   *
   * \return NDArray corresponding to given output node index.
   */
  NDArray GetOutput(int index) const;
  /*!
   * \brief Copy index-th output to data_out.
   * \param index The output index.
   * \param data_out the output data.
   */
  void CopyOutputTo(int index, DLTensor* data_out);
  /*!
   * \brief Load parameters from binary stream
   * \param strm The input stream.
   */
  void LoadParams(dmlc::Stream* strm);
  /*!
   * \brief Load parameters from parameter blob.
   * \param param_blob A binary blob of parameter.
   */
  void LoadParams(const std::string& param_blob);

  /*!
   * \brief Share parameters from pre-existing GraphRuntime instance.
   * \param other A GraphRuntime instance, previously with |LoadParams| called with the
   * identical input |param_blob|.
   * \param strm The input stream.
<<<<<<< HEAD
   */
  void ShareParams(const GraphRuntime& other, dmlc::Stream* strm);

  /*!
   * \brief Get total number of nodes.
   * \return Total number of nodes.
   */
=======
   */
  void ShareParams(const GraphRuntime& other, dmlc::Stream* strm);

  /*!
   * \brief Get total number of nodes.
   * \return Total number of nodes.
   */
>>>>>>> c4c61cb7
  uint32_t GetNumOfNodes() const {
    return static_cast<uint32_t>(nodes_.size());
  }

  std::string GetNodeName(uint32_t nid) const {
    return nodes_[nid].name;
  }


 protected:
  // Memory pool entry.
  struct PoolEntry {
    size_t size;
    int device_type;
    PoolEntry(int s, int dev_type) : size(s), device_type(dev_type) {}
  };
  // Node entry
  struct NodeEntry {
    uint32_t node_id;
    uint32_t index;
    uint32_t version;
    // JSON Loader
    void Load(dmlc::JSONReader *reader) {
      reader->BeginArray();
      CHECK(reader->NextArrayItem()) << "invalid json format";
      reader->Read(&node_id);
      CHECK(reader->NextArrayItem()) << "invalid json format";
      reader->Read(&index);
      if (reader->NextArrayItem()) {
        reader->Read(&version);
        CHECK(!reader->NextArrayItem()) << "invalid json format";
      } else {
        version = 0;
      }
    }
  };
  // Node
  struct Node {
    // operator type in string
    std::string op_type;
    // name of the op
    std::string name;
    // parameters
    TVMOpParam param;
    // inputs
    std::vector<NodeEntry> inputs;
    // control deps
    std::vector<uint32_t> control_deps;
    // subgraphs
    std::vector<contrib::Subgraph> subgraphs;
    // JSON Loader
    void LoadAttrs(dmlc::JSONReader *reader, TVMOpParam* param) {
      int bitmask = 0;
      std::string key, value;
      reader->BeginObject();
      while (reader->NextObjectItem(&key)) {
        reader->Read(&value);
        if (key == "func_name") {
          param->func_name = value;
          bitmask |= 1;
        } else if (key == "num_inputs") {
          param->num_inputs = strtoul(value.c_str(), nullptr, 10);
          bitmask |= 2;
        } else if (key == "num_outputs") {
          param->num_outputs = strtoul(value.c_str(), nullptr, 10);
          bitmask |= 4;
        } else if (key == "flatten_data") {
          param->flatten_data = strtoul(value.c_str(), nullptr, 10);
          bitmask |= 8;
        }
      }
      CHECK_EQ(bitmask, 1|2|4|8) << "invalid format";
    }

    // Subgraph loader
    static void LoadSubgraphs(dmlc::JSONReader *reader,
                              std::vector<contrib::Subgraph>* subgraphs) {
      reader->BeginArray();
      while (reader->NextArrayItem()) {
        subgraphs->emplace_back();
        reader->Read(&subgraphs->back());
      }
      CHECK(subgraphs->size() == 1U)
        << "Only supports at most one subgraph per operator node for now";
    }

    // JSON Loader
    void Load(dmlc::JSONReader *reader) {
      reader->BeginObject();
      int bitmask = 0;
      std::string key;
      while (reader->NextObjectItem(&key)) {
        if (key == "op") {
          reader->Read(&op_type);
          bitmask |= 1;
        } else if (key == "name") {
          reader->Read(&name);
          bitmask |= 2;
        } else if (key == "inputs") {
          reader->Read(&inputs);
          bitmask |= 4;
        } else if (key == "attr" || key == "attrs") {
          this->LoadAttrs(reader, &param);
        } else if (key == "control_deps") {
          reader->Read(&control_deps);
        } else if (key == "subgraphs") {
          this->LoadSubgraphs(reader, &subgraphs);
        } else {
          LOG(FATAL) << "do not support key " << key;
        }
      }
      CHECK_EQ(bitmask, 1|2|4) << "invalid format";
    }
  };
  struct GraphAttr {
    size_t storage_num_not_alloctaed{0};
    std::vector<int> storage_id;
    std::vector<int> device_index;
    std::vector<std::string> dltype;
    std::vector<std::vector<int64_t> > shape;
    // The graph attribute fields.
    void Load(dmlc::JSONReader *reader) {
      reader->BeginObject();
      int bitmask = 0;
      std::string key, type;
      while (reader->NextObjectItem(&key)) {
        if (key == "dltype") {
          reader->BeginArray();
          CHECK(reader->NextArrayItem());
          reader->Read(&type);
          CHECK_EQ(type, "list_str");
          CHECK(reader->NextArrayItem());
          reader->Read(&dltype);
          CHECK(!reader->NextArrayItem());
          bitmask |= 1;
        } else if (key == "storage_id") {
          reader->BeginArray();
          CHECK(reader->NextArrayItem());
          reader->Read(&type);
          CHECK_EQ(type, "list_int");
          CHECK(reader->NextArrayItem());
          reader->Read(&storage_id);
          CHECK(!reader->NextArrayItem());
          bitmask |= 2;
        } else if (key == "shape") {
          reader->BeginArray();
          CHECK(reader->NextArrayItem());
          reader->Read(&type);
          CHECK_EQ(type, "list_shape");
          CHECK(reader->NextArrayItem());
          reader->Read(&shape);
          CHECK(!reader->NextArrayItem());
          bitmask |= 4;
        } else if (key == "device_index") {
          reader->BeginArray();
          CHECK(reader->NextArrayItem());
          reader->Read(&type);
          CHECK_EQ(type, "list_int");
          CHECK(reader->NextArrayItem());
          reader->Read(&device_index);
          CHECK(!reader->NextArrayItem());
        } else {
          reader->BeginArray();
          CHECK(reader->NextArrayItem());
          reader->Read(&type);
          if (type == "list_int") {
            CHECK(reader->NextArrayItem());
            std::vector<int> temp;
            reader->Read(&temp);
          } else if (type == "size_t") {
            CHECK(reader->NextArrayItem());
            size_t temp;
            reader->Read(&temp);
          } else {
            LOG(FATAL) << "cannot skip graph attr " << key;
          }
          CHECK(!reader->NextArrayItem());
        }
      }
      CHECK_EQ(bitmask, 1|2|4) << "invalid format";
    }
  };
  // The graph attribute fields.
  void Load(dmlc::JSONReader *reader) {
      reader->BeginObject();
      int bitmask = 0;
      std::string key;
      while (reader->NextObjectItem(&key)) {
        if (key == "nodes") {
          reader->Read(&nodes_);
          bitmask |= 1;
        } else if (key == "arg_nodes") {
          reader->Read(&input_nodes_);
          bitmask |= 2;
        } else if (key == "node_row_ptr") {
          reader->Read(&node_row_ptr_);
          bitmask |= 4;
        } else if (key == "heads") {
          reader->Read(&outputs_);
          bitmask |= 8;
        } else if (key == "attrs") {
          reader->Read(&attrs_);
          bitmask |= 16;
        } else if (key == "metadata") {
          break;
        } else {
          LOG(FATAL) << "key " << key << " is not supported";
        }
      }
      CHECK_EQ(bitmask, 1|2|4|8|16) << "invalid format";
  }
  /*! \brief Setup the temporal storage */
  void SetupStorage();
  /*! \brief Setup the executors. */
  void SetupOpExecs();
  /*!
   * \brief Create an execution function given input.
   * \param attrs The node attributes.
   * \param args The arguments to the functor, including inputs and outputs.
   * \param num_inputs Number of inputs.
   * \return The created executor.
   */
  std::pair<std::function<void()>, std::shared_ptr<OpArgs> > CreateTVMOp(
      const TVMOpParam& attrs, const std::vector<DLTensor>& args,
      size_t num_inputs);
  // Get node entry index.
  uint32_t entry_id(uint32_t nid, uint32_t index) const {
    return node_row_ptr_[nid] + index;
  }
  // Get node entry index.
  uint32_t entry_id(const NodeEntry& e) const {
    return entry_id(e.node_id, e.index);
  }
  // Number of node entries.
  uint32_t num_node_entries() const {
    return node_row_ptr_.back();
  }
  /*! \brief The weight names. */
  std::vector<std::string> weight_names_;
  /*! \brief The graph nodes. */
  std::vector<Node> nodes_;
  /*! \brief The argument nodes. */
  std::vector<uint32_t> input_nodes_;
  /*! \brief Map of input names to input indices. */
  std::unordered_map<std::string, uint32_t> input_map_;
  /*! \brief Used for quick node input DLTensor* lookup given an input eid. */
  std::vector<std::vector<DLTensor*>> input_dltensors_;
  /*! \brief Used for quick entry indexing. */
  std::vector<uint32_t> node_row_ptr_;
  /*! \brief Output entries. */
  std::vector<NodeEntry> outputs_;
  /*! \brief Additional graph attributes. */
  GraphAttr attrs_;
  /*! \brief The code module that contains both host and device code. */
  tvm::runtime::Module module_;
  /*! \brief Execution context of all devices including the host. */
  std::vector<TVMContext> ctxs_;
  /*! \brief Common storage pool for all devices. */
  std::vector<NDArray> storage_pool_;
  /*! \brief Data entry of each node. */
  std::vector<NDArray> data_entry_;
  /*! \brief Data alignment of each node. */
  std::vector<size_t> data_alignment_;
  /*! \brief Operator on each node. */
  std::vector<std::function<void()> > op_execs_;
#ifdef TVM_GRAPH_RUNTIME_TENSORRT
  contrib::TensorRTExecManager tensorrt_exec_manager_;
#endif  // TVM_GRAPH_RUNTIME_TENSORRT

  /*! \brief Arg info of TVM ops */
  std::vector<std::shared_ptr<OpArgs> > op_args_;
};

std::vector<TVMContext> GetAllContext(const TVMArgs& args);
}  // namespace runtime
}  // namespace tvm

#endif  // TVM_RUNTIME_GRAPH_GRAPH_RUNTIME_H_<|MERGE_RESOLUTION|>--- conflicted
+++ resolved
@@ -37,11 +37,6 @@
 #include <vector>
 #include <string>
 
-#include "../../contrib/subgraph/subgraph.h"
-#ifdef TVM_GRAPH_RUNTIME_TENSORRT
-#include "../../contrib/subgraph/tensorrt_executor.h"
-#endif  // TVM_GRAPH_RUNTIME_TENSORRT
-
 namespace tvm {
 namespace runtime {
 
@@ -123,22 +118,6 @@
    */
   void SetInput(int index, DLTensor* data_in);
   /*!
-<<<<<<< HEAD
-   * \brief Get the number of inputs
-   *
-   * \return The number of inputs from graph.
-   */
-  int NumInputs() const;
-  /*!
-   * \brief Get the number of the index-th input.
-   * \param index The input index.
-   *
-   * \return The name of the index-th input.
-   */
-  std::string GetInputName(int index) const;
-   /*!
-=======
->>>>>>> c4c61cb7
    * \brief set index-th input to the graph without copying the data
    * \param index The input index.
    * \param data_ref The input data that is referred.
@@ -150,12 +129,6 @@
    * \return The number of outputs from graph.
    */
   int NumOutputs() const;
-  /*!
-   * \brief Get the names of weight inputs.
-   *
-   * \return The names fo the weight inputs.
-   */
-  std::vector<std::string> GetWeightNames() const;
   /*!
    * \brief Return NDArray for given input index.
    * \param index The input index.
@@ -192,7 +165,6 @@
    * \param other A GraphRuntime instance, previously with |LoadParams| called with the
    * identical input |param_blob|.
    * \param strm The input stream.
-<<<<<<< HEAD
    */
   void ShareParams(const GraphRuntime& other, dmlc::Stream* strm);
 
@@ -200,15 +172,6 @@
    * \brief Get total number of nodes.
    * \return Total number of nodes.
    */
-=======
-   */
-  void ShareParams(const GraphRuntime& other, dmlc::Stream* strm);
-
-  /*!
-   * \brief Get total number of nodes.
-   * \return Total number of nodes.
-   */
->>>>>>> c4c61cb7
   uint32_t GetNumOfNodes() const {
     return static_cast<uint32_t>(nodes_.size());
   }
@@ -257,8 +220,6 @@
     std::vector<NodeEntry> inputs;
     // control deps
     std::vector<uint32_t> control_deps;
-    // subgraphs
-    std::vector<contrib::Subgraph> subgraphs;
     // JSON Loader
     void LoadAttrs(dmlc::JSONReader *reader, TVMOpParam* param) {
       int bitmask = 0;
@@ -282,19 +243,6 @@
       }
       CHECK_EQ(bitmask, 1|2|4|8) << "invalid format";
     }
-
-    // Subgraph loader
-    static void LoadSubgraphs(dmlc::JSONReader *reader,
-                              std::vector<contrib::Subgraph>* subgraphs) {
-      reader->BeginArray();
-      while (reader->NextArrayItem()) {
-        subgraphs->emplace_back();
-        reader->Read(&subgraphs->back());
-      }
-      CHECK(subgraphs->size() == 1U)
-        << "Only supports at most one subgraph per operator node for now";
-    }
-
     // JSON Loader
     void Load(dmlc::JSONReader *reader) {
       reader->BeginObject();
@@ -314,8 +262,6 @@
           this->LoadAttrs(reader, &param);
         } else if (key == "control_deps") {
           reader->Read(&control_deps);
-        } else if (key == "subgraphs") {
-          this->LoadSubgraphs(reader, &subgraphs);
         } else {
           LOG(FATAL) << "do not support key " << key;
         }
@@ -446,8 +392,6 @@
   uint32_t num_node_entries() const {
     return node_row_ptr_.back();
   }
-  /*! \brief The weight names. */
-  std::vector<std::string> weight_names_;
   /*! \brief The graph nodes. */
   std::vector<Node> nodes_;
   /*! \brief The argument nodes. */
@@ -474,12 +418,6 @@
   std::vector<size_t> data_alignment_;
   /*! \brief Operator on each node. */
   std::vector<std::function<void()> > op_execs_;
-#ifdef TVM_GRAPH_RUNTIME_TENSORRT
-  contrib::TensorRTExecManager tensorrt_exec_manager_;
-#endif  // TVM_GRAPH_RUNTIME_TENSORRT
-
-  /*! \brief Arg info of TVM ops */
-  std::vector<std::shared_ptr<OpArgs> > op_args_;
 };
 
 std::vector<TVMContext> GetAllContext(const TVMArgs& args);
