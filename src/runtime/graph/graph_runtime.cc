--- conflicted
+++ resolved
@@ -108,36 +108,6 @@
   data_entry_[eid].CopyFrom(data_in);
 }
 /*!
-<<<<<<< HEAD
- * \brief Get the number of inputs
- *
- * \return The number of inputs from graph.
- */
-int GraphRuntime::NumInputs() const {
-  return input_nodes_.size();
-}
-/*!
- * \brief Get the number of the index-th input.
- * \param index The input index.
- *
- * \return The name of the index-th input.
- */
-std::string GraphRuntime::GetInputName(int index) const {
-  CHECK_LT(static_cast<size_t>(index), input_nodes_.size())
-      << "The index of ouf of range.";
-  return nodes_[input_nodes_[index]].name;
-}
-/*!
- * \brief Get the names of weight inputs.
- *
- * \return The names of the weight inputs.
- */
-std::vector<std::string> GraphRuntime::GetWeightNames() const {
-  return weight_names_;
-}
-/*!
-=======
->>>>>>> c4c61cb7
  * \brief set index-th input to the graph without copying the data.
  * \param index The input index.
  * \param data_ref The input data that is referred.
@@ -229,16 +199,17 @@
   CHECK(strm->Read(&reserved))
       << "Invalid parameters file format";
 
-  CHECK(strm->Read(&weight_names_))
+  std::vector<std::string> names;
+  CHECK(strm->Read(&names))
       << "Invalid parameters file format";
   uint64_t sz;
   strm->Read(&sz);
   size_t size = static_cast<size_t>(sz);
-  CHECK(size == weight_names_.size())
+  CHECK(size == names.size())
       << "Invalid parameters file format";
   for (size_t i = 0; i < size; ++i) {
-    int in_idx = GetInputIndex(weight_names_[i]);
-    CHECK_GE(in_idx, 0) << "Found param for non-existent input: " << weight_names_[i];
+    int in_idx = GetInputIndex(names[i]);
+    CHECK_GE(in_idx, 0) << "Found param for non-existent input: " << names[i];
     uint32_t eid = this->entry_id(input_nodes_[in_idx], 0);
     CHECK_LT(eid, data_entry_.size());
 
@@ -368,33 +339,8 @@
       uint32_t eid = this->entry_id(nid, index);
       args.push_back(*(data_entry_[eid].operator->()));
     }
-
-<<<<<<< HEAD
-    if (inode.op_type == "tvm_op") {
-      std::shared_ptr<OpArgs> op_args = nullptr;
-      std::tie(op_execs_[nid], op_args) =
-          CreateTVMOp(inode.param, args, inode.inputs.size());
-
-      for (size_t i = 0; i < inode.inputs.size(); i++) {
-        uint32_t eid = this->entry_id(inode.inputs[i]);
-        // check if op input is model input
-        if (input_node_eids.count(eid) > 0) {
-          input_dltensors_[eid].push_back(
-              static_cast<DLTensor*>(op_args->arg_values[i].v_handle));
-        }
-      }
-    } else if (inode.op_type == "_tensorrt_subgraph_op") {
-#ifdef TVM_GRAPH_RUNTIME_TENSORRT
-      CHECK_EQ(inode.subgraphs.size(), 1U) << "Only supports one subgraph per node";
-      CHECK_EQ(inode.subgraphs[0].arg_nodes.size(), inode.inputs.size());
-      op_execs_[nid] = tensorrt_exec_manager_.CreateExec(
-          inode.name, inode.subgraphs[0], args);
-#else
-      LOG(FATAL) << "TensorRT NOT enabled for operator " << inode.op_type;
-#endif  // TVM_GRAPH_RUNTIME_TENSORRT
-    } else {
-      LOG(FATAL) << "Unknown op type " << inode.op_type << " in graph runtime";
-=======
+    CHECK(inode.op_type == "tvm_op") << "Can only take tvm_op as op";
+
     std::shared_ptr<OpArgs> op_args = nullptr;
     std::tie(op_execs_[nid], op_args) =
         CreateTVMOp(inode.param, args, inode.inputs.size());
@@ -406,7 +352,6 @@
         input_dltensors_[eid].push_back(
             static_cast<DLTensor*>(op_args->arg_values[i].v_handle));
       }
->>>>>>> c4c61cb7
     }
   }
 }
@@ -447,8 +392,6 @@
     };
     return {fexec, arg_ptr};
   }
-  CHECK(!module_.IsEmpty())
-    << "Module cannot be empty in order to get functions from the lib";
 
   // Get compiled function from the module that contains both host and device
   // code.
@@ -480,11 +423,7 @@
       });
   } else if (name == "set_input_zero_copy") {
     return PackedFunc([sptr_to_self, this](TVMArgs args, TVMRetValue* rv) {
-<<<<<<< HEAD
-      if (args[0].type_code() == kStr) {
-=======
       if (args[0].type_code() == kTVMStr) {
->>>>>>> c4c61cb7
         int in_idx = this->GetInputIndex(args[0]);
         if (in_idx >= 0) this->SetInputZeroCopy(in_idx, args[1]);
       } else {
