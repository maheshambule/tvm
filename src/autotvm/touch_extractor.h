/*
 * Licensed to the Apache Software Foundation (ASF) under one
 * or more contributor license agreements.  See the NOTICE file
 * distributed with this work for additional information
 * regarding copyright ownership.  The ASF licenses this file
 * to you under the Apache License, Version 2.0 (the
 * "License"); you may not use this file except in compliance
 * with the License.  You may obtain a copy of the License at
<<<<<<< HEAD
 * 
 *   http://www.apache.org/licenses/LICENSE-2.0
 * 
=======
 *
 *   http://www.apache.org/licenses/LICENSE-2.0
 *
>>>>>>> c4c61cb7
 * Unless required by applicable law or agreed to in writing,
 * software distributed under the License is distributed on an
 * "AS IS" BASIS, WITHOUT WARRANTIES OR CONDITIONS OF ANY
 * KIND, either express or implied.  See the License for the
 * specific language governing permissions and limitations
 * under the License.
 */

/*!
 * \file touch_extractor.h
 * \brief Extract feature of touch pattern of axes in lowered IR
 */

#ifndef TVM_AUTOTVM_TOUCH_EXTRACTOR_H_
#define TVM_AUTOTVM_TOUCH_EXTRACTOR_H_

#include <tvm/tir/expr.h>
#include <tvm/tir/expr_functor.h>
#include <tvm/runtime/registry.h>

#include <stack>
#include <vector>
#include <map>
#include <string>
#include <deque>
#include <unordered_map>
#include "feature_visitor.h"

namespace tvm {
namespace autotvm {

using TouchedBuffer = std::string;

// touch pattern buf[(stride * var) % mod) + other]
struct TouchPattern {
  int64_t stride{0};
  int64_t mod{-1};  // -1 for +inf

  int64_t count{1};
  int64_t reuse{1};
  int64_t thread_count{0};  // count when move thread axis into innermost
  int64_t thread_reuse{0};  // reuse ratio move thread axis into innermost
};

// all the feature of an iter var
struct ItervarFeature {
  ItervarFeature(Var var,
                 int64_t extent,
                 int nest,
                 AnnotationType ann_type,
                 int64_t topdown,
                 int counter)
      : length(extent), nest_level(nest), ann(ann_type), topdown_product(topdown), order(counter) {}
  ItervarFeature() {}

  // Axis Attributes
  int64_t length;
  int nest_level;
  AnnotationType ann;         // one-hot axis type
  int64_t topdown_product;    // accumulative product of axis length, in top-down order
  int64_t bottomup_product;   // accumulative product of axis length, in bottom-up order
  // bottomup_product = reuse * count for any touched buffer

  int order;  // used for soring axis

  // Arithmetic feature
  int add_ct{0};
  int mul_ct{0};
  int div_ct{0};

  // Memory Touch Feature
  std::unordered_map<TouchedBuffer, TouchPattern> touch_feature;
};

// extract iter vars and their touch pattern from ir
class TouchExtractor : public FeatureVisitor {
 public:
  void Analyze(const Stmt& stmt) {
    operator()(stmt);
  }

  // arithmetic stats
<<<<<<< HEAD
  void Visit_(const Add *op) {
=======
  void VisitExpr_(const AddNode* op) final {
>>>>>>> c4c61cb7
    if (op->dtype.is_float())
      itervar_map[itervar_stack_.back()].add_ct++;
    FeatureVisitor::VisitExpr_(op);
  }

<<<<<<< HEAD
  void Visit_(const Sub *op) {
=======
  void VisitExpr_(const SubNode* op) final {
>>>>>>> c4c61cb7
    if (op->dtype.is_float())
      itervar_map[itervar_stack_.back()].add_ct++;
    FeatureVisitor::VisitExpr_(op);
  }

<<<<<<< HEAD
  void Visit_(const Mul *op) {
=======
  void VisitExpr_(const MulNode* op) final {
>>>>>>> c4c61cb7
    if (op->dtype.is_float())
      itervar_map[itervar_stack_.back()].mul_ct++;
    FeatureVisitor::VisitExpr_(op);
  }

<<<<<<< HEAD
  void Visit_(const Div *op) {
=======
  void VisitExpr_(const DivNode* op) final {
>>>>>>> c4c61cb7
    if (op->dtype.is_float())
      itervar_map[itervar_stack_.back()].div_ct++;
    FeatureVisitor::VisitExpr_(op);
  }

<<<<<<< HEAD
  void Visit_(const Mod *op) {
=======
  void VisitExpr_(const ModNode* op) final {
>>>>>>> c4c61cb7
    if (op->dtype.is_float())
      itervar_map[itervar_stack_.back()].div_ct++;
    FeatureVisitor::VisitExpr_(op);
  }

  std::unordered_map<Var, ItervarFeature, tvm::ObjectHash, tvm::ObjectEqual> itervar_map;

 private:
  bool EnterItervar_(Var var, int64_t length, AnnotationType ann_type);
  void ExitItervar_();
  void EnterMem_(Var buffer_var, PrimExpr index);
  void ExitMem_();

  int64_t topdown_product_{1};
  std::map<std::string, size_t> buffer_counter_;
  size_t itervar_counter_{0};
  std::deque<Var> itervar_stack_;  // use deque instead of stack for indexing
  std::deque<size_t> skip_stack_size_;

  using FeatureVisitor::VisitExpr_;
};

}  // namespace autotvm
}  // namespace tvm

#endif  // TVM_AUTOTVM_TOUCH_EXTRACTOR_H_<|MERGE_RESOLUTION|>--- conflicted
+++ resolved
@@ -6,15 +6,9 @@
  * to you under the Apache License, Version 2.0 (the
  * "License"); you may not use this file except in compliance
  * with the License.  You may obtain a copy of the License at
-<<<<<<< HEAD
- * 
- *   http://www.apache.org/licenses/LICENSE-2.0
- * 
-=======
  *
  *   http://www.apache.org/licenses/LICENSE-2.0
  *
->>>>>>> c4c61cb7
  * Unless required by applicable law or agreed to in writing,
  * software distributed under the License is distributed on an
  * "AS IS" BASIS, WITHOUT WARRANTIES OR CONDITIONS OF ANY
@@ -97,51 +91,31 @@
   }
 
   // arithmetic stats
-<<<<<<< HEAD
-  void Visit_(const Add *op) {
-=======
   void VisitExpr_(const AddNode* op) final {
->>>>>>> c4c61cb7
     if (op->dtype.is_float())
       itervar_map[itervar_stack_.back()].add_ct++;
     FeatureVisitor::VisitExpr_(op);
   }
 
-<<<<<<< HEAD
-  void Visit_(const Sub *op) {
-=======
   void VisitExpr_(const SubNode* op) final {
->>>>>>> c4c61cb7
     if (op->dtype.is_float())
       itervar_map[itervar_stack_.back()].add_ct++;
     FeatureVisitor::VisitExpr_(op);
   }
 
-<<<<<<< HEAD
-  void Visit_(const Mul *op) {
-=======
   void VisitExpr_(const MulNode* op) final {
->>>>>>> c4c61cb7
     if (op->dtype.is_float())
       itervar_map[itervar_stack_.back()].mul_ct++;
     FeatureVisitor::VisitExpr_(op);
   }
 
-<<<<<<< HEAD
-  void Visit_(const Div *op) {
-=======
   void VisitExpr_(const DivNode* op) final {
->>>>>>> c4c61cb7
     if (op->dtype.is_float())
       itervar_map[itervar_stack_.back()].div_ct++;
     FeatureVisitor::VisitExpr_(op);
   }
 
-<<<<<<< HEAD
-  void Visit_(const Mod *op) {
-=======
   void VisitExpr_(const ModNode* op) final {
->>>>>>> c4c61cb7
     if (op->dtype.is_float())
       itervar_map[itervar_stack_.back()].div_ct++;
     FeatureVisitor::VisitExpr_(op);
