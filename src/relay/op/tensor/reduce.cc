--- conflicted
+++ resolved
@@ -173,13 +173,8 @@
 }
 
 template<typename F>
-<<<<<<< HEAD
-Array<Tensor> ReduceCompute(const Attrs& attrs,
-                            const Array<Tensor>& inputs,
-=======
 Array<te::Tensor> ReduceCompute(const Attrs& attrs,
                             const Array<te::Tensor>& inputs,
->>>>>>> c4c61cb7
                             const Type& out_type,
                             const Target& target,
                             F f) {
@@ -214,17 +209,10 @@
     return in_shape;
   }
 
-<<<<<<< HEAD
-  auto max_shape = make_const(DataType::Int(64), 1);
-  bool is_dynamic_input = false;
-  for (int64_t axis : r_axes) {
-    if (in_shape[axis].as<IntImm>()) {
-=======
   auto max_shape = tir::make_const(DataType::Int(64), 1);
   bool is_dynamic_input = false;
   for (int64_t axis : r_axes) {
     if (in_shape[axis].as<IntImmNode>()) {
->>>>>>> c4c61cb7
       max_shape *= in_shape[axis];
     } else {
       is_dynamic_input = true;
@@ -233,11 +221,7 @@
   }
 
   if (is_dynamic_input) {
-<<<<<<< HEAD
-    CHECK(reporter->Assert(max_shape < make_const(
-=======
     CHECK(reporter->Assert(max_shape < tir::make_const(
->>>>>>> c4c61cb7
         DataType::Int(64), std::numeric_limits<int32_t>::max())))
       << "The maximum possible index of reduced shape cannot be more than int32 max.";
   }
@@ -288,11 +272,7 @@
 
   // assign output type and shape
   auto oshape = ReduceShapeImpl(in_shape, param, reporter);
-<<<<<<< HEAD
-  reporter->Assign(types[1], TensorTypeNode::make(oshape, DataType::Int(32)));
-=======
   reporter->Assign(types[1], TensorType(oshape, DataType::Int(32)));
->>>>>>> c4c61cb7
   return true;
 }
 
@@ -317,22 +297,13 @@
 
   // assign output type and shape
   auto oshape = ReduceShapeImpl(in_shape, param, reporter);
-<<<<<<< HEAD
-  reporter->Assign(types[1], TensorTypeNode::make(oshape, data->dtype));
-=======
   reporter->Assign(types[1], TensorType(oshape, data->dtype));
->>>>>>> c4c61cb7
   return true;
 }
 
 #define RELAY_REGISTER_REDUCE_OP(OpName)                           \
-<<<<<<< HEAD
-  TVM_REGISTER_API("relay.op._make." OpName)                       \
-  .set_body_typed<Call(Expr, Array<Integer>, bool, bool)>([](      \
-=======
   TVM_REGISTER_GLOBAL("relay.op._make." OpName)                       \
   .set_body_typed([](      \
->>>>>>> c4c61cb7
                         Expr data,                                 \
                         Array<Integer> axis,                       \
                         bool keepdims,                             \
@@ -349,13 +320,8 @@
   .add_argument("data", "Tensor", "The input tensor.")
 
 
-<<<<<<< HEAD
-Array<Tensor> ArgMaxCompute(const Attrs& attrs,
-                            const Array<Tensor>& inputs,
-=======
 Array<te::Tensor> ArgMaxCompute(const Attrs& attrs,
                             const Array<te::Tensor>& inputs,
->>>>>>> c4c61cb7
                             const Type& out_type,
                             const Target& target) {
   return ReduceCompute(attrs, inputs, out_type, target, topi::argmax);
@@ -374,13 +340,8 @@
 .set_attr<TOpPattern>("TOpPattern", kCommReduce);
 
 
-<<<<<<< HEAD
-Array<Tensor> ArgMinCompute(const Attrs& attrs,
-                            const Array<Tensor>& inputs,
-=======
 Array<te::Tensor> ArgMinCompute(const Attrs& attrs,
                             const Array<te::Tensor>& inputs,
->>>>>>> c4c61cb7
                             const Type& out_type,
                             const Target& target) {
   return ReduceCompute(attrs, inputs, out_type, target, topi::argmin);
@@ -397,13 +358,8 @@
 .set_attr<FTVMCompute>("FTVMCompute", ArgMinCompute)
 .set_attr<TOpPattern>("TOpPattern", kCommReduce);
 
-<<<<<<< HEAD
-Array<Tensor> SumCompute(const Attrs& attrs,
-                         const Array<Tensor>& inputs,
-=======
 Array<te::Tensor> SumCompute(const Attrs& attrs,
                          const Array<te::Tensor>& inputs,
->>>>>>> c4c61cb7
                          const Type& out_type,
                          const Target& target) {
   return ReduceCompute(attrs, inputs, out_type, target, topi::sum);
@@ -436,13 +392,8 @@
 .set_attr<TOpPattern>("TOpPattern", kCommReduce);
 
 
-<<<<<<< HEAD
-Array<Tensor> AllCompute(const Attrs& attrs,
-                         const Array<Tensor>& inputs,
-=======
 Array<te::Tensor> AllCompute(const Attrs& attrs,
                          const Array<te::Tensor>& inputs,
->>>>>>> c4c61cb7
                          const Type& out_type,
                          const Target& target) {
   return ReduceCompute(attrs, inputs, out_type, target, topi::all);
@@ -478,13 +429,8 @@
 .set_attr<TOpPattern>("TOpPattern", kCommReduce);
 
 
-<<<<<<< HEAD
-Array<Tensor> AnyCompute(const Attrs& attrs,
-                         const Array<Tensor>& inputs,
-=======
 Array<te::Tensor> AnyCompute(const Attrs& attrs,
                          const Array<te::Tensor>& inputs,
->>>>>>> c4c61cb7
                          const Type& out_type,
                          const Target& target) {
   return ReduceCompute(attrs, inputs, out_type, target, topi::any);
@@ -520,13 +466,8 @@
 .set_attr<TOpPattern>("TOpPattern", kCommReduce);
 
 
-<<<<<<< HEAD
-Array<Tensor> MaxCompute(const Attrs& attrs,
-                         const Array<Tensor>& inputs,
-=======
 Array<te::Tensor> MaxCompute(const Attrs& attrs,
                          const Array<te::Tensor>& inputs,
->>>>>>> c4c61cb7
                          const Type& out_type,
                          const Target& target) {
   return ReduceCompute(attrs, inputs, out_type, target, topi::max);
@@ -543,13 +484,8 @@
 .set_attr<TOpPattern>("TOpPattern", kCommReduce);
 
 
-<<<<<<< HEAD
-Array<Tensor> MinCompute(const Attrs& attrs,
-                         const Array<Tensor>& inputs,
-=======
 Array<te::Tensor> MinCompute(const Attrs& attrs,
                          const Array<te::Tensor>& inputs,
->>>>>>> c4c61cb7
                          const Type& out_type,
                          const Target& target) {
   return ReduceCompute(attrs, inputs, out_type, target, topi::min);
@@ -567,13 +503,8 @@
 .set_attr<TOpPattern>("TOpPattern", kCommReduce);
 
 
-<<<<<<< HEAD
-Array<Tensor> ProdCompute(const Attrs& attrs,
-                          const Array<Tensor>& inputs,
-=======
 Array<te::Tensor> ProdCompute(const Attrs& attrs,
                           const Array<te::Tensor>& inputs,
->>>>>>> c4c61cb7
                           const Type& out_type,
                           const Target& target) {
   return ReduceCompute(attrs, inputs, out_type, target, topi::prod);
@@ -602,19 +533,11 @@
 .set_attr<TOpPattern>("TOpPattern", kCommReduce);
 
 
-<<<<<<< HEAD
-Array<Tensor> MeanCompute(const Attrs& attrs,
-                          const Array<Tensor>& inputs,
-                          const Type& out_type,
-                          const Target& target) {
-  IndexExpr count = make_const(inputs[0]->dtype, 1);
-=======
 Array<te::Tensor> MeanCompute(const Attrs& attrs,
                           const Array<te::Tensor>& inputs,
                           const Type& out_type,
                           const Target& target) {
   IndexExpr count = tir::make_const(inputs[0]->dtype, 1);
->>>>>>> c4c61cb7
   const ReduceAttrs* param = attrs.as<ReduceAttrs>();
   CHECK(param != nullptr);
   auto axes = param->axis;
@@ -671,17 +594,6 @@
 
   // assign output type and shape
   auto oshape = ReduceShapeImpl(in_shape, param, reporter);
-<<<<<<< HEAD
-  reporter->Assign(types[2], TensorTypeNode::make(oshape, data->dtype));
-  return true;
-}
-
-Array<Tensor> VarianceCompute(const Attrs& attrs,
-                              const Array<Tensor>& inputs,
-                              const Type& out_type,
-                              const Target& target) {
-  IndexExpr count = make_const(inputs[0]->dtype, 1);
-=======
   reporter->Assign(types[2], TensorType(oshape, data->dtype));
   return true;
 }
@@ -691,7 +603,6 @@
                               const Type& out_type,
                               const Target& target) {
   IndexExpr count = tir::make_const(inputs[0]->dtype, 1);
->>>>>>> c4c61cb7
   const ReduceAttrs* param = attrs.as<ReduceAttrs>();
   CHECK(param != nullptr);
   auto axes = param->axis;
@@ -714,11 +625,7 @@
                   Array<Integer> axis,
                   bool keepdims,
                   bool exclude) {
-<<<<<<< HEAD
-  auto attrs = make_node<ReduceAttrs>();
-=======
   auto attrs = make_object<ReduceAttrs>();
->>>>>>> c4c61cb7
   attrs->axis = std::move(axis);
   attrs->keepdims = keepdims;
   attrs->exclude = exclude;
@@ -726,11 +633,7 @@
   return CallNode::make(op, {data, mean}, Attrs(attrs), {});
 }
 
-<<<<<<< HEAD
-TVM_REGISTER_API("relay.op._make._variance")
-=======
 TVM_REGISTER_GLOBAL("relay.op._make._variance")
->>>>>>> c4c61cb7
 .set_body([](const TVMArgs& args, TVMRetValue* rv) {
   runtime::detail::unpack_call<Expr, 5>(MakeVariance, args, rv);
 });
