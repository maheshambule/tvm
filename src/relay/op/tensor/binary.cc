--- conflicted
+++ resolved
@@ -6,15 +6,9 @@
  * to you under the Apache License, Version 2.0 (the
  * "License"); you may not use this file except in compliance
  * with the License.  You may obtain a copy of the License at
-<<<<<<< HEAD
- * 
- *   http://www.apache.org/licenses/LICENSE-2.0
- * 
-=======
  *
  *   http://www.apache.org/licenses/LICENSE-2.0
  *
->>>>>>> c4c61cb7
  * Unless required by applicable law or agreed to in writing,
  * software distributed under the License is distributed on an
  * "AS IS" BASIS, WITHOUT WARRANTIES OR CONDITIONS OF ANY
@@ -38,15 +32,9 @@
 
 #define RELAY_BINARY_COMPUTE(FTOPI)                        \
   [] (const Attrs& attrs,                                  \
-<<<<<<< HEAD
-      const Array<Tensor>& inputs,                         \
-      const Type& out_type,                                \
-      const Target& target) -> Array<Tensor> {             \
-=======
       const Array<te::Tensor>& inputs,                         \
       const Type& out_type,                                \
       const Target& target) -> Array<te::Tensor> {             \
->>>>>>> c4c61cb7
     CHECK_EQ(inputs.size(), 2U);                           \
     return {FTOPI(inputs[0], inputs[1])};                  \
   }                                                        \
@@ -68,78 +56,44 @@
 .describe("Elementwise right shift with broadcasting")
 .set_support_level(4)
 .set_attr<FTVMCompute>("FTVMCompute", RELAY_BINARY_COMPUTE(topi::right_shift));
-<<<<<<< HEAD
 
 
-=======
-
-
->>>>>>> c4c61cb7
 RELAY_REGISTER_BINARY_OP("left_shift")
 .describe("Elementwise left shift with broadcasting")
 .set_support_level(4)
 .set_attr<FTVMCompute>("FTVMCompute", RELAY_BINARY_COMPUTE(topi::left_shift));
-<<<<<<< HEAD
 
 
-=======
-
-
->>>>>>> c4c61cb7
 RELAY_REGISTER_BINARY_OP("maximum")
 .describe("Elementwise maximum of two tensors with broadcasting")
 .set_support_level(4)
 .set_attr<FTVMCompute>("FTVMCompute", RELAY_BINARY_COMPUTE(topi::maximum));
-<<<<<<< HEAD
 
 
-=======
-
-
->>>>>>> c4c61cb7
 RELAY_REGISTER_BINARY_OP("minimum")
 .describe("Elementwise minimum of two tensors with broadcasting")
 .set_support_level(4)
 .set_attr<FTVMCompute>("FTVMCompute", RELAY_BINARY_COMPUTE(topi::minimum));
-<<<<<<< HEAD
 
 
-=======
-
-
->>>>>>> c4c61cb7
 RELAY_REGISTER_BINARY_OP("divide")
 .describe("Elementwise divide with broadcasting")
 .set_support_level(1)
 .set_attr<FTVMCompute>("FTVMCompute", RELAY_BINARY_COMPUTE(topi::divide));
 
-<<<<<<< HEAD
 
 RELAY_REGISTER_BINARY_OP("floor_divide")
 .describe("Elementwise floor divide with broadcasting")
 .set_support_level(1)
 .set_attr<FTVMCompute>("FTVMCompute", RELAY_BINARY_COMPUTE(topi::floor_divide));
 
-=======
-
-RELAY_REGISTER_BINARY_OP("floor_divide")
-.describe("Elementwise floor divide with broadcasting")
-.set_support_level(1)
-.set_attr<FTVMCompute>("FTVMCompute", RELAY_BINARY_COMPUTE(topi::floor_divide));
-
->>>>>>> c4c61cb7
 
 RELAY_REGISTER_BINARY_OP("multiply")
 .describe("Elementwise multiply with broadcasting")
 .set_support_level(1)
 .set_attr<FTVMCompute>("FTVMCompute", RELAY_BINARY_COMPUTE(topi::multiply));
-<<<<<<< HEAD
 
 
-=======
-
-
->>>>>>> c4c61cb7
 RELAY_REGISTER_BINARY_OP("power")
 .describe("Elementwise power with broadcasting")
 .set_support_level(4)
@@ -169,8 +123,6 @@
 .set_support_level(4)
 .set_attr<FTVMCompute>("FTVMCompute", RELAY_BINARY_COMPUTE(topi::logical_or));
 
-<<<<<<< HEAD
-=======
 
 RELAY_REGISTER_BINARY_OP("bitwise_and")
 .describe("Elementwise bitwise AND with broadcasting")
@@ -189,7 +141,6 @@
 .set_support_level(4)
 .set_attr<FTVMCompute>("FTVMCompute", RELAY_BINARY_COMPUTE(topi::bitwise_xor));
 
->>>>>>> c4c61cb7
 
 RELAY_REGISTER_CMP_OP("equal")
 .describe("Elementwise equal compare with broadcasting")
