--- conflicted
+++ resolved
@@ -72,11 +72,7 @@
 }
 
 
-<<<<<<< HEAD
-TVM_REGISTER_API("relay.op.vision._make.multibox_prior")
-=======
 TVM_REGISTER_GLOBAL("relay.op.vision._make.multibox_prior")
->>>>>>> c4c61cb7
 .set_body_typed(MakeMultiBoxPrior);
 
 
@@ -126,19 +122,11 @@
   std::vector<IndexExpr> oshape0({cls_shape[0], anchor_shape[1], 6});
   std::vector<IndexExpr> oshape1({cls_shape[0]});
   std::vector<Type> fields;
-<<<<<<< HEAD
-  fields.push_back(TensorTypeNode::make(oshape0, cls_prob->dtype));
-  fields.push_back(TensorTypeNode::make(oshape1, DataType::Int(32)));
-
-  // assign output type
-  reporter->Assign(types[3], TupleTypeNode::make(Array<Type>(fields)));
-=======
   fields.push_back(TensorType(oshape0, cls_prob->dtype));
   fields.push_back(TensorType(oshape1, DataType::Int(32)));
 
   // assign output type
   reporter->Assign(types[3], TupleType(Array<Type>(fields)));
->>>>>>> c4c61cb7
   return true;
 }
 
@@ -148,11 +136,7 @@
                               bool clip,
                               double threshold,
                               Array<IndexExpr> variances) {
-<<<<<<< HEAD
-  auto attrs = make_node<MultiBoxTransformLocAttrs>();
-=======
   auto attrs = make_object<MultiBoxTransformLocAttrs>();
->>>>>>> c4c61cb7
   attrs->clip = std::move(clip);
   attrs->threshold = std::move(threshold);
   attrs->variances = std::move(variances);
@@ -160,11 +144,7 @@
   return CallNode::make(op, {cls_prob, loc_pred, anchor}, Attrs(attrs), {});
 }
 
-<<<<<<< HEAD
-TVM_REGISTER_API("relay.op.vision._make.multibox_transform_loc")
-=======
 TVM_REGISTER_GLOBAL("relay.op.vision._make.multibox_transform_loc")
->>>>>>> c4c61cb7
 .set_body_typed(MakeMultiBoxTransformLoc);
 
 RELAY_REGISTER_OP("vision.multibox_transform_loc")
