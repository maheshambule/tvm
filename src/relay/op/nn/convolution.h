--- conflicted
+++ resolved
@@ -139,73 +139,20 @@
 }
 
 template <typename AttrType>
-<<<<<<< HEAD
-bool Dilation2DRel(const Array<Type>& types, int num_inputs, const Attrs& attrs,
-=======
 bool Conv3DRel(const Array<Type>& types, int num_inputs, const Attrs& attrs,
->>>>>>> cfde295f
                const TypeReporter& reporter) {
   CHECK_EQ(types.size(), 3);
   const auto* data = types[0].as<TensorTypeNode>();
   const auto* weight = types[1].as<TensorTypeNode>();
   if (data == nullptr) return false;
-<<<<<<< HEAD
-  static const Layout kNCHW("NCHW");
-  static const Layout kOIHW("IHW");
-=======
   static const Layout kNCDHW("NCDHW");
   static const Layout kOIDHW("OIDHW");
->>>>>>> cfde295f
 
   const AttrType* param = attrs.as<AttrType>();
   CHECK(param != nullptr);
   const Layout in_layout(param->data_layout);
   const Layout kernel_layout(param->kernel_layout);
 
-<<<<<<< HEAD
-  const auto trans_in_layout = BijectiveLayoutNode::make(in_layout, kNCHW);
-  CHECK(trans_in_layout.defined())
-      << "Conv only support input layouts that are convertible from NCHW."
-      << " But got " << in_layout;
-
-  const auto trans_kernel_layout = BijectiveLayoutNode::make(kernel_layout, kOIHW);
-  CHECK(trans_kernel_layout.defined())
-      << "Conv only support kernel layouts that are convertible from OIHW."
-      << " But got " << kernel_layout;
-
-  Layout out_layout(param->out_layout == "" ? param->data_layout : param->out_layout);
-  const auto trans_out_layout = BijectiveLayoutNode::make(out_layout, kNCHW);
-  CHECK(trans_out_layout.defined())
-      << "Conv only support output layouts that are convertible from NCHW."
-      << " But got " << out_layout;
-
-  Array<IndexExpr> dshape_nchw = trans_in_layout.ForwardShape(data->shape);
-
-  IndexExpr channels, dilated_ksize_y, dilated_ksize_x;
-
-  // use weight to infer the conv shape.
-  if (weight == nullptr) return false;
-  auto wshape = trans_kernel_layout.ForwardShape(weight->shape);
-  channels = wshape[0];
-  dilated_ksize_y = 1 + (wshape[1] - 1) * param->rates[0];
-  dilated_ksize_x = 1 + (wshape[2] - 1) * param->rates[1];
-
-  // dilation
-  Array<IndexExpr> oshape({dshape_nchw[0], channels, 0, 0});
-
-  if (!dshape_nchw[2].as<ir::Any>()) {
-    oshape.Set(2, indexdiv(dshape_nchw[2] + param->padding[0] * 2 - dilated_ksize_y,
-                           param->strides[0]) + 1);
-  } else {
-    oshape.Set(2, dshape_nchw[2]);
-  }
-
-  if (!dshape_nchw[3].as<ir::Any>()) {
-    oshape.Set(3, indexdiv(dshape_nchw[3] + param->padding[1] * 2 - dilated_ksize_x,
-                           param->strides[1]) + 1);
-  } else {
-    oshape.Set(3, dshape_nchw[3]);
-=======
   const auto trans_in_layout = BijectiveLayoutNode::make(in_layout, kNCDHW);
   CHECK(trans_in_layout.defined())
       << "Conv only support input layouts that are convertible from NCDHW."
@@ -297,7 +244,6 @@
                            param->strides[2]) + 1);
   } else {
     oshape.Set(4, dshape_ncdhw[4]);
->>>>>>> cfde295f
   }
   DataType out_dtype = param->out_dtype;
   if (out_dtype.bits() == 0) {
@@ -309,6 +255,74 @@
   return true;
 }
 
+template <typename AttrType>
+bool Dilation2DRel(const Array<Type>& types, int num_inputs, const Attrs& attrs,
+               const TypeReporter& reporter) {
+  CHECK_EQ(types.size(), 3);
+  const auto* data = types[0].as<TensorTypeNode>();
+  const auto* weight = types[1].as<TensorTypeNode>();
+  if (data == nullptr) return false;
+  static const Layout kNCHW("NCHW");
+  static const Layout kOIHW("IHW");
+
+  const AttrType* param = attrs.as<AttrType>();
+  CHECK(param != nullptr);
+  const Layout in_layout(param->data_layout);
+  const Layout kernel_layout(param->kernel_layout);
+
+  const auto trans_in_layout = BijectiveLayoutNode::make(in_layout, kNCHW);
+  CHECK(trans_in_layout.defined())
+      << "Conv only support input layouts that are convertible from NCHW."
+      << " But got " << in_layout;
+
+  const auto trans_kernel_layout = BijectiveLayoutNode::make(kernel_layout, kOIHW);
+  CHECK(trans_kernel_layout.defined())
+      << "Conv only support kernel layouts that are convertible from OIHW."
+      << " But got " << kernel_layout;
+
+  Layout out_layout(param->out_layout == "" ? param->data_layout : param->out_layout);
+  const auto trans_out_layout = BijectiveLayoutNode::make(out_layout, kNCHW);
+  CHECK(trans_out_layout.defined())
+      << "Conv only support output layouts that are convertible from NCHW."
+      << " But got " << out_layout;
+
+  Array<IndexExpr> dshape_nchw = trans_in_layout.ForwardShape(data->shape);
+
+  IndexExpr channels, dilated_ksize_y, dilated_ksize_x;
+
+  // use weight to infer the conv shape.
+  if (weight == nullptr) return false;
+  auto wshape = trans_kernel_layout.ForwardShape(weight->shape);
+  channels = wshape[0];
+  dilated_ksize_y = 1 + (wshape[1] - 1) * param->rates[0];
+  dilated_ksize_x = 1 + (wshape[2] - 1) * param->rates[1];
+
+  // dilation
+  Array<IndexExpr> oshape({dshape_nchw[0], channels, 0, 0});
+
+  if (!dshape_nchw[2].as<ir::Any>()) {
+    oshape.Set(2, indexdiv(dshape_nchw[2] + param->padding[0] * 2 - dilated_ksize_y,
+                           param->strides[0]) + 1);
+  } else {
+    oshape.Set(2, dshape_nchw[2]);
+  }
+
+  if (!dshape_nchw[3].as<ir::Any>()) {
+    oshape.Set(3, indexdiv(dshape_nchw[3] + param->padding[1] * 2 - dilated_ksize_x,
+                           param->strides[1]) + 1);
+  } else {
+    oshape.Set(3, dshape_nchw[3]);
+  }
+  DataType out_dtype = param->out_dtype;
+  if (out_dtype.bits() == 0) {
+    out_dtype = data->dtype;
+  }
+  oshape = trans_out_layout.BackwardShape(oshape);
+  // assign output type
+  reporter->Assign(types[2], TensorTypeNode::make(oshape, out_dtype));
+  return true;
+}
+
 }  // namespace relay
 }  // namespace tvm
 #endif  // TVM_RELAY_OP_NN_CONVOLUTION_H_