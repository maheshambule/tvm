/*
 * Licensed to the Apache Software Foundation (ASF) under one
 * or more contributor license agreements.  See the NOTICE file
 * distributed with this work for additional information
 * regarding copyright ownership.  The ASF licenses this file
 * to you under the Apache License, Version 2.0 (the
 * "License"); you may not use this file except in compliance
 * with the License.  You may obtain a copy of the License at
 *
 *   http://www.apache.org/licenses/LICENSE-2.0
 *
 * Unless required by applicable law or agreed to in writing,
 * software distributed under the License is distributed on an
 * "AS IS" BASIS, WITHOUT WARRANTIES OR CONDITIONS OF ANY
 * KIND, either express or implied.  See the License for the
 * specific language governing permissions and limitations
 * under the License.
 */

/*!
 * \file nn.cc
 * \brief Property def of nn operators.
 */

<<<<<<< HEAD
#include <tvm/data_layout.h>
=======
#include <tvm/tir/data_layout.h>
>>>>>>> c4c61cb7
#include <tvm/relay/op.h>
#include <tvm/relay/attrs/nn.h>
#include <tvm/relay/attrs/image.h>
#include <topi/nn.h>
#include <topi/nn/bias_add.h>
#include <topi/nn/softmax.h>
#include <topi/nn/flatten.h>
#include <vector>
#include <string>
#include "../type_relations.h"
#include "../../pass/infer_layout_util.h"
#include "../op_common.h"
#include "nn.h"

namespace tvm {
namespace relay {

// relay.nn.bias_add
TVM_REGISTER_NODE_TYPE(BiasAddAttrs);

bool BiasAddRel(const Array<Type>& types,
                int num_inputs,
                const Attrs& attrs,
                const TypeReporter& reporter) {
  CHECK_EQ(types.size(), 3);
  const auto* data = types[0].as<TensorTypeNode>();
  if (data == nullptr) return false;

  const BiasAddAttrs* param = attrs.as<BiasAddAttrs>();
  CHECK(param != nullptr);
  int axis = param->axis;
  if (axis < 0) {
    axis = data->shape.size() + axis;
  }
  CHECK_LE(axis, static_cast<int>(data->shape.size()))
      << "axis " << param->axis << " is out of range";

  // assign output type
<<<<<<< HEAD
  reporter->Assign(types[1], TensorTypeNode::make(
=======
  reporter->Assign(types[1], TensorType(
>>>>>>> c4c61cb7
      {data->shape[axis]}, data->dtype));
  reporter->Assign(types[2], types[0]);
  return true;
}


// Positional relay function to create dense operator used by frontend FFI.
Expr MakeBiasAdd(Expr data,
                 Expr bias,
                 int axis) {
<<<<<<< HEAD
  auto attrs = make_node<BiasAddAttrs>();
=======
  auto attrs = make_object<BiasAddAttrs>();
>>>>>>> c4c61cb7
  attrs->axis = axis;
  static const Op& op = Op::Get("nn.bias_add");
  return CallNode::make(op, {data, bias}, Attrs(attrs), {});
}


<<<<<<< HEAD
TVM_REGISTER_API("relay.op.nn._make.bias_add")
=======
TVM_REGISTER_GLOBAL("relay.op.nn._make.bias_add")
>>>>>>> c4c61cb7
.set_body_typed(MakeBiasAdd);


RELAY_REGISTER_OP("nn.bias_add")
.describe(R"code(Add bias to an axis of the input.

)code" TVM_ADD_FILELINE)
.set_attrs_type<BiasAddAttrs>()
.set_num_inputs(2)
.add_argument("data", "nD Tensor", "Input data.")
.add_argument("bias", "1D Tensor", "Bias.")
.set_support_level(1)
.add_type_rel("BiasAdd", BiasAddRel)
<<<<<<< HEAD
.set_attr<FTVMCompute>("FTVMCompute", [](const Attrs& attrs, const Array<Tensor>& inputs,
                                        const Type& out_type, const Target& target) {
    const auto* param = attrs.as<BiasAddAttrs>();
    return tvm::Array<tvm::Tensor>{topi::nn::bias_add(inputs[0], inputs[1], param->axis)};
=======
.set_attr<FTVMCompute>("FTVMCompute", [](const Attrs& attrs, const Array<te::Tensor>& inputs,
                                        const Type& out_type, const Target& target) {
    const auto* param = attrs.as<BiasAddAttrs>();
    return tvm::Array<tvm::te::Tensor>{topi::nn::bias_add(inputs[0], inputs[1], param->axis)};
>>>>>>> c4c61cb7
});


// relay.nn.fifo_buffer
TVM_REGISTER_NODE_TYPE(FIFOBufferAttrs);

Expr MakeFIFOBuffer(Expr input, Expr buffer, int axis) {
<<<<<<< HEAD
  auto attrs = make_node<FIFOBufferAttrs>();
=======
  auto attrs = make_object<FIFOBufferAttrs>();
>>>>>>> c4c61cb7
  attrs->axis = axis;
  static const Op& op = Op::Get("nn.fifo_buffer");
  return CallNode::make(op, {input, buffer}, Attrs(attrs), {});
}

bool FIFOBufferRel(const Array<Type>& types,
                   int num_inputs,
                   const Attrs& attrs,
                   const TypeReporter& reporter) {
  CHECK_EQ(types.size(), 3);
  const auto* input = types[0].as<TensorTypeNode>();
  const auto* buffer = types[1].as<TensorTypeNode>();
  const FIFOBufferAttrs* param = attrs.as<FIFOBufferAttrs>();
  if (input == nullptr || buffer == nullptr) {
    return false;
  }
  CHECK(param != nullptr);
  CHECK_EQ(input->shape.size(), buffer->shape.size());

  const size_t buffer_axis
    = static_cast<size_t>(param->axis < 0 ? static_cast<int>(buffer->shape.size()) + param->axis
                                          : param->axis);

  reporter->Assert(buffer_axis < buffer->shape.size());
  for (size_t i = 0; i < buffer->shape.size(); ++i) {
    if (i != buffer_axis) {
      reporter->AssertEQ(input->shape[i], buffer->shape[i]);
    }
  }
  reporter->Assert(input->shape[buffer_axis] < buffer->shape[buffer_axis]);

<<<<<<< HEAD
  Array<tvm::Expr> oshape = buffer->shape;

  reporter->Assign(types[2], TensorTypeNode::make(oshape, buffer->dtype));
  return true;
}

TVM_REGISTER_API("relay.op.nn._make.fifo_buffer")
=======
  Array<tvm::PrimExpr> oshape = buffer->shape;

  reporter->Assign(types[2], TensorType(oshape, buffer->dtype));
  return true;
}

TVM_REGISTER_GLOBAL("relay.op.nn._make.fifo_buffer")
>>>>>>> c4c61cb7
.set_body_typed(MakeFIFOBuffer);

RELAY_REGISTER_OP("nn.fifo_buffer")
.describe(R"code(FIFO buffer
Compute equivalent of

```
concat(buffer, data, axis=axis) \
.slice_axis(axis=axis, begin=data.shape[axis], end=data.shape[axis]+buffer.shape[axis])
```

Useful for
* Encoding explicit re-use of computation in convolution ops operated on a sliding window input
* Implementing a FIFO queue to cache intermediate results, e.g. as in Fast WaveNet.
)code" TVM_ADD_FILELINE)
.set_attrs_type<FIFOBufferAttrs>()
.set_num_inputs(2)
.add_argument("data", "Tensor", "Latest input")
.add_argument("buffer", "Tensor",
              "Buffer storing latest [length_buffer] inputs")
.set_support_level(3)
.add_type_rel("FIFOBuffer", FIFOBufferRel);


// relay.nn.dense
TVM_REGISTER_NODE_TYPE(DenseAttrs);

// Positional relay function to create dense operator used by frontend FFI.
Expr MakeDense(Expr data,
               Expr weight,
               IndexExpr units,
               DataType out_dtype) {
<<<<<<< HEAD
  auto attrs = make_node<DenseAttrs>();
=======
  auto attrs = make_object<DenseAttrs>();
>>>>>>> c4c61cb7
  attrs->units = units;
  attrs->out_dtype = out_dtype;
  static const Op& op = Op::Get("nn.dense");
  return CallNode::make(op, {data, weight}, Attrs(attrs), {});
}


<<<<<<< HEAD
TVM_REGISTER_API("relay.op.nn._make.dense")
=======
TVM_REGISTER_GLOBAL("relay.op.nn._make.dense")
>>>>>>> c4c61cb7
.set_body_typed(MakeDense);


RELAY_REGISTER_OP("nn.dense")
.describe(R"code(Applies a linear transformation: :math:`Y = XW^T`.

- **data**: `(x1, x2, ..., xn, input_dim)`
- **weight**: `(units, input_dim)`
- **out**: `(x1, x2, ..., xn, units)`.

)code" TVM_ADD_FILELINE)
.set_attrs_type<DenseAttrs>()
.set_num_inputs(2)
.add_argument("data", "nD Tensor", "Input data.")
.add_argument("weight", "2D Tensor", "Weight matrix.")
.set_support_level(1)
.add_type_rel("Dense", DenseRel<DenseAttrs>);

// relay.leaky_relu
TVM_REGISTER_NODE_TYPE(LeakyReluAttrs);

// Positional relay function to create leaky relu operator used by frontend FFI.
Expr MakeLeakyRelu(Expr data,
                   double alpha) {
  auto attrs = make_object<LeakyReluAttrs>();
  attrs->alpha = alpha;
  static const Op& op = Op::Get("nn.leaky_relu");
  return CallNode::make(op, {data}, Attrs(attrs), {});
}


<<<<<<< HEAD
TVM_REGISTER_API("relay.op.nn._make.leaky_relu")
=======
TVM_REGISTER_GLOBAL("relay.op.nn._make.leaky_relu")
>>>>>>> c4c61cb7
.set_body_typed(MakeLeakyRelu);


RELAY_REGISTER_OP("nn.leaky_relu")
.describe(R"code(Leaky version of a Rectified Linear Unit.

`y = x > 0 ? x : alpha * x`

)code" TVM_ADD_FILELINE)
.set_attrs_type<LeakyReluAttrs>()
.set_num_inputs(1)
.add_argument("data", "Tensor", "Input data.")
.set_support_level(3)
.add_type_rel("Identity", IdentityRel)
.set_attr<FInferCorrectLayout>("FInferCorrectLayout", ElemwiseArbitraryLayout)
.set_attr<FTVMCompute>(
  "FTVMCompute", [](const Attrs& attrs,
<<<<<<< HEAD
                    const Array<Tensor>& inputs,
                    const Type& out_type,
                    const Target& target) {
    const auto* param = attrs.as<LeakyReluAttrs>();
    return Array<Tensor>{ topi::leaky_relu(inputs[0], param->alpha) };
});


// relay.prelu
TVM_REGISTER_NODE_TYPE(PReluAttrs);

bool PReluRel(const Array<Type>& types,
              int num_inputs,
              const Attrs& attrs,
              const TypeReporter& reporter) {
  CHECK_EQ(types.size(), 3);
  const auto* data = types[0].as<TensorTypeNode>();
  if (data == nullptr) return false;

  const PReluAttrs* param = attrs.as<PReluAttrs>();
  CHECK(param != nullptr);

  CHECK(param->axis < static_cast<int>(data->shape.size()))
    << "Wrong axis ("  << param->axis << ")value.";
=======
                    const Array<te::Tensor>& inputs,
                    const Type& out_type,
                    const Target& target) {
    const auto* param = attrs.as<LeakyReluAttrs>();
    return Array<te::Tensor>{ topi::leaky_relu(inputs[0], param->alpha) };
});
>>>>>>> c4c61cb7

  // assign alpha type
  Array<IndexExpr> alpha_shape({data->shape[param->axis]});
  reporter->Assign(types[1], TensorTypeNode::make(alpha_shape, data->dtype));

  // assign output type
  reporter->Assign(types[2], TensorTypeNode::make(data->shape, data->dtype));
  return true;
}

template<typename T>
Array<Array<Layout> > PReluInferCorrectLayout(
    const Attrs& attrs,
    const Array<Layout>& new_in_layouts,
    const Array<Layout>& old_in_layouts,
    const Array<Array<IndexExpr>> &old_in_shapes) {

  CHECK_EQ(old_in_layouts.size(), 2U);
  CHECK_EQ(old_in_shapes.size(), 2U);
  Layout data_layout = old_in_layouts[0];
  if (new_in_layouts.defined()) {
    CHECK_EQ(new_in_layouts.size(), 2U);
  }
  return Array<Array<Layout> >{{data_layout, Layout("C")},
                               {data_layout}};
}

// Positional relay function to create prelu operator used by frontend FFI.
Expr MakePRelu(Expr data,
               Expr alpha,
               int axis) {
  auto attrs = make_node<PReluAttrs>();
  attrs->axis = axis;
  static const Op& op = Op::Get("nn.prelu");
  return CallNode::make(op, {data, alpha}, Attrs(attrs), {});
}


TVM_REGISTER_API("relay.op.nn._make.prelu")
.set_body_typed(MakePRelu);


RELAY_REGISTER_OP("nn.prelu")
.describe(R"code(Parametric version of a Rectified Linear Unit.
It accepts two arguments: an input ``x`` and a channelwise slope ``alpha``
and computes the output as :math:`PReLU(x) y = x > 0 ? x : alpha * x`,
where :math:`*` is an channelwise multiplication for each sample in the batch.
)code" TVM_ADD_FILELINE)
.set_attrs_type<PReluAttrs>()
.set_num_inputs(2)
.add_argument("data", "Tensor", "Input data.")
.add_argument("alpha", "Tensor", "Input channelwise alpha.")
.set_support_level(3)
.add_type_rel("PRelu", PReluRel)
.set_attr<FInferCorrectLayout>("FInferCorrectLayout", PReluInferCorrectLayout<PReluAttrs>)
.set_attr<FTVMCompute>(
  "FTVMCompute", [](const Attrs& attrs,
                    const Array<Tensor>& inputs,
                    const Type& out_type,
                    const Target& target) {
    const auto* param = attrs.as<PReluAttrs>();
    return Array<Tensor>{ topi::prelu(inputs[0], inputs[1], param->axis)};
});


// relay.softmax
TVM_REGISTER_NODE_TYPE(SoftmaxAttrs);

<<<<<<< HEAD
TVM_REGISTER_API("relay.op.nn._make.softmax")
.set_body_typed<Call(Expr, int)>([](Expr data, int axis) {
  auto attrs = make_node<SoftmaxAttrs>();
  attrs->axis = axis;
  static const Op& op = Op::Get("nn.softmax");
  return CallNode::make(op, {data}, Attrs(attrs), {});
});


=======
// relay.prelu
TVM_REGISTER_NODE_TYPE(PReluAttrs);

bool PReluRel(const Array<Type>& types,
              int num_inputs,
              const Attrs& attrs,
              const TypeReporter& reporter) {
  CHECK_EQ(types.size(), 3);
  const auto* data = types[0].as<TensorTypeNode>();
  if (data == nullptr) return false;

  const PReluAttrs* param = attrs.as<PReluAttrs>();
  CHECK(param != nullptr);

  CHECK(param->axis < static_cast<int>(data->shape.size()))
    << "Wrong axis ("  << param->axis << ")value.";

  // assign alpha type
  Array<IndexExpr> alpha_shape({data->shape[param->axis]});
  reporter->Assign(types[1], TensorType(alpha_shape, data->dtype));

  // assign output type
  reporter->Assign(types[2], TensorType(data->shape, data->dtype));
  return true;
}

template<typename T>
Array<Array<Layout> > PReluInferCorrectLayout(
    const Attrs& attrs,
    const Array<Layout>& new_in_layouts,
    const Array<Layout>& old_in_layouts,
    const Array<Array<IndexExpr>> &old_in_shapes) {

  CHECK_EQ(old_in_layouts.size(), 2U);
  CHECK_EQ(old_in_shapes.size(), 2U);
  Layout data_layout = old_in_layouts[0];
  if (new_in_layouts.defined()) {
    CHECK_EQ(new_in_layouts.size(), 2U);
  }
  return Array<Array<Layout> >{{data_layout, Layout("C")},
                               {data_layout}};
}

// Positional relay function to create prelu operator used by frontend FFI.
Expr MakePRelu(Expr data,
               Expr alpha,
               int axis) {
  auto attrs = make_object<PReluAttrs>();
  attrs->axis = axis;
  static const Op& op = Op::Get("nn.prelu");
  return CallNode::make(op, {data, alpha}, Attrs(attrs), {});
}


TVM_REGISTER_GLOBAL("relay.op.nn._make.prelu")
.set_body_typed(MakePRelu);


RELAY_REGISTER_OP("nn.prelu")
.describe(R"code(Parametric version of a Rectified Linear Unit.
It accepts two arguments: an input ``x`` and a channelwise slope ``alpha``
and computes the output as :math:`PReLU(x) y = x > 0 ? x : alpha * x`,
where :math:`*` is an channelwise multiplication for each sample in the batch.
)code" TVM_ADD_FILELINE)
.set_attrs_type<PReluAttrs>()
.set_num_inputs(2)
.add_argument("data", "Tensor", "Input data.")
.add_argument("alpha", "Tensor", "Input channelwise alpha.")
.set_support_level(3)
.add_type_rel("PRelu", PReluRel)
.set_attr<FInferCorrectLayout>("FInferCorrectLayout", PReluInferCorrectLayout<PReluAttrs>)
.set_attr<FTVMCompute>(
  "FTVMCompute", [](const Attrs& attrs,
                    const Array<te::Tensor>& inputs,
                    const Type& out_type,
                    const Target& target) {
    const auto* param = attrs.as<PReluAttrs>();
    return Array<te::Tensor>{ topi::prelu(inputs[0], inputs[1], param->axis)};
});


// relay.softmax
TVM_REGISTER_NODE_TYPE(SoftmaxAttrs);

TVM_REGISTER_GLOBAL("relay.op.nn._make.softmax")
.set_body_typed([](Expr data, int axis) {
  auto attrs = make_object<SoftmaxAttrs>();
  attrs->axis = axis;
  static const Op& op = Op::Get("nn.softmax");
  return CallNode::make(op, {data}, Attrs(attrs), {});
});


>>>>>>> c4c61cb7
RELAY_REGISTER_OP("nn.softmax")
    .describe(R"code(Softmax layer.

.. math:: \text{softmax}(x)_i = \frac{exp(x_i)}{\sum_j exp(x_j)}

.. note::
    This operator can be optimized away for inference.

- **data**: The input data
)code" TVM_ADD_FILELINE)
.set_attrs_type<SoftmaxAttrs>()
.set_num_inputs(1)
.add_argument("data", "Tensor", "The input tensor.")
.set_support_level(1)
.add_type_rel("Identity", IdentityRel)
.set_attr<FTVMCompute>("FTVMCompute", [](const Attrs& attrs,
<<<<<<< HEAD
                                         const Array<Tensor>& inputs,
=======
                                         const Array<te::Tensor>& inputs,
>>>>>>> c4c61cb7
                                         const Type& out_type,
                                         const Target& target) {
  const auto* param = attrs.as<SoftmaxAttrs>();
  CHECK(param != nullptr);
<<<<<<< HEAD
  return Array<Tensor>{ topi::nn::softmax(inputs[0], param->axis) };
=======
  return Array<te::Tensor>{ topi::nn::softmax(inputs[0], param->axis) };
>>>>>>> c4c61cb7
});


// relay.nn.log_softmax
<<<<<<< HEAD
TVM_REGISTER_API("relay.op.nn._make.log_softmax")
.set_body_typed<Call(Expr, int)>([](Expr data, int axis) {
  auto attrs = make_node<SoftmaxAttrs>();
=======
TVM_REGISTER_GLOBAL("relay.op.nn._make.log_softmax")
.set_body_typed([](Expr data, int axis) {
  auto attrs = make_object<SoftmaxAttrs>();
>>>>>>> c4c61cb7
  attrs->axis = axis;
  static const Op& op = Op::Get("nn.log_softmax");
  return CallNode::make(op, {data}, Attrs(attrs), {});
});

RELAY_REGISTER_OP("nn.log_softmax")
    .describe(R"code(Computes log softmax.

.. math:: \text{log_softmax}(x)_i = \log \frac{exp(x_i)}{\sum_j exp(x_j)}

.. note::
    This operator can be optimized away for inference.

- **data**: The input data
)code" TVM_ADD_FILELINE)
.set_attrs_type<SoftmaxAttrs>()
.set_num_inputs(1)
.add_argument("data", "Tensor", "The input tensor.")
.set_support_level(1)
.add_type_rel("Identity", IdentityRel)
.set_attr<FTVMCompute>("FTVMCompute", [](const Attrs& attrs,
<<<<<<< HEAD
                                         const Array<Tensor>& inputs,
=======
                                         const Array<te::Tensor>& inputs,
>>>>>>> c4c61cb7
                                         const Type& out_type,
                                         const Target& target) {
  const auto* param = attrs.as<SoftmaxAttrs>();
  CHECK(param != nullptr);
  CHECK(param->axis == -1 || param->axis == static_cast<int32_t>(inputs[0].ndim()) - 1)
      << "log_softmax currently only works on last dimension";
<<<<<<< HEAD
  return Array<Tensor>{ topi::nn::log_softmax(inputs[0]) };
=======
  return Array<te::Tensor>{ topi::nn::log_softmax(inputs[0]) };
>>>>>>> c4c61cb7
});


// relay.nn.batch_flatten
bool BatchFlattenRel(const Array<Type>& types,
                     int num_inputs,
                     const Attrs& attrs,
                     const TypeReporter& reporter) {
  CHECK_EQ(types.size(), 2);
  const auto* data = types[0].as<TensorTypeNode>();
  if (data == nullptr) return false;
  if (data->shape.size() == 0) return false;

<<<<<<< HEAD
  auto target_dim = make_const(DataType::Int(32), 1);

  for (uint32_t i = 1; i < data->shape.size(); ++i) {
    if (!data->shape[i].as<ir::Any>()) {
=======
  auto target_dim = tir::make_const(DataType::Int(32), 1);

  for (uint32_t i = 1; i < data->shape.size(); ++i) {
    if (!data->shape[i].as<tir::AnyNode>()) {
>>>>>>> c4c61cb7
      target_dim = target_dim * data->shape[i];
    } else {
      target_dim = data->shape[i];
      break;
    }
  }

  std::vector<IndexExpr> oshape({data->shape[0], target_dim});

  // assign output type
  reporter->Assign(types[1], TensorType(oshape, data->dtype));
  return true;
}

Expr MakeBatchFlatten(Expr data) {
  static const Op& op = Op::Get("nn.batch_flatten");
  return CallNode::make(op, {data}, Attrs(), {});
}


<<<<<<< HEAD
TVM_REGISTER_API("relay.op.nn._make.batch_flatten")
=======
TVM_REGISTER_GLOBAL("relay.op.nn._make.batch_flatten")
>>>>>>> c4c61cb7
.set_body_typed(MakeBatchFlatten);


RELAY_REGISTER_OP("nn.batch_flatten")
.describe(R"code(Flattens the input into a 2-D array.

For an input array with shape ``(d1, d2, ..., dk)``, `batch_flatten` operation reshapes
the input array into an output array of shape ``(d1, d2*...*dk)``.

Example::

    x = [[
        [1,2,3],
        [4,5,6],
        [7,8,9]
    ],
    [   [1,2,3],
        [4,5,6],
        [7,8,9]
    ]],

    batch_flatten(x) = [[ 1.,  2.,  3.,  4.,  5.,  6.,  7.,  8.,  9.],
       [ 1.,  2.,  3.,  4.,  5.,  6.,  7.,  8.,  9.]]

)code" TVM_ADD_FILELINE)
.set_num_inputs(1)
.add_argument("data", "Tensor", "The input tensor.")
.set_support_level(2)
.add_type_rel("BatchFlatten", BatchFlattenRel)
.set_attr<FTVMCompute>(
  "FTVMCompute", [](const Attrs& attrs,
<<<<<<< HEAD
                    const Array<Tensor>& inputs,
                    const Type& out_type,
                    const Target& target) {
    return Array<Tensor>{ topi::nn::flatten(inputs[0]) };
=======
                    const Array<te::Tensor>& inputs,
                    const Type& out_type,
                    const Target& target) {
    return Array<te::Tensor>{ topi::nn::flatten(inputs[0]) };
>>>>>>> c4c61cb7
});


// relu
<<<<<<< HEAD
TVM_REGISTER_API("relay.op.nn._make.relu")
.set_body_typed<Call(Expr)>([](Expr data) {
=======
TVM_REGISTER_GLOBAL("relay.op.nn._make.relu")
.set_body_typed([](Expr data) {
>>>>>>> c4c61cb7
    static const Op& op = Op::Get("nn.relu");
    return CallNode::make(op, {data}, Attrs(), {});
  });

RELAY_REGISTER_OP("nn.relu")
.describe(R"code(Returns the relu input array, computed element-wise.

.. math::
   max(x, 0)

)code" TVM_ADD_FILELINE)
.set_num_inputs(1)
.add_argument("data", "Tensor", "The input tensor.")
.set_support_level(1)
.add_type_rel("Identity", IdentityRel)
.set_attr<FInferCorrectLayout>("FInferCorrectLayout", ElemwiseArbitraryLayout)
.set_attr<FTVMCompute>("FTVMCompute", [](const Attrs& attrs,
<<<<<<< HEAD
                                         const Array<Tensor>& inputs,
                                         const Type& out_type,
                                         const Target& target) {
  return Array<Tensor>{ topi::relu(inputs[0], 0.0f) };
=======
                                         const Array<te::Tensor>& inputs,
                                         const Type& out_type,
                                         const Target& target) {
  return Array<te::Tensor>{ topi::relu(inputs[0], 0.0f) };
>>>>>>> c4c61cb7
});


// Positional relay function to create LRN operator used by frontend FFI.
TVM_REGISTER_NODE_TYPE(LRNAttrs);

Expr MakeLRN(Expr data,
             int size,
             int axis,
             double alpha,
             double beta,
             double bias) {
  auto attrs = make_object<LRNAttrs>();
  attrs->size = size;
  attrs->axis = axis;
  attrs->alpha = alpha;
  attrs->beta = beta;
  attrs->bias = bias;
  static const Op& op = Op::Get("nn.lrn");
  return CallNode::make(op, {data}, Attrs(attrs), {});
}

<<<<<<< HEAD
TVM_REGISTER_API("relay.op.nn._make.lrn")
=======
TVM_REGISTER_GLOBAL("relay.op.nn._make.lrn")
>>>>>>> c4c61cb7
.set_body_typed(MakeLRN);

RELAY_REGISTER_OP("nn.lrn")
.describe(R"code(LRN layer.

Normalize the input in a local region across or within feature maps.
Each input value is divided by (1 + (\alpha/n) \sum_i x_i^2)^\beta,
where n is the size of each local region, and the sum is taken over the region
centered at that value (zero padding is added where necessary).

.. math::

    data / (bias + (alpha * sum_data ^2 /size))^beta

- **data**: The input tensor.
)code" TVM_ADD_FILELINE)
.set_attrs_type<LRNAttrs>()
.set_num_inputs(1)
.add_argument("data", "Tensor", "The input tensor.")
.set_support_level(2)
.set_attr<FInferCorrectLayout>("FInferCorrectLayout", ElemwiseArbitraryLayout)
.add_type_rel("Identity", IdentityRel);


// Positional relay function to create L2Normalize operator used by frontend FFI.
TVM_REGISTER_NODE_TYPE(L2NormalizeAttrs);

Expr MakeL2Normalize(Expr data,
                     double eps,
                     Array<Integer> axis) {
<<<<<<< HEAD
  auto attrs = make_node<L2NormalizeAttrs>();
=======
  auto attrs = make_object<L2NormalizeAttrs>();
>>>>>>> c4c61cb7
  attrs->eps = eps;
  attrs->axis = std::move(axis);
  static const Op& op = Op::Get("nn.l2_normalize");
  return CallNode::make(op, {data}, Attrs(attrs), {});
}

<<<<<<< HEAD
TVM_REGISTER_API("relay.op.nn._make.l2_normalize")
=======
TVM_REGISTER_GLOBAL("relay.op.nn._make.l2_normalize")
>>>>>>> c4c61cb7
.set_body_typed(MakeL2Normalize);

RELAY_REGISTER_OP("nn.l2_normalize")
.describe(R"code(L2 Normalization layer.

Normalizes along dimension axis using an L2 norm

.. math::
    output = x / sqrt(max(sum(x^2), epsilon))

- **data**: The input tensor.
)code" TVM_ADD_FILELINE)
.set_attrs_type<L2NormalizeAttrs>()
.set_num_inputs(1)
.add_argument("data", "Tensor", "The input tensor.")
.set_support_level(2)
.set_attr<FInferCorrectLayout>("FInferCorrectLayout", ElemwiseArbitraryLayout)
.add_type_rel("Identity", IdentityRel);

// Dropout
TVM_REGISTER_NODE_TYPE(DropoutAttrs);

bool DropoutRel(const Array<Type>& types,
                int num_inputs,
                const Attrs& attrs,
                const TypeReporter& reporter) {
  CHECK_EQ(types.size(), 2);
  const auto* data = types[0].as<TensorTypeNode>();
  if (data == nullptr) return false;

  // dropout returns the original tensor with dropout applied
  // and a mask tensor (1.0 where element not dropped, 0.0 where dropped)
  auto ret_type = TensorType(data->shape, data->dtype);
  reporter->Assign(types[1], TupleType(Array<Type>({ret_type, ret_type})));
  return true;
}

Expr MakeDropout(Expr data, double rate) {
  auto attrs = make_object<DropoutAttrs>();
  attrs->rate = rate;
  static const Op& op = Op::Get("nn.dropout");
  return CallNode::make(op, {data}, Attrs(attrs), {});
}

<<<<<<< HEAD
TVM_REGISTER_API("relay.op.nn._make.dropout")
=======
TVM_REGISTER_GLOBAL("relay.op.nn._make.dropout")
>>>>>>> c4c61cb7
.set_body_typed(MakeDropout);

RELAY_REGISTER_OP("nn.dropout")
.describe(R"code(Applies the dropout operation to the input array.

During training, each element of the input is set to zero with probability ``p``.
The whole array is rescaled by ``1/(1-p)`` to keep the expected sum of the input unchanged.

)code" TVM_ADD_FILELINE)
.set_attrs_type<DropoutAttrs>()
.set_num_inputs(1)
.add_argument("data", "Tensor", "Input to which dropout will be applied.")
.set_support_level(1)
.set_attr<FInferCorrectLayout>("FInferCorrectLayout", ElemwiseArbitraryLayout)
.add_type_rel("Dropout", DropoutRel);

// batch_norm
TVM_REGISTER_NODE_TYPE(BatchNormAttrs);

Array<Array<Layout>> BatchNormInferCorrectLayout(const Attrs& attrs,
                                                 const Array<Layout>& new_in_layouts,
                                                 const Array<Layout>& old_in_layouts,
                                                 const Array<Array<IndexExpr>>& old_in_shapes) {
  BatchNormAttrs* param = const_cast<BatchNormAttrs*>(attrs.as<BatchNormAttrs>());

  size_t axis =
      param->axis < 0 ? param->axis + old_in_shapes[0].size() : static_cast<size_t>(param->axis);

  Layout ret = Layout::Undef();

  // If new_in_layouts are defined, this code tries to modify the layout.
  if (new_in_layouts.defined() && old_in_layouts.defined()) {
    // Get the new C axis. Extract the dim in old layout. Find the index of that dim in next layout.
    const auto& bn_dim = old_in_layouts[0][axis];
    auto new_index = new_in_layouts[0].IndexOf(bn_dim);
    param->axis = new_index;
    ret = new_in_layouts[0];
  } else if (old_in_layouts.defined()) {
    ret = old_in_layouts[0];
  }
  // BN has 5 inputs, 3 outputs. The last 4 inputs and last 2 outputs have "C" layout.
  Layout c_layout = Layout("C");

  return Array<Array<Layout>>{{ret, c_layout, c_layout, c_layout, c_layout},
                              {ret, c_layout, c_layout}};
}

bool BatchNormRel(const Array<Type>& types,
                  int num_inputs,
                  const Attrs& attrs,
                  const TypeReporter& reporter) {
  CHECK_EQ(types.size(), 6);
  const auto* data = types[0].as<TensorTypeNode>();
  if (data == nullptr) return false;

  const BatchNormAttrs* param = attrs.as<BatchNormAttrs>();

  // axis of -1 means use the last dimension
  CHECK(param->axis >= -1 && param->axis < (int)data->shape.size());
  int axis = (param->axis != -1) ? param->axis : data->shape.size() - 1;
  auto axis_size = data->shape[axis];

  // if we are using beta and gamma, they need to be of shape (dim,)
<<<<<<< HEAD
  reporter->Assign(types[1], TensorTypeNode::make({axis_size}, data->dtype));
  reporter->Assign(types[2], TensorTypeNode::make({axis_size}, data->dtype));
  reporter->Assign(types[3], TensorTypeNode::make({axis_size}, data->dtype));
  reporter->Assign(types[4], TensorTypeNode::make({axis_size}, data->dtype));
=======
  reporter->Assign(types[1], TensorType({axis_size}, data->dtype));
  reporter->Assign(types[2], TensorType({axis_size}, data->dtype));
  reporter->Assign(types[3], TensorType({axis_size}, data->dtype));
  reporter->Assign(types[4], TensorType({axis_size}, data->dtype));
>>>>>>> c4c61cb7

  // output is a tuple of the normed data (same shape as input), new running mean,
  // and new running average (the latter two are both vectors of length dim)
  std::vector<Type> fields;
  auto vec_ty = TensorType(Array<IndexExpr>({data->shape[axis]}),
                                     data->dtype);
  fields.push_back(TensorType(data->shape, data->dtype));
  fields.push_back(vec_ty);
  fields.push_back(vec_ty);
  reporter->Assign(types[5], TupleType(Array<Type>(fields)));
  return true;
}

Expr MakeBatchNorm(Expr data, Expr gamma, Expr beta, Expr moving_mean, Expr moving_var,
                   int axis, double epsilon, bool center, bool scale) {
  auto attrs = make_object<BatchNormAttrs>();
  attrs->axis = axis;
  attrs->epsilon = epsilon;
  attrs->center = center;
  attrs->scale = scale;
  static const Op& op = Op::Get("nn.batch_norm");
  return CallNode::make(op, {data, gamma, beta, moving_mean, moving_var}, Attrs(attrs), {});
}

<<<<<<< HEAD
TVM_REGISTER_API("relay.op.nn._make.batch_norm")
=======
TVM_REGISTER_GLOBAL("relay.op.nn._make.batch_norm")
>>>>>>> c4c61cb7
.set_body_typed(MakeBatchNorm);

RELAY_REGISTER_OP("nn.batch_norm")
.describe(R"code(Batch normalization layer (Ioffe and Szegedy, 2014).
Normalizes the input at each batch, i.e. applies a transformation
that maintains the mean activation close to 0 and the activation
standard deviation close to 1.

.. math::

  data\_mean[i] = mean(data[:,i,:,...]) \\
  data\_var[i] = var(data[:,i,:,...])

Then compute the normalized output, which has the same shape as input, as following:

.. math::

  out[:,i,:,...] = \frac{data[:,i,:,...] - data\_mean[i]}{\sqrt{data\_var[i]+\epsilon}} \
* gamma[i] + beta[i]

Both *mean* and *var* returns a scalar by treating the input as a vector.

Assume the input has size *k* on axis 1, then both ``gamma`` and ``beta`` have shape *(k,)*.

Besides the inputs and the outputs, this operator accepts two auxiliary
states, ``moving_mean`` and ``moving_var``, which are *k*-length
vectors. They are global statistics for the whole dataset, which are updated
by::

  moving_mean = moving_mean * momentum + data_mean * (1 - momentum)
  moving_var = moving_var * momentum + data_var * (1 - momentum)

The parameter ``axis`` specifies which axis of the input shape denotes
the 'channel' (separately normalized groups).  The default is 1.  Specifying -1 sets the channel
axis to be the last item in the input shape.

.. note::
    This operator can be optimized away for inference.
)code" TVM_ADD_FILELINE)
.set_attrs_type<BatchNormAttrs>()
.set_num_inputs(5)
.add_argument("data", "Tensor", "Input to which batch_norm will be applied.")
.add_argument("gamma", "Tensor", "The gamma scale factor.")
.add_argument("beta", "Tensor", "The beta offset factor.")
.add_argument("moving_mean", "Tensor", "Running mean of input.")
.add_argument("moving_var", "Tensor", "Running variance of input.")
.set_attr<FInferCorrectLayout>("FInferCorrectLayout", BatchNormInferCorrectLayout)
.set_support_level(1)
.add_type_rel("BatchNorm", BatchNormRel);


// instance_norm
TVM_REGISTER_NODE_TYPE(InstanceNormAttrs);

bool InstanceNormRel(const Array<Type>& types,
                     int num_inputs,
                     const Attrs& attrs,
                     const TypeReporter& reporter) {
  CHECK_EQ(types.size(), 4);
  const auto* data = types[0].as<TensorTypeNode>();
  if (data == nullptr) return false;
  const InstanceNormAttrs* param = attrs.as<InstanceNormAttrs>();
  int axis = param->axis >= 0 ? param->axis : param->axis + data->shape.size();
  CHECK(axis >= 0 && axis < (int)data->shape.size());
<<<<<<< HEAD
  reporter->Assign(types[1], TensorTypeNode::make({data->shape[axis]}, data->dtype));
  reporter->Assign(types[2], TensorTypeNode::make({data->shape[axis]}, data->dtype));
  reporter->Assign(types[3], TensorTypeNode::make(data->shape, data->dtype));
=======
  reporter->Assign(types[1], TensorType({data->shape[axis]}, data->dtype));
  reporter->Assign(types[2], TensorType({data->shape[axis]}, data->dtype));
  reporter->Assign(types[3], TensorType(data->shape, data->dtype));
>>>>>>> c4c61cb7

  return true;
}

Expr MakeInstanceNorm(Expr data, Expr gamma, Expr beta, int axis, double epsilon,
                      bool center, bool scale) {
<<<<<<< HEAD
  auto attrs = make_node<InstanceNormAttrs>();
=======
  auto attrs = make_object<InstanceNormAttrs>();
>>>>>>> c4c61cb7
  attrs->axis = axis;
  attrs->epsilon = epsilon;
  attrs->center = center;
  attrs->scale = scale;
  static const Op& op = Op::Get("nn.instance_norm");
  return CallNode::make(op, {data, gamma, beta}, Attrs(attrs), {});
}

<<<<<<< HEAD
TVM_REGISTER_API("relay.op.nn._make.instance_norm")
=======
TVM_REGISTER_GLOBAL("relay.op.nn._make.instance_norm")
>>>>>>> c4c61cb7
.set_body([](const TVMArgs& args, TVMRetValue* rv) {
    runtime::detail::unpack_call<Expr, 7>(MakeInstanceNorm, args, rv);
  });

RELAY_REGISTER_OP("nn.instance_norm")
.describe(R"code(Instance Normalization (Ulyanov and et al., 2016)
Applies instance normalization to the n-dimensional input array.

.. math::

    out = \frac{data - mean(data)}{\sqrt{var(data)+\epsilon}}
        * gamma + beta

The instance normalization is similar to batch normalization, but unlike
batch normalization, the mean and var are calculated per-dimension
separately for each object(instance) in a mini-batch, not over a batch.
And the same normalization is applied both at test and train time.

Assume the input has size *k* on axis 1, then both ``gamma`` and ``beta``
have shape *(k,)*.

The parameter ``axis`` specifies which axis of the input shape denotes
the 'channel'.  The default is 1. Specifying -1 sets the channel axis
to be the last item in the input shape.

.. note::

    This operator can be optimized away for inference.
)code" TVM_ADD_FILELINE)
.set_attrs_type<InstanceNormAttrs>()
.set_num_inputs(3)
.add_argument("data", "Tensor", "Input to which instance_norm will be applied.")
.add_argument("gamma", "Tensor", "The gamma scale factor.")
.add_argument("beta", "Tensor", "The beta offset factor.")
.set_support_level(1)
.add_type_rel("InstanceNorm", InstanceNormRel);


// layer_norm
TVM_REGISTER_NODE_TYPE(LayerNormAttrs);

bool LayerNormRel(const Array<Type>& types,
                  int num_inputs,
                  const Attrs& attrs,
                  const TypeReporter& reporter) {
  CHECK_EQ(types.size(), 4);
  const auto* data = types[0].as<TensorTypeNode>();
  if (data == nullptr) return false;
  const LayerNormAttrs* param = attrs.as<LayerNormAttrs>();
  int axis = param->axis >= 0 ? param->axis : param->axis + data->shape.size();
  CHECK(axis >= 0 && axis < (int)data->shape.size());
<<<<<<< HEAD
  reporter->Assign(types[1], TensorTypeNode::make({data->shape[axis]}, data->dtype));
  reporter->Assign(types[2], TensorTypeNode::make({data->shape[axis]}, data->dtype));
  reporter->Assign(types[3], TensorTypeNode::make(data->shape, data->dtype));
=======
  reporter->Assign(types[1], TensorType({data->shape[axis]}, data->dtype));
  reporter->Assign(types[2], TensorType({data->shape[axis]}, data->dtype));
  reporter->Assign(types[3], TensorType(data->shape, data->dtype));
>>>>>>> c4c61cb7

  return true;
}

Expr MakeLayerNorm(Expr data, Expr gamma, Expr beta, int axis, double epsilon,
                   bool center, bool scale) {
<<<<<<< HEAD
  auto attrs = make_node<LayerNormAttrs>();
=======
  auto attrs = make_object<LayerNormAttrs>();
>>>>>>> c4c61cb7
  attrs->axis = axis;
  attrs->epsilon = epsilon;
  attrs->center = center;
  attrs->scale = scale;
  static const Op& op = Op::Get("nn.layer_norm");
  return CallNode::make(op, {data, gamma, beta}, Attrs(attrs), {});
}

<<<<<<< HEAD
TVM_REGISTER_API("relay.op.nn._make.layer_norm")
=======
TVM_REGISTER_GLOBAL("relay.op.nn._make.layer_norm")
>>>>>>> c4c61cb7
.set_body([](const TVMArgs& args, TVMRetValue* rv) {
    runtime::detail::unpack_call<Expr, 7>(MakeLayerNorm, args, rv);
  });

RELAY_REGISTER_OP("nn.layer_norm")
.describe(R"code(
)code" TVM_ADD_FILELINE)
.set_attrs_type<LayerNormAttrs>()
.set_num_inputs(3)
.add_argument("data", "Tensor", "Input to which layer_norm will be applied.")
.add_argument("gamma", "Tensor", "The gamma scale factor.")
.add_argument("beta", "Tensor", "The beta offset factor.")
.set_support_level(1)
.add_type_rel("LayerNorm", LayerNormRel);

// relay.nn.batch_matmul
bool BatchMatmulRel(const Array<Type>& types,
                    int num_inputs,
                    const Attrs& attrs,
                    const TypeReporter& reporter) {
  CHECK_EQ(types.size(), 3);
  const auto* x = types[0].as<TensorTypeNode>();
  const auto* y = types[1].as<TensorTypeNode>();
  if (x == nullptr || y == nullptr) return false;
  CHECK(x->shape.size() == 3 && y->shape.size() == 3);
  CHECK(reporter->AssertEQ(x->shape[0], y->shape[0]))
      << "BatchDot: batch dimension doesn't match, "
      << " x shape=" << x->shape
      << ", y shape=" << y->shape;
  CHECK(reporter->AssertEQ(x->shape[2], y->shape[2]))
      << "BatchDot: shapes of x and y is inconsistent, "
      << " x shape=" << x->shape
      << ", y shape=" << y->shape;

<<<<<<< HEAD
  Array<tvm::Expr> oshape = x->shape;
  oshape.Set(2, y->shape[1]);

  // assign output type
  reporter->Assign(types[2], TensorTypeNode::make(oshape, x->dtype));
=======
  Array<tvm::PrimExpr> oshape = x->shape;
  oshape.Set(2, y->shape[1]);

  // assign output type
  reporter->Assign(types[2], TensorType(oshape, x->dtype));
>>>>>>> c4c61cb7
  return true;
}


// Positional relay function to create batch_matmul operator used by frontend FFI.
Expr MakeBatchMatmul(Expr x,
                     Expr y) {
  static const Op& op = Op::Get("nn.batch_matmul");
  return CallNode::make(op, {x, y}, Attrs(), {});
}


<<<<<<< HEAD
TVM_REGISTER_API("relay.op.nn._make.batch_matmul")
=======
TVM_REGISTER_GLOBAL("relay.op.nn._make.batch_matmul")
>>>>>>> c4c61cb7
.set_body_typed(MakeBatchMatmul);


RELAY_REGISTER_OP("nn.batch_matmul")
.describe(R"code(Computes matrix multiplication of `x` and `y` when `x` and `y`
are data in batch.

.. math::

  batch\_matmul(x, y)[i, :, :] = matmul(x[i, :, :], y[i, :, :]^T)

- **x**: `(b, m, k)`
- **y**: `(b, n, k)`
- **out**: `(b, m, n)`.

)code" TVM_ADD_FILELINE)
.set_num_inputs(2)
.add_argument("x", "3D Tensor", "First input.")
.add_argument("y", "3D Tensor", "Second input.")
.set_support_level(10)
.add_type_rel("BatchMatmul", BatchMatmulRel);


// relay.nn.cross_entropy
bool CrossEntropyRel(const Array<Type>& types,
                    int num_inputs,
                    const Attrs& attrs,
                    const TypeReporter& reporter) {
  CHECK_EQ(types.size(), 3);
  const auto* x = types[0].as<TensorTypeNode>();
  const auto* y = types[1].as<TensorTypeNode>();
  if (x == nullptr || y == nullptr) return false;
  CHECK(x->shape.size() == 2 && y->shape.size() == 2)
    << "CrossEntropy: shapes of x and y is inconsistent, "
    << "x shape = " << x->shape << ", "
    << "y shape = " << y->shape;
  CHECK(reporter->AssertEQ(x->shape[0], y->shape[0]))
    << "CrossEntropy: shapes of x and y is inconsistent, "
    << "x shape = " << x->shape << ", "
    << "y shape = " << y->shape;
  CHECK(reporter->AssertEQ(x->shape[1], y->shape[1]))
    << "CrossEntropy: shapes of x and y is inconsistent, "
    << "x shape = " << x->shape << ", "
    << "y shape = " << y->shape;
  // assign output type
<<<<<<< HEAD
  reporter->Assign(types[2], TensorTypeNode::make({}, x->dtype));
=======
  reporter->Assign(types[2], TensorType({}, x->dtype));
>>>>>>> c4c61cb7
  return true;
}

// Positional relay function to create cross_entropy operator used by frontend FFI.
Expr MakeCrossEntropy(Expr predictions, Expr targets) {
  static const Op& op = Op::Get("nn.cross_entropy");
  return CallNode::make(op, {predictions, targets}, Attrs(), {});
}


<<<<<<< HEAD
TVM_REGISTER_API("relay.op.nn._make.cross_entropy")
=======
TVM_REGISTER_GLOBAL("relay.op.nn._make.cross_entropy")
>>>>>>> c4c61cb7
.set_body_typed(MakeCrossEntropy);


RELAY_REGISTER_OP("nn.cross_entropy")
.describe(R"code(
Computes cross entropy given predictions and targets.
Do log on the data - do not accept logits.
)code" TVM_ADD_FILELINE)
.set_num_inputs(2)
.add_argument("x", "1D Tensor", "Predictions.")
.add_argument("y", "1D Tensor", "Targets.")
.set_support_level(10)
.add_type_rel("CrossEntropy", CrossEntropyRel);


// Positional relay function to create cross_entropy_with_logits operator used by frontend FFI.
Expr MakeCrossEntropyWithLogits(Expr predictions, Expr targets) {
  static const Op& op = Op::Get("nn.cross_entropy_with_logits");
  return CallNode::make(op, {predictions, targets}, Attrs(), {});
}


<<<<<<< HEAD
TVM_REGISTER_API("relay.op.nn._make.cross_entropy_with_logits")
=======
TVM_REGISTER_GLOBAL("relay.op.nn._make.cross_entropy_with_logits")
>>>>>>> c4c61cb7
.set_body_typed(MakeCrossEntropyWithLogits);


RELAY_REGISTER_OP("nn.cross_entropy_with_logits")
.describe(R"code(
Computes cross entropy given predictions and targets.
Accept logits.
)code" TVM_ADD_FILELINE)
.set_num_inputs(2)
.add_argument("x", "1D Tensor", "Predictions.")
.add_argument("y", "1D Tensor", "Targets.")
.set_support_level(10)
.add_type_rel("CrossEntropy", CrossEntropyRel);

// Depth to space and space to depth
TVM_REGISTER_NODE_TYPE(SubPixelAttrs);

bool DepthToSpaceRel(const Array<Type>& types, int num_inputs, const Attrs& attrs,
                     const TypeReporter& reporter) {
  CHECK_EQ(types.size(), 2);
  const auto* data = types[0].as<TensorTypeNode>();
  if (data == nullptr) return false;

  static const Layout kNCHW("NCHW");

  const SubPixelAttrs* param = attrs.as<SubPixelAttrs>();
  CHECK(param != nullptr);
  const int block_size = param->block_size;
  const Layout in_layout(param->layout);
  auto layout_converter = BijectiveLayoutNode::make(in_layout, kNCHW);
  CHECK(layout_converter.defined())
      << "DepthToSpace only support input layouts that are convertible from NCHW."
      << " But got " << in_layout;

  auto oshape = layout_converter.ForwardShape(data->shape);
  oshape.Set(1, indexdiv(oshape[1], (block_size * block_size)));
  oshape.Set(2, oshape[2] * block_size);
  oshape.Set(3, oshape[3] * block_size);

  // Assign output type
  reporter->Assign(types[1],
<<<<<<< HEAD
                   TensorTypeNode::make(layout_converter.BackwardShape(oshape), data->dtype));
=======
                   TensorType(layout_converter.BackwardShape(oshape), data->dtype));
>>>>>>> c4c61cb7

  return true;
}

// Positional relay function to create DepthToSpace operator
// used by frontend FFI
Expr MakeDepthToSpace(Expr data, int block_size, std::string layout, std::string mode) {
<<<<<<< HEAD
  auto attrs = make_node<SubPixelAttrs>();
=======
  auto attrs = make_object<SubPixelAttrs>();
>>>>>>> c4c61cb7
  attrs->block_size = block_size;
  attrs->layout = std::move(layout);
  attrs->mode = std::move(mode);
  static const Op& op = Op::Get("nn.depth_to_space");
  return CallNode::make(op, {data}, Attrs(attrs), {});
}

<<<<<<< HEAD
TVM_REGISTER_API("relay.op.nn._make.depth_to_space").set_body_typed(MakeDepthToSpace);
=======
TVM_REGISTER_GLOBAL("relay.op.nn._make.depth_to_space").set_body_typed(MakeDepthToSpace);
>>>>>>> c4c61cb7

RELAY_REGISTER_OP("nn.depth_to_space")
    .describe(R"code(Rearrange input channels into spatial pixels.

- **data**: data is a 4D array of shape
            (batch, in_channels, in_height, in_width) for NCHW

- **out**: Output is a 4D array of shape
           (batch, in_channels / block_size * block_size, in_height * block_size, in_width * block_size) for NCHW.

)code" TVM_ADD_FILELINE)
    .set_attrs_type<SubPixelAttrs>()
    .set_num_inputs(1)
    .add_argument("data", "Tensor", "The input tensor")
    .set_support_level(5)
    .add_type_rel("DepthToSpace", DepthToSpaceRel);

bool SpaceToDepthRel(const Array<Type>& types, int num_inputs, const Attrs& attrs,
                     const TypeReporter& reporter) {
  CHECK_EQ(types.size(), 2);
  const auto* data = types[0].as<TensorTypeNode>();
  if (data == nullptr) return false;

  static const Layout kNCHW("NCHW");

  const SubPixelAttrs* param = attrs.as<SubPixelAttrs>();
  CHECK(param != nullptr);
  const int block_size = param->block_size;
  const Layout in_layout(param->layout);
  auto layout_converter = BijectiveLayoutNode::make(in_layout, kNCHW);
  CHECK(layout_converter.defined())
      << "SpaceToDepth only support input layouts that are convertible from NCHW."
      << " But got " << in_layout;

  auto oshape = layout_converter.ForwardShape(data->shape);
  oshape.Set(1, oshape[1] * (block_size * block_size));
  oshape.Set(2, indexdiv(oshape[2], block_size));
  oshape.Set(3, indexdiv(oshape[3], block_size));

  // Assign output type
  reporter->Assign(types[1],
<<<<<<< HEAD
                   TensorTypeNode::make(layout_converter.BackwardShape(oshape), data->dtype));
=======
                   TensorType(layout_converter.BackwardShape(oshape), data->dtype));
>>>>>>> c4c61cb7

  return true;
}

// Positional relay function to create SpaceToDepth operator
// used by frontend FFI
Expr MakeSpaceToDepth(Expr data, int block_size, std::string layout) {
<<<<<<< HEAD
  auto attrs = make_node<SubPixelAttrs>();
=======
  auto attrs = make_object<SubPixelAttrs>();
>>>>>>> c4c61cb7
  attrs->block_size = block_size;
  attrs->layout = std::move(layout);
  static const Op& op = Op::Get("nn.space_to_depth");
  return CallNode::make(op, {data}, Attrs(attrs), {});
}

<<<<<<< HEAD
TVM_REGISTER_API("relay.op.nn._make.space_to_depth").set_body_typed(MakeSpaceToDepth);
=======
TVM_REGISTER_GLOBAL("relay.op.nn._make.space_to_depth").set_body_typed(MakeSpaceToDepth);
>>>>>>> c4c61cb7

RELAY_REGISTER_OP("nn.space_to_depth")
    .describe(R"code(Rearrange spatial pixels into new output channels.

- **data**: data is a 4D array of shape
            (batch, in_channels, in_height, in_width) for NCHW

- **out**: Output is a 4D array of shape
           (batch, in_channels * block_size * block_size, in_height / block_size, in_width / block_size) for NCHW.

)code" TVM_ADD_FILELINE)
    .set_attrs_type<SubPixelAttrs>()
    .set_num_inputs(1)
    .add_argument("data", "Tensor", "The input tensor")
    .set_support_level(5)
    .add_type_rel("SpaceToDepth", SpaceToDepthRel);

}  // namespace relay
}  // namespace tvm<|MERGE_RESOLUTION|>--- conflicted
+++ resolved
@@ -22,11 +22,7 @@
  * \brief Property def of nn operators.
  */
 
-<<<<<<< HEAD
-#include <tvm/data_layout.h>
-=======
 #include <tvm/tir/data_layout.h>
->>>>>>> c4c61cb7
 #include <tvm/relay/op.h>
 #include <tvm/relay/attrs/nn.h>
 #include <tvm/relay/attrs/image.h>
@@ -65,11 +61,7 @@
       << "axis " << param->axis << " is out of range";
 
   // assign output type
-<<<<<<< HEAD
-  reporter->Assign(types[1], TensorTypeNode::make(
-=======
   reporter->Assign(types[1], TensorType(
->>>>>>> c4c61cb7
       {data->shape[axis]}, data->dtype));
   reporter->Assign(types[2], types[0]);
   return true;
@@ -80,22 +72,14 @@
 Expr MakeBiasAdd(Expr data,
                  Expr bias,
                  int axis) {
-<<<<<<< HEAD
-  auto attrs = make_node<BiasAddAttrs>();
-=======
   auto attrs = make_object<BiasAddAttrs>();
->>>>>>> c4c61cb7
   attrs->axis = axis;
   static const Op& op = Op::Get("nn.bias_add");
   return CallNode::make(op, {data, bias}, Attrs(attrs), {});
 }
 
 
-<<<<<<< HEAD
-TVM_REGISTER_API("relay.op.nn._make.bias_add")
-=======
 TVM_REGISTER_GLOBAL("relay.op.nn._make.bias_add")
->>>>>>> c4c61cb7
 .set_body_typed(MakeBiasAdd);
 
 
@@ -109,17 +93,10 @@
 .add_argument("bias", "1D Tensor", "Bias.")
 .set_support_level(1)
 .add_type_rel("BiasAdd", BiasAddRel)
-<<<<<<< HEAD
-.set_attr<FTVMCompute>("FTVMCompute", [](const Attrs& attrs, const Array<Tensor>& inputs,
-                                        const Type& out_type, const Target& target) {
-    const auto* param = attrs.as<BiasAddAttrs>();
-    return tvm::Array<tvm::Tensor>{topi::nn::bias_add(inputs[0], inputs[1], param->axis)};
-=======
 .set_attr<FTVMCompute>("FTVMCompute", [](const Attrs& attrs, const Array<te::Tensor>& inputs,
                                         const Type& out_type, const Target& target) {
     const auto* param = attrs.as<BiasAddAttrs>();
     return tvm::Array<tvm::te::Tensor>{topi::nn::bias_add(inputs[0], inputs[1], param->axis)};
->>>>>>> c4c61cb7
 });
 
 
@@ -127,11 +104,7 @@
 TVM_REGISTER_NODE_TYPE(FIFOBufferAttrs);
 
 Expr MakeFIFOBuffer(Expr input, Expr buffer, int axis) {
-<<<<<<< HEAD
-  auto attrs = make_node<FIFOBufferAttrs>();
-=======
   auto attrs = make_object<FIFOBufferAttrs>();
->>>>>>> c4c61cb7
   attrs->axis = axis;
   static const Op& op = Op::Get("nn.fifo_buffer");
   return CallNode::make(op, {input, buffer}, Attrs(attrs), {});
@@ -163,15 +136,6 @@
   }
   reporter->Assert(input->shape[buffer_axis] < buffer->shape[buffer_axis]);
 
-<<<<<<< HEAD
-  Array<tvm::Expr> oshape = buffer->shape;
-
-  reporter->Assign(types[2], TensorTypeNode::make(oshape, buffer->dtype));
-  return true;
-}
-
-TVM_REGISTER_API("relay.op.nn._make.fifo_buffer")
-=======
   Array<tvm::PrimExpr> oshape = buffer->shape;
 
   reporter->Assign(types[2], TensorType(oshape, buffer->dtype));
@@ -179,7 +143,6 @@
 }
 
 TVM_REGISTER_GLOBAL("relay.op.nn._make.fifo_buffer")
->>>>>>> c4c61cb7
 .set_body_typed(MakeFIFOBuffer);
 
 RELAY_REGISTER_OP("nn.fifo_buffer")
@@ -212,11 +175,7 @@
                Expr weight,
                IndexExpr units,
                DataType out_dtype) {
-<<<<<<< HEAD
-  auto attrs = make_node<DenseAttrs>();
-=======
   auto attrs = make_object<DenseAttrs>();
->>>>>>> c4c61cb7
   attrs->units = units;
   attrs->out_dtype = out_dtype;
   static const Op& op = Op::Get("nn.dense");
@@ -224,11 +183,7 @@
 }
 
 
-<<<<<<< HEAD
-TVM_REGISTER_API("relay.op.nn._make.dense")
-=======
 TVM_REGISTER_GLOBAL("relay.op.nn._make.dense")
->>>>>>> c4c61cb7
 .set_body_typed(MakeDense);
 
 
@@ -260,11 +215,7 @@
 }
 
 
-<<<<<<< HEAD
-TVM_REGISTER_API("relay.op.nn._make.leaky_relu")
-=======
 TVM_REGISTER_GLOBAL("relay.op.nn._make.leaky_relu")
->>>>>>> c4c61cb7
 .set_body_typed(MakeLeakyRelu);
 
 
@@ -282,118 +233,14 @@
 .set_attr<FInferCorrectLayout>("FInferCorrectLayout", ElemwiseArbitraryLayout)
 .set_attr<FTVMCompute>(
   "FTVMCompute", [](const Attrs& attrs,
-<<<<<<< HEAD
-                    const Array<Tensor>& inputs,
-                    const Type& out_type,
-                    const Target& target) {
-    const auto* param = attrs.as<LeakyReluAttrs>();
-    return Array<Tensor>{ topi::leaky_relu(inputs[0], param->alpha) };
-});
-
-
-// relay.prelu
-TVM_REGISTER_NODE_TYPE(PReluAttrs);
-
-bool PReluRel(const Array<Type>& types,
-              int num_inputs,
-              const Attrs& attrs,
-              const TypeReporter& reporter) {
-  CHECK_EQ(types.size(), 3);
-  const auto* data = types[0].as<TensorTypeNode>();
-  if (data == nullptr) return false;
-
-  const PReluAttrs* param = attrs.as<PReluAttrs>();
-  CHECK(param != nullptr);
-
-  CHECK(param->axis < static_cast<int>(data->shape.size()))
-    << "Wrong axis ("  << param->axis << ")value.";
-=======
                     const Array<te::Tensor>& inputs,
                     const Type& out_type,
                     const Target& target) {
     const auto* param = attrs.as<LeakyReluAttrs>();
     return Array<te::Tensor>{ topi::leaky_relu(inputs[0], param->alpha) };
 });
->>>>>>> c4c61cb7
-
-  // assign alpha type
-  Array<IndexExpr> alpha_shape({data->shape[param->axis]});
-  reporter->Assign(types[1], TensorTypeNode::make(alpha_shape, data->dtype));
-
-  // assign output type
-  reporter->Assign(types[2], TensorTypeNode::make(data->shape, data->dtype));
-  return true;
-}
-
-template<typename T>
-Array<Array<Layout> > PReluInferCorrectLayout(
-    const Attrs& attrs,
-    const Array<Layout>& new_in_layouts,
-    const Array<Layout>& old_in_layouts,
-    const Array<Array<IndexExpr>> &old_in_shapes) {
-
-  CHECK_EQ(old_in_layouts.size(), 2U);
-  CHECK_EQ(old_in_shapes.size(), 2U);
-  Layout data_layout = old_in_layouts[0];
-  if (new_in_layouts.defined()) {
-    CHECK_EQ(new_in_layouts.size(), 2U);
-  }
-  return Array<Array<Layout> >{{data_layout, Layout("C")},
-                               {data_layout}};
-}
-
-// Positional relay function to create prelu operator used by frontend FFI.
-Expr MakePRelu(Expr data,
-               Expr alpha,
-               int axis) {
-  auto attrs = make_node<PReluAttrs>();
-  attrs->axis = axis;
-  static const Op& op = Op::Get("nn.prelu");
-  return CallNode::make(op, {data, alpha}, Attrs(attrs), {});
-}
-
-
-TVM_REGISTER_API("relay.op.nn._make.prelu")
-.set_body_typed(MakePRelu);
-
-
-RELAY_REGISTER_OP("nn.prelu")
-.describe(R"code(Parametric version of a Rectified Linear Unit.
-It accepts two arguments: an input ``x`` and a channelwise slope ``alpha``
-and computes the output as :math:`PReLU(x) y = x > 0 ? x : alpha * x`,
-where :math:`*` is an channelwise multiplication for each sample in the batch.
-)code" TVM_ADD_FILELINE)
-.set_attrs_type<PReluAttrs>()
-.set_num_inputs(2)
-.add_argument("data", "Tensor", "Input data.")
-.add_argument("alpha", "Tensor", "Input channelwise alpha.")
-.set_support_level(3)
-.add_type_rel("PRelu", PReluRel)
-.set_attr<FInferCorrectLayout>("FInferCorrectLayout", PReluInferCorrectLayout<PReluAttrs>)
-.set_attr<FTVMCompute>(
-  "FTVMCompute", [](const Attrs& attrs,
-                    const Array<Tensor>& inputs,
-                    const Type& out_type,
-                    const Target& target) {
-    const auto* param = attrs.as<PReluAttrs>();
-    return Array<Tensor>{ topi::prelu(inputs[0], inputs[1], param->axis)};
-});
-
-
-// relay.softmax
-TVM_REGISTER_NODE_TYPE(SoftmaxAttrs);
-
-<<<<<<< HEAD
-TVM_REGISTER_API("relay.op.nn._make.softmax")
-.set_body_typed<Call(Expr, int)>([](Expr data, int axis) {
-  auto attrs = make_node<SoftmaxAttrs>();
-  attrs->axis = axis;
-  static const Op& op = Op::Get("nn.softmax");
-  return CallNode::make(op, {data}, Attrs(attrs), {});
-});
-
-
-=======
+
+
 // relay.prelu
 TVM_REGISTER_NODE_TYPE(PReluAttrs);
 
@@ -487,7 +334,6 @@
 });
 
 
->>>>>>> c4c61cb7
 RELAY_REGISTER_OP("nn.softmax")
     .describe(R"code(Softmax layer.
 
@@ -504,33 +350,19 @@
 .set_support_level(1)
 .add_type_rel("Identity", IdentityRel)
 .set_attr<FTVMCompute>("FTVMCompute", [](const Attrs& attrs,
-<<<<<<< HEAD
-                                         const Array<Tensor>& inputs,
-=======
                                          const Array<te::Tensor>& inputs,
->>>>>>> c4c61cb7
                                          const Type& out_type,
                                          const Target& target) {
   const auto* param = attrs.as<SoftmaxAttrs>();
   CHECK(param != nullptr);
-<<<<<<< HEAD
-  return Array<Tensor>{ topi::nn::softmax(inputs[0], param->axis) };
-=======
   return Array<te::Tensor>{ topi::nn::softmax(inputs[0], param->axis) };
->>>>>>> c4c61cb7
 });
 
 
 // relay.nn.log_softmax
-<<<<<<< HEAD
-TVM_REGISTER_API("relay.op.nn._make.log_softmax")
-.set_body_typed<Call(Expr, int)>([](Expr data, int axis) {
-  auto attrs = make_node<SoftmaxAttrs>();
-=======
 TVM_REGISTER_GLOBAL("relay.op.nn._make.log_softmax")
 .set_body_typed([](Expr data, int axis) {
   auto attrs = make_object<SoftmaxAttrs>();
->>>>>>> c4c61cb7
   attrs->axis = axis;
   static const Op& op = Op::Get("nn.log_softmax");
   return CallNode::make(op, {data}, Attrs(attrs), {});
@@ -552,22 +384,14 @@
 .set_support_level(1)
 .add_type_rel("Identity", IdentityRel)
 .set_attr<FTVMCompute>("FTVMCompute", [](const Attrs& attrs,
-<<<<<<< HEAD
-                                         const Array<Tensor>& inputs,
-=======
                                          const Array<te::Tensor>& inputs,
->>>>>>> c4c61cb7
                                          const Type& out_type,
                                          const Target& target) {
   const auto* param = attrs.as<SoftmaxAttrs>();
   CHECK(param != nullptr);
   CHECK(param->axis == -1 || param->axis == static_cast<int32_t>(inputs[0].ndim()) - 1)
       << "log_softmax currently only works on last dimension";
-<<<<<<< HEAD
-  return Array<Tensor>{ topi::nn::log_softmax(inputs[0]) };
-=======
   return Array<te::Tensor>{ topi::nn::log_softmax(inputs[0]) };
->>>>>>> c4c61cb7
 });
 
 
@@ -581,17 +405,10 @@
   if (data == nullptr) return false;
   if (data->shape.size() == 0) return false;
 
-<<<<<<< HEAD
-  auto target_dim = make_const(DataType::Int(32), 1);
-
-  for (uint32_t i = 1; i < data->shape.size(); ++i) {
-    if (!data->shape[i].as<ir::Any>()) {
-=======
   auto target_dim = tir::make_const(DataType::Int(32), 1);
 
   for (uint32_t i = 1; i < data->shape.size(); ++i) {
     if (!data->shape[i].as<tir::AnyNode>()) {
->>>>>>> c4c61cb7
       target_dim = target_dim * data->shape[i];
     } else {
       target_dim = data->shape[i];
@@ -612,11 +429,7 @@
 }
 
 
-<<<<<<< HEAD
-TVM_REGISTER_API("relay.op.nn._make.batch_flatten")
-=======
 TVM_REGISTER_GLOBAL("relay.op.nn._make.batch_flatten")
->>>>>>> c4c61cb7
 .set_body_typed(MakeBatchFlatten);
 
 
@@ -648,28 +461,16 @@
 .add_type_rel("BatchFlatten", BatchFlattenRel)
 .set_attr<FTVMCompute>(
   "FTVMCompute", [](const Attrs& attrs,
-<<<<<<< HEAD
-                    const Array<Tensor>& inputs,
-                    const Type& out_type,
-                    const Target& target) {
-    return Array<Tensor>{ topi::nn::flatten(inputs[0]) };
-=======
                     const Array<te::Tensor>& inputs,
                     const Type& out_type,
                     const Target& target) {
     return Array<te::Tensor>{ topi::nn::flatten(inputs[0]) };
->>>>>>> c4c61cb7
 });
 
 
 // relu
-<<<<<<< HEAD
-TVM_REGISTER_API("relay.op.nn._make.relu")
-.set_body_typed<Call(Expr)>([](Expr data) {
-=======
 TVM_REGISTER_GLOBAL("relay.op.nn._make.relu")
 .set_body_typed([](Expr data) {
->>>>>>> c4c61cb7
     static const Op& op = Op::Get("nn.relu");
     return CallNode::make(op, {data}, Attrs(), {});
   });
@@ -687,17 +488,10 @@
 .add_type_rel("Identity", IdentityRel)
 .set_attr<FInferCorrectLayout>("FInferCorrectLayout", ElemwiseArbitraryLayout)
 .set_attr<FTVMCompute>("FTVMCompute", [](const Attrs& attrs,
-<<<<<<< HEAD
-                                         const Array<Tensor>& inputs,
-                                         const Type& out_type,
-                                         const Target& target) {
-  return Array<Tensor>{ topi::relu(inputs[0], 0.0f) };
-=======
                                          const Array<te::Tensor>& inputs,
                                          const Type& out_type,
                                          const Target& target) {
   return Array<te::Tensor>{ topi::relu(inputs[0], 0.0f) };
->>>>>>> c4c61cb7
 });
 
 
@@ -720,11 +514,7 @@
   return CallNode::make(op, {data}, Attrs(attrs), {});
 }
 
-<<<<<<< HEAD
-TVM_REGISTER_API("relay.op.nn._make.lrn")
-=======
 TVM_REGISTER_GLOBAL("relay.op.nn._make.lrn")
->>>>>>> c4c61cb7
 .set_body_typed(MakeLRN);
 
 RELAY_REGISTER_OP("nn.lrn")
@@ -755,22 +545,14 @@
 Expr MakeL2Normalize(Expr data,
                      double eps,
                      Array<Integer> axis) {
-<<<<<<< HEAD
-  auto attrs = make_node<L2NormalizeAttrs>();
-=======
   auto attrs = make_object<L2NormalizeAttrs>();
->>>>>>> c4c61cb7
   attrs->eps = eps;
   attrs->axis = std::move(axis);
   static const Op& op = Op::Get("nn.l2_normalize");
   return CallNode::make(op, {data}, Attrs(attrs), {});
 }
 
-<<<<<<< HEAD
-TVM_REGISTER_API("relay.op.nn._make.l2_normalize")
-=======
 TVM_REGISTER_GLOBAL("relay.op.nn._make.l2_normalize")
->>>>>>> c4c61cb7
 .set_body_typed(MakeL2Normalize);
 
 RELAY_REGISTER_OP("nn.l2_normalize")
@@ -815,11 +597,7 @@
   return CallNode::make(op, {data}, Attrs(attrs), {});
 }
 
-<<<<<<< HEAD
-TVM_REGISTER_API("relay.op.nn._make.dropout")
-=======
 TVM_REGISTER_GLOBAL("relay.op.nn._make.dropout")
->>>>>>> c4c61cb7
 .set_body_typed(MakeDropout);
 
 RELAY_REGISTER_OP("nn.dropout")
@@ -883,17 +661,10 @@
   auto axis_size = data->shape[axis];
 
   // if we are using beta and gamma, they need to be of shape (dim,)
-<<<<<<< HEAD
-  reporter->Assign(types[1], TensorTypeNode::make({axis_size}, data->dtype));
-  reporter->Assign(types[2], TensorTypeNode::make({axis_size}, data->dtype));
-  reporter->Assign(types[3], TensorTypeNode::make({axis_size}, data->dtype));
-  reporter->Assign(types[4], TensorTypeNode::make({axis_size}, data->dtype));
-=======
   reporter->Assign(types[1], TensorType({axis_size}, data->dtype));
   reporter->Assign(types[2], TensorType({axis_size}, data->dtype));
   reporter->Assign(types[3], TensorType({axis_size}, data->dtype));
   reporter->Assign(types[4], TensorType({axis_size}, data->dtype));
->>>>>>> c4c61cb7
 
   // output is a tuple of the normed data (same shape as input), new running mean,
   // and new running average (the latter two are both vectors of length dim)
@@ -918,11 +689,7 @@
   return CallNode::make(op, {data, gamma, beta, moving_mean, moving_var}, Attrs(attrs), {});
 }
 
-<<<<<<< HEAD
-TVM_REGISTER_API("relay.op.nn._make.batch_norm")
-=======
 TVM_REGISTER_GLOBAL("relay.op.nn._make.batch_norm")
->>>>>>> c4c61cb7
 .set_body_typed(MakeBatchNorm);
 
 RELAY_REGISTER_OP("nn.batch_norm")
@@ -987,26 +754,16 @@
   const InstanceNormAttrs* param = attrs.as<InstanceNormAttrs>();
   int axis = param->axis >= 0 ? param->axis : param->axis + data->shape.size();
   CHECK(axis >= 0 && axis < (int)data->shape.size());
-<<<<<<< HEAD
-  reporter->Assign(types[1], TensorTypeNode::make({data->shape[axis]}, data->dtype));
-  reporter->Assign(types[2], TensorTypeNode::make({data->shape[axis]}, data->dtype));
-  reporter->Assign(types[3], TensorTypeNode::make(data->shape, data->dtype));
-=======
   reporter->Assign(types[1], TensorType({data->shape[axis]}, data->dtype));
   reporter->Assign(types[2], TensorType({data->shape[axis]}, data->dtype));
   reporter->Assign(types[3], TensorType(data->shape, data->dtype));
->>>>>>> c4c61cb7
 
   return true;
 }
 
 Expr MakeInstanceNorm(Expr data, Expr gamma, Expr beta, int axis, double epsilon,
                       bool center, bool scale) {
-<<<<<<< HEAD
-  auto attrs = make_node<InstanceNormAttrs>();
-=======
   auto attrs = make_object<InstanceNormAttrs>();
->>>>>>> c4c61cb7
   attrs->axis = axis;
   attrs->epsilon = epsilon;
   attrs->center = center;
@@ -1015,11 +772,7 @@
   return CallNode::make(op, {data, gamma, beta}, Attrs(attrs), {});
 }
 
-<<<<<<< HEAD
-TVM_REGISTER_API("relay.op.nn._make.instance_norm")
-=======
 TVM_REGISTER_GLOBAL("relay.op.nn._make.instance_norm")
->>>>>>> c4c61cb7
 .set_body([](const TVMArgs& args, TVMRetValue* rv) {
     runtime::detail::unpack_call<Expr, 7>(MakeInstanceNorm, args, rv);
   });
@@ -1071,26 +824,16 @@
   const LayerNormAttrs* param = attrs.as<LayerNormAttrs>();
   int axis = param->axis >= 0 ? param->axis : param->axis + data->shape.size();
   CHECK(axis >= 0 && axis < (int)data->shape.size());
-<<<<<<< HEAD
-  reporter->Assign(types[1], TensorTypeNode::make({data->shape[axis]}, data->dtype));
-  reporter->Assign(types[2], TensorTypeNode::make({data->shape[axis]}, data->dtype));
-  reporter->Assign(types[3], TensorTypeNode::make(data->shape, data->dtype));
-=======
   reporter->Assign(types[1], TensorType({data->shape[axis]}, data->dtype));
   reporter->Assign(types[2], TensorType({data->shape[axis]}, data->dtype));
   reporter->Assign(types[3], TensorType(data->shape, data->dtype));
->>>>>>> c4c61cb7
 
   return true;
 }
 
 Expr MakeLayerNorm(Expr data, Expr gamma, Expr beta, int axis, double epsilon,
                    bool center, bool scale) {
-<<<<<<< HEAD
-  auto attrs = make_node<LayerNormAttrs>();
-=======
   auto attrs = make_object<LayerNormAttrs>();
->>>>>>> c4c61cb7
   attrs->axis = axis;
   attrs->epsilon = epsilon;
   attrs->center = center;
@@ -1099,11 +842,7 @@
   return CallNode::make(op, {data, gamma, beta}, Attrs(attrs), {});
 }
 
-<<<<<<< HEAD
-TVM_REGISTER_API("relay.op.nn._make.layer_norm")
-=======
 TVM_REGISTER_GLOBAL("relay.op.nn._make.layer_norm")
->>>>>>> c4c61cb7
 .set_body([](const TVMArgs& args, TVMRetValue* rv) {
     runtime::detail::unpack_call<Expr, 7>(MakeLayerNorm, args, rv);
   });
@@ -1138,19 +877,11 @@
       << " x shape=" << x->shape
       << ", y shape=" << y->shape;
 
-<<<<<<< HEAD
-  Array<tvm::Expr> oshape = x->shape;
-  oshape.Set(2, y->shape[1]);
-
-  // assign output type
-  reporter->Assign(types[2], TensorTypeNode::make(oshape, x->dtype));
-=======
   Array<tvm::PrimExpr> oshape = x->shape;
   oshape.Set(2, y->shape[1]);
 
   // assign output type
   reporter->Assign(types[2], TensorType(oshape, x->dtype));
->>>>>>> c4c61cb7
   return true;
 }
 
@@ -1163,11 +894,7 @@
 }
 
 
-<<<<<<< HEAD
-TVM_REGISTER_API("relay.op.nn._make.batch_matmul")
-=======
 TVM_REGISTER_GLOBAL("relay.op.nn._make.batch_matmul")
->>>>>>> c4c61cb7
 .set_body_typed(MakeBatchMatmul);
 
 
@@ -1213,11 +940,7 @@
     << "x shape = " << x->shape << ", "
     << "y shape = " << y->shape;
   // assign output type
-<<<<<<< HEAD
-  reporter->Assign(types[2], TensorTypeNode::make({}, x->dtype));
-=======
   reporter->Assign(types[2], TensorType({}, x->dtype));
->>>>>>> c4c61cb7
   return true;
 }
 
@@ -1228,11 +951,7 @@
 }
 
 
-<<<<<<< HEAD
-TVM_REGISTER_API("relay.op.nn._make.cross_entropy")
-=======
 TVM_REGISTER_GLOBAL("relay.op.nn._make.cross_entropy")
->>>>>>> c4c61cb7
 .set_body_typed(MakeCrossEntropy);
 
 
@@ -1255,11 +974,7 @@
 }
 
 
-<<<<<<< HEAD
-TVM_REGISTER_API("relay.op.nn._make.cross_entropy_with_logits")
-=======
 TVM_REGISTER_GLOBAL("relay.op.nn._make.cross_entropy_with_logits")
->>>>>>> c4c61cb7
 .set_body_typed(MakeCrossEntropyWithLogits);
 
 
@@ -1301,11 +1016,7 @@
 
   // Assign output type
   reporter->Assign(types[1],
-<<<<<<< HEAD
-                   TensorTypeNode::make(layout_converter.BackwardShape(oshape), data->dtype));
-=======
                    TensorType(layout_converter.BackwardShape(oshape), data->dtype));
->>>>>>> c4c61cb7
 
   return true;
 }
@@ -1313,11 +1024,7 @@
 // Positional relay function to create DepthToSpace operator
 // used by frontend FFI
 Expr MakeDepthToSpace(Expr data, int block_size, std::string layout, std::string mode) {
-<<<<<<< HEAD
-  auto attrs = make_node<SubPixelAttrs>();
-=======
   auto attrs = make_object<SubPixelAttrs>();
->>>>>>> c4c61cb7
   attrs->block_size = block_size;
   attrs->layout = std::move(layout);
   attrs->mode = std::move(mode);
@@ -1325,11 +1032,7 @@
   return CallNode::make(op, {data}, Attrs(attrs), {});
 }
 
-<<<<<<< HEAD
-TVM_REGISTER_API("relay.op.nn._make.depth_to_space").set_body_typed(MakeDepthToSpace);
-=======
 TVM_REGISTER_GLOBAL("relay.op.nn._make.depth_to_space").set_body_typed(MakeDepthToSpace);
->>>>>>> c4c61cb7
 
 RELAY_REGISTER_OP("nn.depth_to_space")
     .describe(R"code(Rearrange input channels into spatial pixels.
@@ -1371,11 +1074,7 @@
 
   // Assign output type
   reporter->Assign(types[1],
-<<<<<<< HEAD
-                   TensorTypeNode::make(layout_converter.BackwardShape(oshape), data->dtype));
-=======
                    TensorType(layout_converter.BackwardShape(oshape), data->dtype));
->>>>>>> c4c61cb7
 
   return true;
 }
@@ -1383,22 +1082,14 @@
 // Positional relay function to create SpaceToDepth operator
 // used by frontend FFI
 Expr MakeSpaceToDepth(Expr data, int block_size, std::string layout) {
-<<<<<<< HEAD
-  auto attrs = make_node<SubPixelAttrs>();
-=======
   auto attrs = make_object<SubPixelAttrs>();
->>>>>>> c4c61cb7
   attrs->block_size = block_size;
   attrs->layout = std::move(layout);
   static const Op& op = Op::Get("nn.space_to_depth");
   return CallNode::make(op, {data}, Attrs(attrs), {});
 }
 
-<<<<<<< HEAD
-TVM_REGISTER_API("relay.op.nn._make.space_to_depth").set_body_typed(MakeSpaceToDepth);
-=======
 TVM_REGISTER_GLOBAL("relay.op.nn._make.space_to_depth").set_body_typed(MakeSpaceToDepth);
->>>>>>> c4c61cb7
 
 RELAY_REGISTER_OP("nn.space_to_depth")
     .describe(R"code(Rearrange spatial pixels into new output channels.
