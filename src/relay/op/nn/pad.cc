--- conflicted
+++ resolved
@@ -21,13 +21,8 @@
  * \file pad.cc
  * \brief Implementation of operator pad
  */
-<<<<<<< HEAD
-#include <tvm/data_layout.h>
-#include <tvm/expr_operator.h>
-=======
 #include <tvm/tir/data_layout.h>
 #include <tvm/tir/op.h>
->>>>>>> c4c61cb7
 #include <tvm/relay/op.h>
 #include <tvm/relay/attrs/nn.h>
 #include <topi/nn.h>
@@ -57,11 +52,7 @@
     // split.
 
     // 1) Create a map from axis to param_width using old layout.
-<<<<<<< HEAD
-    std::map<std::string, tvm::Array<tvm::Expr>> axis_pad_width;
-=======
     std::map<std::string, tvm::Array<tvm::PrimExpr>> axis_pad_width;
->>>>>>> c4c61cb7
     int index_counter = 0;
     CHECK_EQ(new_in_layouts.size(), 1);
     CHECK_EQ(old_in_layouts.size(), 1);
@@ -72,11 +63,7 @@
     }
 
     // 2) Create new pad width by walking over the new layout and using the map.
-<<<<<<< HEAD
-    tvm::Array<tvm::Array<tvm::Expr>> new_pad_width;
-=======
     tvm::Array<tvm::Array<tvm::PrimExpr>> new_pad_width;
->>>>>>> c4c61cb7
     for (auto iter_var : new_in_layouts[0]->axes) {
       const auto& new_layout_axis = LayoutAxis::Get(iter_var);
       auto axis_name = new_layout_axis.name();
@@ -93,11 +80,7 @@
 
         // If any pad_width element is not zero, do not change the layout.
         for (auto width : axis_pad_width.at(dual_axis_name)) {
-<<<<<<< HEAD
-          if (auto* width_imm = width.as<IntImm>()) {
-=======
           if (auto* width_imm = width.as<IntImmNode>()) {
->>>>>>> c4c61cb7
             if (width_imm->value != 0) {
               is_layout_modified = false;
             }
@@ -152,13 +135,8 @@
       << "Each pad width element should be a pair but at index " << i
       << " there are " << param->pad_width[i].size() << " elements.";
 
-<<<<<<< HEAD
-    auto width1 = as_const_int(param->pad_width[i][0]);
-    auto width2 = as_const_int(param->pad_width[i][1]);
-=======
     auto width1 = tir::as_const_int(param->pad_width[i][0]);
     auto width2 = tir::as_const_int(param->pad_width[i][1]);
->>>>>>> c4c61cb7
     CHECK(width1 != nullptr);
     CHECK(width2 != nullptr);
 
@@ -169,35 +147,21 @@
       << "Param width elements should be positive but first pad width at "
       << "index " << i << " is " << *width2 << ".";
 
-<<<<<<< HEAD
-    if (!data->shape[i].as<ir::Any>()) {
-      auto padding = make_const(data->shape[i].dtype(), *width1 + *width2);
-=======
     if (!data->shape[i].as<tir::AnyNode>()) {
       auto padding = tir::make_const(data->shape[i].dtype(), *width1 + *width2);
->>>>>>> c4c61cb7
       oshape.push_back(data->shape[i] + padding);
     } else {
       oshape.push_back(data->shape[i]);
     }
   }
 
-<<<<<<< HEAD
-  reporter->Assign(types[1], TensorTypeNode::make(Array<IndexExpr>(oshape),
-=======
   reporter->Assign(types[1], TensorType(Array<IndexExpr>(oshape),
->>>>>>> c4c61cb7
                                                   data->dtype));
   return true;
 }
 
-<<<<<<< HEAD
-Array<Tensor> PadCompute(const Attrs& attrs,
-                         const Array<Tensor>& inputs,
-=======
 Array<te::Tensor> PadCompute(const Attrs& attrs,
                          const Array<te::Tensor>& inputs,
->>>>>>> c4c61cb7
                          const Type& out_type,
                          const Target& target) {
   const auto* param = attrs.as<PadAttrs>();
@@ -216,13 +180,8 @@
     pad_after.push_back(pad_width[i][1]);
   }
   const auto* out_ttype = out_type.as<TensorTypeNode>();
-<<<<<<< HEAD
-  return Array<Tensor>{ topi::pad(inputs[0], pad_before, pad_after,
-                                  tvm::make_const(out_ttype->dtype, param->pad_value),
-=======
   return Array<te::Tensor>{ topi::pad(inputs[0], pad_before, pad_after,
                                   tvm::tir::make_const(out_ttype->dtype, param->pad_value),
->>>>>>> c4c61cb7
                                   "T_pad",
                                   topi::kElementWise,
                                   param->pad_mode) };
@@ -233,11 +192,7 @@
              Array<Array<IndexExpr> > pad_width,
              double pad_value,
              std::string pad_mode) {
-<<<<<<< HEAD
-  auto attrs = make_node<PadAttrs>();
-=======
   auto attrs = make_object<PadAttrs>();
->>>>>>> c4c61cb7
   attrs->pad_value = pad_value;
   attrs->pad_width = std::move(pad_width);
   attrs->pad_mode = std::move(pad_mode);
@@ -245,11 +200,7 @@
   return CallNode::make(op, {data}, Attrs(attrs), {});
 }
 
-<<<<<<< HEAD
-TVM_REGISTER_API("relay.op.nn._make.pad")
-=======
 TVM_REGISTER_GLOBAL("relay.op.nn._make.pad")
->>>>>>> c4c61cb7
 .set_body_typed(MakePad);
 
 RELAY_REGISTER_OP("nn.pad")
@@ -293,13 +244,8 @@
       << "Each pad width element should be a pair but at index " << i
       << " there are " << param->pad_width[i].size() << " elements.";
 
-<<<<<<< HEAD
-    auto width1 = as_const_int(param->pad_width[i][0]);
-    auto width2 = as_const_int(param->pad_width[i][1]);
-=======
     auto width1 = tir::as_const_int(param->pad_width[i][0]);
     auto width2 = tir::as_const_int(param->pad_width[i][1]);
->>>>>>> c4c61cb7
     CHECK(width1 != nullptr);
     CHECK(width2 != nullptr);
 
@@ -310,41 +256,25 @@
       << "Param width elements should be positive but first pad width at "
       << "index " << i << " is " << *width2 << ".";
 
-<<<<<<< HEAD
-    auto padding = make_const(data->shape[i].dtype(), *width1 + *width2);
-    oshape.push_back(data->shape[i] + padding);
-  }
-
-  reporter->Assign(types[1], TensorTypeNode::make(Array<IndexExpr>(oshape),
-=======
     auto padding = tir::make_const(data->shape[i].dtype(), *width1 + *width2);
     oshape.push_back(data->shape[i] + padding);
   }
 
   reporter->Assign(types[1], TensorType(Array<IndexExpr>(oshape),
->>>>>>> c4c61cb7
                                                   data->dtype));
   return true;
 }
 
 // Handler to create a call to the padding op used by front-end FFI
 Expr MakeMirrorPad(Expr data, Array<Array<IndexExpr> > pad_width, std::string mode) {
-<<<<<<< HEAD
-  auto attrs = make_node<MirrorPadAttrs>();
-=======
   auto attrs = make_object<MirrorPadAttrs>();
->>>>>>> c4c61cb7
   attrs->mode = mode;
   attrs->pad_width = std::move(pad_width);
   static const Op& op = Op::Get("nn.mirror_pad");
   return CallNode::make(op, {data}, Attrs(attrs), {});
 }
 
-<<<<<<< HEAD
-TVM_REGISTER_API("relay.op.nn._make.mirror_pad")
-=======
 TVM_REGISTER_GLOBAL("relay.op.nn._make.mirror_pad")
->>>>>>> c4c61cb7
 .set_body_typed(MakeMirrorPad);
 
 RELAY_REGISTER_OP("nn.mirror_pad")
