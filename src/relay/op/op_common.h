/*
 * Licensed to the Apache Software Foundation (ASF) under one
 * or more contributor license agreements.  See the NOTICE file
 * distributed with this work for additional information
 * regarding copyright ownership.  The ASF licenses this file
 * to you under the Apache License, Version 2.0 (the
 * "License"); you may not use this file except in compliance
 * with the License.  You may obtain a copy of the License at
 *
 *   http://www.apache.org/licenses/LICENSE-2.0
 *
 * Unless required by applicable law or agreed to in writing,
 * software distributed under the License is distributed on an
 * "AS IS" BASIS, WITHOUT WARRANTIES OR CONDITIONS OF ANY
 * KIND, either express or implied.  See the License for the
 * specific language governing permissions and limitations
 * under the License.
 */

/*!
 * \file op_common.h
 * \brief A set of utilities and common functionality
 * for relay ops.
 */
#ifndef TVM_RELAY_OP_OP_COMMON_H_
#define TVM_RELAY_OP_OP_COMMON_H_

#include <tvm/relay/expr.h>
#include <tvm/relay/op.h>
#include <tvm/relay/op_attr_types.h>
#include <vector>
#include <string>
#include <unordered_map>
#include "type_relations.h"
#include "../pass/infer_layout_util.h"

namespace tvm {
namespace relay {

/*! Quick helper macro
 * - Expose a positional make function to construct the node.
 * - Register op to the registry.
 *
 * We make the decision to always only expose positional argument.
 * We will do rewrapping in the frontend to support language
 * sugars such as keyword arguments and default value.

 * \param OpName the name of registry.
 */
#define RELAY_REGISTER_UNARY_OP(OpName)                     \
<<<<<<< HEAD
  TVM_REGISTER_API("relay.op._make." OpName)                \
    .set_body_typed<Expr(Expr)>([](Expr data) {             \
        static const Op& op = Op::Get(OpName);              \
        return CallNode::make(op, {data}, Attrs(), {});     \
      });                                                   \
  RELAY_REGISTER_OP(OpName)                                 \
    .set_num_inputs(1)                                      \
    .add_argument("data", "Tensor", "The input tensor.")    \
    .add_type_rel("Identity", IdentityRel)                  \
    .set_attr<TOpPattern>("TOpPattern", kElemWise)          \
    .set_attr<TOpIsStateful>("TOpIsStateful", false)        \
    .set_attr<FInferCorrectLayout>("FInferCorrectLayout",   \
                                   ElemwiseArbitraryLayout) \
=======
  TVM_REGISTER_GLOBAL("relay.op._make." OpName)             \
  .set_body_typed([](Expr data) {                           \
    static const Op& op = Op::Get(OpName);                  \
    return CallNode::make(op, {data}, Attrs(), {});         \
  });                                                       \
  RELAY_REGISTER_OP(OpName)                                 \
  .set_num_inputs(1)                                        \
  .add_argument("data", "Tensor", "The input tensor.")      \
  .add_type_rel("Identity", IdentityRel)                    \
  .set_attr<TOpPattern>("TOpPattern", kElemWise)            \
  .set_attr<TOpIsStateful>("TOpIsStateful", false)          \
  .set_attr<FInferCorrectLayout>("FInferCorrectLayout",     \
                                 ElemwiseArbitraryLayout)   \
>>>>>>> c4c61cb7


/*! Quick helper macro
 * - Expose a positional make function to construct the node.
 * - Register op to the registry.
 *
 * We make the decision to always only expose positional argument.
 * We will do rewrapping in the frontend to support language
 * sugars such as keyword arguments and default value.
 *
 * \param OpName the name of registry.
 */
<<<<<<< HEAD
#define RELAY_REGISTER_BINARY_OP(OpName)                          \
  TVM_REGISTER_API("relay.op._make." OpName)                      \
    .set_body_typed<Expr(Expr, Expr)>([](Expr lhs, Expr rhs) {    \
        static const Op& op = Op::Get(OpName);                    \
        return CallNode::make(op, {lhs, rhs}, Attrs(), {});       \
      });                                                         \
  RELAY_REGISTER_OP(OpName)                                       \
    .set_num_inputs(2)                                            \
    .add_argument("lhs", "Tensor", "The left hand side tensor.")  \
    .add_argument("rhs", "Tensor", "The right hand side tensor.") \
    .add_type_rel("Broadcast", BroadcastRel)                      \
    .set_attr<TOpPattern>("TOpPattern", kBroadcast)               \
    .set_attr<TOpIsStateful>("TOpIsStateful", false)              \
    .set_attr<FInferCorrectLayout>("FInferCorrectLayout",         \
                                   BinaryBroadcastLayout)

// Comparisons
#define RELAY_REGISTER_CMP_OP(OpName)                             \
  TVM_REGISTER_API("relay.op._make." OpName)                      \
  .set_body_typed<Expr(Expr, Expr)>([](Expr lhs, Expr rhs) {      \
    static const Op& op = Op::Get(OpName);                        \
    return CallNode::make(op, {lhs, rhs}, Attrs(), {});           \
  });                                                             \
  RELAY_REGISTER_OP(OpName)                                       \
    .set_num_inputs(2)                                            \
    .add_argument("lhs", "Tensor", "The left hand side tensor.")  \
    .add_argument("rhs", "Tensor", "The right hand side tensor.") \
    .add_type_rel("BroadcastComp", BroadcastCompRel)              \
    .set_attr<TOpPattern>("TOpPattern", kBroadcast)               \
    .set_attr<TOpIsStateful>("TOpIsStateful", false)              \
    .set_attr<FInferCorrectLayout>("FInferCorrectLayout",         \
                                   BinaryBroadcastLayout)
=======
#define RELAY_REGISTER_BINARY_OP(OpName)                             \
  TVM_REGISTER_GLOBAL("relay.op._make." OpName)                      \
  .set_body_typed([](Expr lhs, Expr rhs) {                           \
    static const Op& op = Op::Get(OpName);                           \
    return CallNode::make(op, {lhs, rhs}, Attrs(), {});              \
  });                                                                \
  RELAY_REGISTER_OP(OpName)                                          \
  .set_num_inputs(2)                                                 \
  .add_argument("lhs", "Tensor", "The left hand side tensor.")       \
  .add_argument("rhs", "Tensor", "The right hand side tensor.")      \
  .add_type_rel("Broadcast", BroadcastRel)                           \
  .set_attr<TOpPattern>("TOpPattern", kBroadcast)                    \
  .set_attr<TOpIsStateful>("TOpIsStateful", false)                   \
  .set_attr<FInferCorrectLayout>("FInferCorrectLayout",              \
                                 BinaryBroadcastLayout)

// Comparisons
#define RELAY_REGISTER_CMP_OP(OpName)                                \
  TVM_REGISTER_GLOBAL("relay.op._make." OpName)                      \
  .set_body_typed([](Expr lhs, Expr rhs) {                           \
    static const Op& op = Op::Get(OpName);                           \
    return CallNode::make(op, {lhs, rhs}, Attrs(), {});              \
  });                                                                \
  RELAY_REGISTER_OP(OpName)                                          \
  .set_num_inputs(2)                                                 \
  .add_argument("lhs", "Tensor", "The left hand side tensor.")       \
  .add_argument("rhs", "Tensor", "The right hand side tensor.")      \
  .add_type_rel("BroadcastComp", BroadcastCompRel)                   \
  .set_attr<TOpPattern>("TOpPattern", kBroadcast)                    \
  .set_attr<TOpIsStateful>("TOpIsStateful", false)                   \
  .set_attr<FInferCorrectLayout>("FInferCorrectLayout",              \
                                 BinaryBroadcastLayout)
>>>>>>> c4c61cb7


/*! \brief A helper class for matching and rewriting operators. */
template<typename R>
class OpMatch {
 public:
  using MatchFunc =
      std::function<R(const Array<Expr>& args, const Attrs& attrs, const Array<Type>& type_args)>;

  /*! \brief Match an operator with the given name.
   *  \param op_name The name of the operator to match.
   *  \param func The function to execute when it matches.
   *  \return A self-reference for builder style API.
   */
  inline OpMatch& Match(const std::string& op_name, MatchFunc func) {
    auto op = Op::Get(op_name);
    match_map_.insert({op, func});
    return *this;
  }

  /*! \brief Rewrite a call operation based on the operator and the registered
   *  match functions.
   * \param call The call to rewrite.
   * \return The result of rewriting.
   */
  inline R operator()(const Call& call) {
    auto it = match_map_.find(Downcast<Op>(call->op));
    if (it != match_map_.end()) {
      return it->second(call->args, call->attrs, call->type_args);
    } else {
      if (default_ != nullptr) {
        return default_(call->args, call->attrs, call->type_args);
      } else {
        LOG(FATAL) << "unexpected operation " << call->op;
      }
    }
  }

 private:
  /*! \brief The match function map. */
<<<<<<< HEAD
  std::unordered_map<Op, MatchFunc, NodeHash, NodeEqual> match_map_;
=======
  std::unordered_map<Op, MatchFunc, ObjectHash, ObjectEqual> match_map_;
>>>>>>> c4c61cb7
  /*! \brief An optional default case. */
  MatchFunc default_;
};

/*! \brief A utility function to get padding width from a 1 or 2 ints tuple. */
inline void GetPaddingWidth(const Array<IndexExpr>& padding, IndexExpr* pad_w) {
  if (padding.size() == 1) {
    *pad_w = padding[0] * 2;
  } else if (padding.size() == 2) {
    *pad_w = padding[0] + padding[1];
  } else {
    CHECK_EQ(padding.size(), 4) << " Expected padding size of 1 or 2, found "
        << padding.size();
  }
}
<<<<<<< HEAD
=======

/*! \brief A utility function to get padding height and width from a 1, 2, 4 ints tuple. */
inline void GetPaddingHeightWidth(const Array<IndexExpr>& padding, IndexExpr* pad_h,
                                  IndexExpr* pad_w) {
  if (padding.size() == 1) {
    *pad_h = padding[0] * 2;
    *pad_w = padding[0] * 2;
  } else if (padding.size() == 2) {
    *pad_h = padding[0] * 2;
    *pad_w = padding[1] * 2;
  } else if (padding.size() == 4) {
    *pad_h = padding[0] + padding[2];
    *pad_w = padding[1] + padding[3];
  } else {
    CHECK_EQ(padding.size(), 4) << " Padding size should be 1, 2 or 4, but got "
        << padding.size();
  }
}

/*! \brief A utility function to get padding depth, height and width from a 1, 3, 6 ints tuple. */
inline void GetPaddingDepthHeightWidth(const Array<IndexExpr>& padding, IndexExpr* pad_d,
                                       IndexExpr* pad_h, IndexExpr* pad_w) {
  if (padding.size() == 1) {
    *pad_d = padding[0] * 2;
    *pad_h = padding[0] * 2;
    *pad_w = padding[0] * 2;
  } else if (padding.size() == 3) {
    *pad_d = padding[0] * 2;
    *pad_h = padding[1] * 2;
    *pad_w = padding[2] * 2;
  } else if (padding.size() == 6) {
    *pad_d = padding[0] + padding[3];
    *pad_h = padding[1] + padding[4];
    *pad_w = padding[2] + padding[5];
  } else {
    CHECK_EQ(padding.size(), 6) << " Padding size should be 1, 3 or 6, but got "
        << padding.size();
  }
}
>>>>>>> c4c61cb7

}  // namespace relay
}  // namespace tvm

#endif  // TVM_RELAY_OP_OP_COMMON_H_<|MERGE_RESOLUTION|>--- conflicted
+++ resolved
@@ -48,21 +48,6 @@
  * \param OpName the name of registry.
  */
 #define RELAY_REGISTER_UNARY_OP(OpName)                     \
-<<<<<<< HEAD
-  TVM_REGISTER_API("relay.op._make." OpName)                \
-    .set_body_typed<Expr(Expr)>([](Expr data) {             \
-        static const Op& op = Op::Get(OpName);              \
-        return CallNode::make(op, {data}, Attrs(), {});     \
-      });                                                   \
-  RELAY_REGISTER_OP(OpName)                                 \
-    .set_num_inputs(1)                                      \
-    .add_argument("data", "Tensor", "The input tensor.")    \
-    .add_type_rel("Identity", IdentityRel)                  \
-    .set_attr<TOpPattern>("TOpPattern", kElemWise)          \
-    .set_attr<TOpIsStateful>("TOpIsStateful", false)        \
-    .set_attr<FInferCorrectLayout>("FInferCorrectLayout",   \
-                                   ElemwiseArbitraryLayout) \
-=======
   TVM_REGISTER_GLOBAL("relay.op._make." OpName)             \
   .set_body_typed([](Expr data) {                           \
     static const Op& op = Op::Get(OpName);                  \
@@ -76,7 +61,6 @@
   .set_attr<TOpIsStateful>("TOpIsStateful", false)          \
   .set_attr<FInferCorrectLayout>("FInferCorrectLayout",     \
                                  ElemwiseArbitraryLayout)   \
->>>>>>> c4c61cb7
 
 
 /*! Quick helper macro
@@ -89,40 +73,6 @@
  *
  * \param OpName the name of registry.
  */
-<<<<<<< HEAD
-#define RELAY_REGISTER_BINARY_OP(OpName)                          \
-  TVM_REGISTER_API("relay.op._make." OpName)                      \
-    .set_body_typed<Expr(Expr, Expr)>([](Expr lhs, Expr rhs) {    \
-        static const Op& op = Op::Get(OpName);                    \
-        return CallNode::make(op, {lhs, rhs}, Attrs(), {});       \
-      });                                                         \
-  RELAY_REGISTER_OP(OpName)                                       \
-    .set_num_inputs(2)                                            \
-    .add_argument("lhs", "Tensor", "The left hand side tensor.")  \
-    .add_argument("rhs", "Tensor", "The right hand side tensor.") \
-    .add_type_rel("Broadcast", BroadcastRel)                      \
-    .set_attr<TOpPattern>("TOpPattern", kBroadcast)               \
-    .set_attr<TOpIsStateful>("TOpIsStateful", false)              \
-    .set_attr<FInferCorrectLayout>("FInferCorrectLayout",         \
-                                   BinaryBroadcastLayout)
-
-// Comparisons
-#define RELAY_REGISTER_CMP_OP(OpName)                             \
-  TVM_REGISTER_API("relay.op._make." OpName)                      \
-  .set_body_typed<Expr(Expr, Expr)>([](Expr lhs, Expr rhs) {      \
-    static const Op& op = Op::Get(OpName);                        \
-    return CallNode::make(op, {lhs, rhs}, Attrs(), {});           \
-  });                                                             \
-  RELAY_REGISTER_OP(OpName)                                       \
-    .set_num_inputs(2)                                            \
-    .add_argument("lhs", "Tensor", "The left hand side tensor.")  \
-    .add_argument("rhs", "Tensor", "The right hand side tensor.") \
-    .add_type_rel("BroadcastComp", BroadcastCompRel)              \
-    .set_attr<TOpPattern>("TOpPattern", kBroadcast)               \
-    .set_attr<TOpIsStateful>("TOpIsStateful", false)              \
-    .set_attr<FInferCorrectLayout>("FInferCorrectLayout",         \
-                                   BinaryBroadcastLayout)
-=======
 #define RELAY_REGISTER_BINARY_OP(OpName)                             \
   TVM_REGISTER_GLOBAL("relay.op._make." OpName)                      \
   .set_body_typed([](Expr lhs, Expr rhs) {                           \
@@ -155,7 +105,6 @@
   .set_attr<TOpIsStateful>("TOpIsStateful", false)                   \
   .set_attr<FInferCorrectLayout>("FInferCorrectLayout",              \
                                  BinaryBroadcastLayout)
->>>>>>> c4c61cb7
 
 
 /*! \brief A helper class for matching and rewriting operators. */
@@ -196,11 +145,7 @@
 
  private:
   /*! \brief The match function map. */
-<<<<<<< HEAD
-  std::unordered_map<Op, MatchFunc, NodeHash, NodeEqual> match_map_;
-=======
   std::unordered_map<Op, MatchFunc, ObjectHash, ObjectEqual> match_map_;
->>>>>>> c4c61cb7
   /*! \brief An optional default case. */
   MatchFunc default_;
 };
@@ -216,8 +161,6 @@
         << padding.size();
   }
 }
-<<<<<<< HEAD
-=======
 
 /*! \brief A utility function to get padding height and width from a 1, 2, 4 ints tuple. */
 inline void GetPaddingHeightWidth(const Array<IndexExpr>& padding, IndexExpr* pad_h,
@@ -257,7 +200,6 @@
         << padding.size();
   }
 }
->>>>>>> c4c61cb7
 
 }  // namespace relay
 }  // namespace tvm
