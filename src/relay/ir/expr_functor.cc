--- conflicted
+++ resolved
@@ -24,17 +24,10 @@
  * ExprMutator uses memoization and self return in order to amortize
  * the cost of using functional updates.
  */
-<<<<<<< HEAD
-#include <tvm/relay/analysis.h>
-#include <tvm/relay/expr_functor.h>
-#include <tvm/relay/pattern_functor.h>
-#include "type_functor.h"
-=======
 #include <tvm/ir/type_functor.h>
 #include <tvm/relay/analysis.h>
 #include <tvm/relay/expr_functor.h>
 #include <tvm/relay/pattern_functor.h>
->>>>>>> c4c61cb7
 
 namespace tvm {
 namespace relay {
@@ -347,24 +340,15 @@
 
  private:
   std::function<void(const Expr&)> f_;
-<<<<<<< HEAD
-  std::unordered_set<const Node*> visited_;
-=======
   std::unordered_set<const Object*> visited_;
->>>>>>> c4c61cb7
 };
 
 void PostOrderVisit(const Expr& e, std::function<void(const Expr&)> fvisit) {
   ExprApplyVisit(fvisit).VisitExpr(e);
 }
 
-<<<<<<< HEAD
-TVM_REGISTER_API("relay._analysis.post_order_visit")
-.set_body_typed<void(Expr, PackedFunc)>([](Expr expr, PackedFunc f) {
-=======
 TVM_REGISTER_GLOBAL("relay._analysis.post_order_visit")
 .set_body_typed([](Expr expr, PackedFunc f) {
->>>>>>> c4c61cb7
     PostOrderVisit(expr, [f](const Expr& n) {
         f(n);
       });
@@ -438,11 +422,7 @@
                                   func->ret_type,
                                   func->type_params,
                                   func->attrs);
-<<<<<<< HEAD
-    std::unordered_set<Var, NodeHash, NodeEqual> set;
-=======
     std::unordered_set<Var, ObjectHash, ObjectEqual> set;
->>>>>>> c4c61cb7
     for (const auto& v : FreeVars(expr)) {
       set.insert(v);
     }
@@ -463,15 +443,9 @@
   }
 }
 
-<<<<<<< HEAD
-TVM_REGISTER_API("relay._expr.Bind")
-.set_body([](TVMArgs args, TVMRetValue* ret) {
-    NodeRef input = args[0];
-=======
 TVM_REGISTER_GLOBAL("relay._expr.Bind")
 .set_body([](TVMArgs args, TVMRetValue* ret) {
     ObjectRef input = args[0];
->>>>>>> c4c61cb7
     if (input->IsInstance<ExprNode>()) {
       *ret = Bind(Downcast<Expr>(input), args[1]);
     } else {
