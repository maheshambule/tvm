--- conflicted
+++ resolved
@@ -45,10 +45,6 @@
 #include <tvm/relay/transform.h>
 #include "./pass_util.h"
 #include "type_solver.h"
-<<<<<<< HEAD
-#include "../ir/type_functor.h"
-=======
->>>>>>> c4c61cb7
 
 namespace tvm {
 namespace relay {
@@ -81,13 +77,8 @@
 }
 
 TVM_REGISTER_NODE_TYPE(TupleGetItemAttrs);
-<<<<<<< HEAD
-TVM_REGISTER_API("tvm.relay.type_relation.TupleGetItem")
-.set_body_typed<bool(const Array<Type>&, int, const Attrs&, const TypeReporter&)>(
-=======
 TVM_REGISTER_GLOBAL("tvm.relay.type_relation.TupleGetItem")
 .set_body_typed(
->>>>>>> c4c61cb7
     TupleGetItemRel);
 
 struct ResolvedTypeInfo {
@@ -98,11 +89,7 @@
   Type checked_type;
   // Only allocated when the expression is a call.
 
-<<<<<<< HEAD
-  Array<Type> type_args = Array<Type>(NodePtr<Node>(nullptr));
-=======
   Array<Type> type_args = Array<Type>(ObjectPtr<Object>(nullptr));
->>>>>>> c4c61cb7
 };
 
 //
@@ -117,11 +104,7 @@
  public:
   // constructors
 
-<<<<<<< HEAD
-  explicit TypeInferencer(Module mod, GlobalVar current_func)
-=======
   explicit TypeInferencer(IRModule mod, GlobalVar current_func)
->>>>>>> c4c61cb7
       : mod_(mod), current_func_(current_func),
         err_reporter(), solver_(current_func, mod, &this->err_reporter) {
     CHECK(mod.defined()) << "internal error: Module must be set in the type inferencer";
@@ -134,11 +117,7 @@
   // type resolver that maps back to type
   class Resolver;
   // internal environment
-<<<<<<< HEAD
-  Module mod_;
-=======
   IRModule mod_;
->>>>>>> c4c61cb7
 
   // The current function being type checked.
   GlobalVar current_func_;
@@ -148,11 +127,7 @@
 
   // map from expression to checked type
   // type inferencer will populate it up
-<<<<<<< HEAD
-  std::unordered_map<Expr, ResolvedTypeInfo, NodeHash, NodeEqual> type_map_;
-=======
   std::unordered_map<Expr, ResolvedTypeInfo, ObjectHash, ObjectEqual> type_map_;
->>>>>>> c4c61cb7
 
   // The solver used by the inferencer.
   TypeSolver solver_;
@@ -162,30 +137,18 @@
 
   // Perform unification on two types and report the error at the expression
   // or the span of the expression.
-<<<<<<< HEAD
-  Type Unify(const Type& t1, const Type& t2, const NodeRef& expr) {
-=======
   Type Unify(const Type& t1, const Type& t2, const ObjectRef& expr) {
->>>>>>> c4c61cb7
     try {
       return solver_.Unify(t1, t2, expr);
     } catch (const dmlc::Error &e) {
       this->ReportFatalError(
         expr,
-<<<<<<< HEAD
-        RELAY_ERROR("Error unifying `"
-          << t1
-          << "` and `"
-          << t2
-          << "`: " << e.what()));
-=======
         ErrorBuilder()
           << "Error unifying `"
           << t1
           << "` and `"
           << t2
           << "`: " << e.what());
->>>>>>> c4c61cb7
       return Type();
     }
   }
@@ -205,11 +168,7 @@
     return ret;
   }
 
-<<<<<<< HEAD
-  void ReportFatalError(const NodeRef& expr, const Error& err) {
-=======
   void ReportFatalError(const ObjectRef& expr, const Error& err) {
->>>>>>> c4c61cb7
     CHECK(this->current_func_.defined());
     this->err_reporter.ReportAt(this->current_func_, expr, err);
     this->err_reporter.RenderErrors(this->mod_);
@@ -220,11 +179,7 @@
     if (op->type_annotation.defined()) {
       return op->type_annotation;
     } else {
-<<<<<<< HEAD
-      return IncompleteTypeNode::make(Kind::kType);
-=======
       return IncompleteType(Kind::kType);
->>>>>>> c4c61cb7
     }
   }
 
@@ -233,15 +188,9 @@
     if (!mod_.defined()) {
       this->ReportFatalError(
         GetRef<GlobalVar>(op),
-<<<<<<< HEAD
-        RELAY_ERROR(
-          "Cannot do type inference on global variables " \
-          "without a module"));
-=======
         ErrorBuilder() <<
           "Cannot do type inference on global variables " \
           "without a module");
->>>>>>> c4c61cb7
     }
     Expr e = mod_->Lookup(var);
     return e->checked_type();
@@ -256,11 +205,7 @@
     for (Expr field : op->fields) {
       types.push_back(GetType(field));
     }
-<<<<<<< HEAD
-    return TupleTypeNode::make(types);
-=======
     return TupleType(types);
->>>>>>> c4c61cb7
   }
 
   Type VisitExpr_(const TupleGetItemNode* op) final {
@@ -269,17 +214,10 @@
           EnvFunc::Get("tvm.relay.type_relation.TupleGetItem"));
     }
     Type tuple_type = GetType(op->tuple);
-<<<<<<< HEAD
-    Type rtype = IncompleteTypeNode::make(Kind::kType);
-    auto attrs = make_node<TupleGetItemAttrs>();
-    attrs->index = op->index;
-    solver_.AddConstraint(TypeRelationNode::make(
-=======
     Type rtype = IncompleteType(Kind::kType);
     auto attrs = make_object<TupleGetItemAttrs>();
     attrs->index = op->index;
     solver_.AddConstraint(TypeRelation(
->>>>>>> c4c61cb7
         tuple_getitem_rel_, {tuple_type, rtype}, 1, Attrs(attrs)), GetRef<TupleGetItem>(op));
     return rtype;
   }
@@ -294,97 +232,6 @@
     // we can expect a certain number of arguments
     Array<Type> unknown_args;
     for (size_t i = 0; i < td->type_vars.size(); i++) {
-<<<<<<< HEAD
-      unknown_args.push_back(IncompleteTypeNode::make(Kind::kType));
-    }
-    Type expected = TypeCallNode::make(con->constructor->belong_to, unknown_args);
-    Type unified = Unify(t, expected, GetRef<NodeRef>(con));
-
-    auto* tc = unified.as<TypeCallNode>();
-    if (!tc) {
-      this->ReportFatalError(pc, RELAY_ERROR("Expected a type call, got " << unified));
-    }
-    if (td->header != tc->func) {
-      this->ReportFatalError(pc, RELAY_ERROR("ADT headers must match, but we have "
-                                             << td->header << " and " << tc->func));
-    }
-    if (td->type_vars.size() != tc->args.size()) {
-      this->ReportFatalError(pc, RELAY_ERROR("The number of type args must match"
-                                             << "the number of type vars in the type data: "
-                                             << td->type_vars.size() << " != " << tc->args.size()));
-    }
-    std::unordered_map<TypeVar, Type, NodeHash, NodeEqual> type_var_map_;
-    for (size_t i = 0; i < td->type_vars.size(); ++i) {
-      type_var_map_[td->type_vars[i]] = tc->args[i];
-    }
-    CHECK(con->constructor->inputs.size() == con->patterns.size()) << "not enough pattern";
-    if (con->constructor->inputs.size() != con->patterns.size()) {
-      this->ReportFatalError(pc, RELAY_ERROR("Not enough inputs for the constructor; "
-                                             << "expected " << con->constructor->inputs.size()
-                                             << ", got " << con->patterns.size()));
-    }
-    for (size_t i = 0; i < con->constructor->inputs.size(); ++i) {
-      VisitPattern(con->patterns[i], Bind(con->constructor->inputs[i], type_var_map_));
-    }
-  }
-
-  void VisitPattern_(const PatternTupleNode* tup, const Type& t) {
-    auto pt = GetRef<PatternTuple>(tup);
-
-    // we can expect a certain number of arguments
-    Array<Type> unknown_args;
-    for (size_t i = 0; i < tup->patterns.size(); i++) {
-      unknown_args.push_back(IncompleteTypeNode::make(Kind::kType));
-    }
-    Type expected = TupleTypeNode::make(unknown_args);
-    Type unified = Unify(t, expected, GetRef<NodeRef>(tup));
-
-    auto* tt = unified.as<TupleTypeNode>();
-    if (!tt) {
-      this->ReportFatalError(pt, RELAY_ERROR("Expected a tuple type, got " << unified));
-    }
-    CHECK(tup->patterns.size() == tt->fields.size()) << "not enough pattern";
-    for (size_t i = 0; i < tup->patterns.size(); ++i) {
-      VisitPattern(tup->patterns[i], tt->fields[i]);
-    }
-  }
-
-  void VisitPattern_(const PatternVarNode* pv, const Type& t) {
-    Type vt = GetType(pv->var);
-    Unify(vt, t, pv->span);
-  }
-
-  void VisitPattern_(const PatternWildcardNode* wc, const Type& t) { }
-
-  Type VisitExpr_(const MatchNode* op) final {
-    Type dtype = GetType(op->data);
-    for (const auto& c : op->clauses) {
-      VisitPattern(c->lhs, dtype);
-    }
-    Type rtype = IncompleteTypeNode::make(Kind::kType);
-    for (const auto& c : op->clauses) {
-      rtype = this->Unify(rtype,
-                          GetType(c->rhs),
-                          op->span);
-    }
-
-    if (op->complete) {
-      // check completness
-      Match match = GetRef<Match>(op);
-      Array<Pattern> unmatched_cases = UnmatchedCases(match, this->mod_);
-      if (unmatched_cases.size() != 0) {
-        RelayErrorStream ss;
-        ss << "match expression does not handle the following cases: ";
-        int i = 0;
-        for (auto cs : unmatched_cases) {
-          ss << "case " << i++ << ": \n" << PrettyPrint(cs);
-        }
-        this->ReportFatalError(
-          match,
-          ss);
-      }
-    }
-=======
       unknown_args.push_back(IncompleteType(Kind::kType));
     }
     Type expected = TypeCall(con->constructor->belong_to, unknown_args);
@@ -477,7 +324,6 @@
           ss);
       }
     }
->>>>>>> c4c61cb7
 
     return rtype;
   }
@@ -489,16 +335,11 @@
   Type VisitExpr_(const LetNode* let) final {
     // if the definition is a function literal, permit recursion
     bool is_functional_literal = let->value.as<FunctionNode>() != nullptr;
-<<<<<<< HEAD
-    Type let_type = IncompleteTypeNode::make(Kind::kType);
-=======
     Type let_type = IncompleteType(Kind::kType);
->>>>>>> c4c61cb7
 
     if (is_functional_literal) {
       let_type = GetType(let->var);
       type_map_[let->var].checked_type = let_type;
-<<<<<<< HEAD
     }
 
 
@@ -506,15 +347,6 @@
       let_type = Unify(let_type, let->var->type_annotation, GetRef<Let>(let));
     }
 
-=======
-    }
-
-
-    if (let->var->type_annotation.defined()) {
-      let_type = Unify(let_type, let->var->type_annotation, GetRef<Let>(let));
-    }
-
->>>>>>> c4c61cb7
     Type vtype = GetType(let->value);
     let_type = Unify(let_type, vtype, GetRef<Let>(let));
 
@@ -529,11 +361,7 @@
     // that is a rank-0 boolean tensor.
     Type cond_type = this->GetType(ite->cond);
     this->Unify(cond_type,
-<<<<<<< HEAD
-                TensorTypeNode::Scalar(tvm::DataType::Bool()),
-=======
                 TensorType::Scalar(tvm::DataType::Bool()),
->>>>>>> c4c61cb7
                 ite->cond);
     Type checked_true = this->GetType(ite->true_branch);
     Type checked_false = this->GetType(ite->false_branch);
@@ -547,11 +375,7 @@
   Type PrimitiveCall(const FuncTypeNode* op,
                      Array<Type> arg_types,
                      const Attrs& attrs,
-<<<<<<< HEAD
-                     const NodeRef& loc) {
-=======
                      const ObjectRef& loc) {
->>>>>>> c4c61cb7
     if (op->type_params.size() != arg_types.size() + 1) return Type();
     if (op->type_constraints.size() != 1) return Type();
     const TypeRelationNode* rel = op->type_constraints[0].as<TypeRelationNode>();
@@ -560,17 +384,10 @@
     for (size_t i = 0; i < op->type_params.size(); ++i) {
       if (!op->type_params[i].same_as(rel->args[i])) return Type();
     }
-<<<<<<< HEAD
-    Type rtype = IncompleteTypeNode::make(Kind::kType);
-    arg_types.push_back(rtype);
-    // we can do simple replacement here
-    solver_.AddConstraint(TypeRelationNode::make(
-=======
     Type rtype = IncompleteType(Kind::kType);
     arg_types.push_back(rtype);
     // we can do simple replacement here
     solver_.AddConstraint(TypeRelation(
->>>>>>> c4c61cb7
         rel->func, arg_types, arg_types.size() - 1, attrs), loc);
     return rtype;
   }
@@ -586,11 +403,7 @@
     }
 
     for (size_t i = ty_args.size(); i < fn_ty->type_params.size(); ++i) {
-<<<<<<< HEAD
-      subst_map.Set(fn_ty->type_params[i], IncompleteTypeNode::make(Kind::kType));
-=======
       subst_map.Set(fn_ty->type_params[i], IncompleteType(Kind::kType));
->>>>>>> c4c61cb7
     }
 
     Type ret_type = fn_ty->ret_type;
@@ -601,17 +414,10 @@
     // This is a temporary work around to check recursive functions whose
     // return type is not yet known.
     if (!ret_type.defined()) {
-<<<<<<< HEAD
-      ret_type = IncompleteTypeNode::make(Kind::kType);
-    }
-
-    Type inst_ty = FuncTypeNode::make(fn_ty->arg_types,
-=======
       ret_type = IncompleteType(Kind::kType);
     }
 
     Type inst_ty = FuncType(fn_ty->arg_types,
->>>>>>> c4c61cb7
                                       ret_type, {},
                                       fn_ty->type_constraints);
     inst_ty = Bind(inst_ty, subst_map);
@@ -626,11 +432,7 @@
 
     Array<Type> type_args;
     for (size_t i = 0; i < fn_ty->type_params.size(); i++) {
-<<<<<<< HEAD
-      type_args.push_back(IncompleteTypeNode::make(Kind::kType));
-=======
       type_args.push_back(IncompleteType(Kind::kType));
->>>>>>> c4c61cb7
     }
     return InstantiateFuncType(fn_ty, type_args);
   }
@@ -655,26 +457,16 @@
     if (fn_ty_node == nullptr && inc_ty_node == nullptr) {
       this->ReportFatalError(
         GetRef<Call>(call),
-<<<<<<< HEAD
-        RELAY_ERROR("only expressions with function types can be called, found "
-        << ftype));
-=======
         ErrorBuilder()
           << "only expressions with function types can be called, found "
           << ftype);
->>>>>>> c4c61cb7
     }
 
     // incomplete type => it must be a function taking the arg types
     // with an unknown return type
     if (inc_ty_node != nullptr) {
-<<<<<<< HEAD
-      Type ret_type = IncompleteTypeNode::make(Kind::kType);
-      Type func_type = FuncTypeNode::make(arg_types, ret_type, {}, {});
-=======
       Type ret_type = IncompleteType(Kind::kType);
       Type func_type = FuncType(arg_types, ret_type, {}, {});
->>>>>>> c4c61cb7
       Type unified = this->Unify(ftype, func_type, GetRef<Call>(call));
       fn_ty_node = unified.as<FuncTypeNode>();
     }
@@ -682,20 +474,12 @@
     Array<Type> type_args = call->type_args;
     if (type_args.size() > fn_ty_node->type_params.size()) {
       this->ReportFatalError(GetRef<Call>(call),
-<<<<<<< HEAD
-        RELAY_ERROR("Incorrect number of type args in "
-          << call->span << ": "
-          << "Expected "
-          << fn_ty_node->type_params.size()
-          << "but got " << type_args.size()));
-=======
         ErrorBuilder()
           << "Incorrect number of type args in "
           << call->span << ": "
           << "Expected "
           << fn_ty_node->type_params.size()
           << "but got " << type_args.size());
->>>>>>> c4c61cb7
     }
 
     FuncType fn_ty = InstantiateFuncType(fn_ty_node, type_args);
@@ -709,15 +493,6 @@
       if (type_arity < number_of_args) {
         this->ReportFatalError(
           GetRef<Call>(call),
-<<<<<<< HEAD
-          RELAY_ERROR("the function is provided too many arguments "
-          << "expected " << type_arity << ", found " << number_of_args));
-      } else {
-        this->ReportFatalError(
-          GetRef<Call>(call),
-          RELAY_ERROR("the function is provided too few arguments "
-          << "expected " << type_arity << ", found " << number_of_args));
-=======
           ErrorBuilder()
             << "the function is provided too many arguments "
             << "expected " << type_arity << ", found " << number_of_args);
@@ -727,7 +502,6 @@
           ErrorBuilder()
             << "the function is provided too few arguments "
             << "expected " << type_arity << ", found " << number_of_args);
->>>>>>> c4c61cb7
       }
     }
 
@@ -738,11 +512,7 @@
     for (auto cs : fn_ty->type_constraints) {
       if (const auto* tr = cs.as<TypeRelationNode>()) {
         solver_.AddConstraint(
-<<<<<<< HEAD
-          TypeRelationNode::make(tr->func, tr->args, tr->num_inputs, call->attrs),
-=======
           TypeRelation(tr->func, tr->args, tr->num_inputs, call->attrs),
->>>>>>> c4c61cb7
           GetRef<Call>(call));
       } else {
         solver_.AddConstraint(cs, GetRef<Call>(call));
@@ -786,65 +556,37 @@
       rtype = this->Unify(f->ret_type, rtype, GetRef<Function>(f));
     }
     CHECK(rtype.defined());
-<<<<<<< HEAD
-    auto ret = FuncTypeNode::make(arg_types, rtype, f->type_params, {});
-=======
     auto ret = FuncType(arg_types, rtype, f->type_params, {});
->>>>>>> c4c61cb7
     return solver_.Resolve(ret);
   }
 
   Type VisitExpr_(const RefCreateNode* op) final {
-<<<<<<< HEAD
-    return RefTypeNode::make(GetType(op->value));
-  }
-
-  Type VisitExpr_(const RefReadNode* op) final {
-    Type it = IncompleteTypeNode::make(Kind::kType);
-    this->Unify(GetType(op->ref), RefTypeNode::make(it), GetRef<RefRead>(op));
-=======
     return RelayRefType(GetType(op->value));
   }
 
   Type VisitExpr_(const RefReadNode* op) final {
     Type it = IncompleteType(Kind::kType);
     this->Unify(GetType(op->ref), RelayRefType(it), GetRef<RefRead>(op));
->>>>>>> c4c61cb7
     return it;
   }
 
   Type VisitExpr_(const RefWriteNode* op) final {
-<<<<<<< HEAD
-    Type it = IncompleteTypeNode::make(Kind::kType);
-    this->Unify(GetType(op->ref), RefTypeNode::make(it), GetRef<RefWrite>(op));
-    this->Unify(GetType(op->value), it, GetRef<RefWrite>(op));
-    return TupleTypeNode::make({});
-=======
     Type it = IncompleteType(Kind::kType);
     this->Unify(GetType(op->ref), RelayRefType(it), GetRef<RefWrite>(op));
     this->Unify(GetType(op->value), it, GetRef<RefWrite>(op));
     return TupleType::Empty();
->>>>>>> c4c61cb7
   }
 
   Type VisitExpr_(const ConstructorNode* c) final {
     CHECK(mod_.defined())
       << "Cannot do type inference without a environment:"
       << c->name_hint;
-<<<<<<< HEAD
-    TypeData td = mod_->LookupDef(c->belong_to);
-=======
     TypeData td = mod_->LookupTypeDef(c->belong_to);
->>>>>>> c4c61cb7
     std::vector<Type> types;
     for (const auto & t : td->type_vars) {
       types.push_back(t);
     }
-<<<<<<< HEAD
-    return FuncTypeNode::make(c->inputs, TypeCallNode::make(c->belong_to, types),
-=======
     return FuncType(c->inputs, TypeCall(c->belong_to, types),
->>>>>>> c4c61cb7
                               td->type_vars, {});
   }
 
@@ -859,11 +601,7 @@
 
 class TypeInferencer::Resolver : public ExprMutator, PatternMutator {
  public:
-<<<<<<< HEAD
-  Resolver(const std::unordered_map<Expr, ResolvedTypeInfo, NodeHash, NodeEqual>& tmap,
-=======
   Resolver(const std::unordered_map<Expr, ResolvedTypeInfo, ObjectHash, ObjectEqual>& tmap,
->>>>>>> c4c61cb7
            TypeSolver* solver)
     : tmap_(tmap), solver_(solver) {
   }
@@ -992,11 +730,7 @@
       // Copy on write optimization
       // If new_e is an old expression,
       // we make a copy mutating an existing reference.
-<<<<<<< HEAD
-      NodePtr<ExprNode> ptr = make_node<T>(*new_e.as<T>());
-=======
       ObjectPtr<ExprNode> ptr = make_object<T>(*new_e.as<T>());
->>>>>>> c4c61cb7
       new_e = Expr(ptr);
       new_call = (
           std::is_base_of<CallNode, T>::value ?
@@ -1036,13 +770,8 @@
   }
 
  private:
-<<<<<<< HEAD
-  std::unordered_map<Var, Var, NodeHash, NodeEqual> vmap_;
-  const std::unordered_map<Expr, ResolvedTypeInfo, NodeHash, NodeEqual>& tmap_;
-=======
   std::unordered_map<Var, Var, ObjectHash, ObjectEqual> vmap_;
   const std::unordered_map<Expr, ResolvedTypeInfo, ObjectHash, ObjectEqual>& tmap_;
->>>>>>> c4c61cb7
   TypeSolver* solver_;
   // whether attach the checked type as type_annotation
   // if original type anntation is missing.
@@ -1076,11 +805,7 @@
   AllCheckTypePopulated().VisitExpr(e);
 }
 
-<<<<<<< HEAD
-Expr InferType(const Expr& expr, const Module& mod) {
-=======
 Expr InferType(const Expr& expr, const IRModule& mod) {
->>>>>>> c4c61cb7
   auto main = mod->GetGlobalVar("main");
   auto inferencer = TypeInferencer(mod, main);
   auto e = inferencer.Infer(expr);
@@ -1093,17 +818,10 @@
 }
 
 Function InferType(const Function& func,
-<<<<<<< HEAD
-                   const Module& mod,
-                   const GlobalVar& var) {
-  CHECK(mod.defined()) << "internal error: module must be set for type inference";
-  Function func_copy = Function(make_node<FunctionNode>(*func.operator->()));
-=======
                    const IRModule& mod,
                    const GlobalVar& var) {
   CHECK(mod.defined()) << "internal error: module must be set for type inference";
   Function func_copy = Function(make_object<FunctionNode>(*func.operator->()));
->>>>>>> c4c61cb7
   func_copy->checked_type_ = func_copy->func_type_annotation();
   mod->AddUnchecked(var, func_copy);
   Expr func_ret = TypeInferencer(mod, var).Infer(func_copy);
@@ -1121,25 +839,15 @@
 namespace transform {
 
 Pass InferType() {
-<<<<<<< HEAD
-  runtime::TypedPackedFunc<Function(Function, Module, PassContext)> pass_func =
-    [=](Function f, Module m, PassContext pc) {
-=======
   runtime::TypedPackedFunc<Function(Function, IRModule, PassContext)> pass_func =
     [=](Function f, IRModule m, PassContext pc) {
->>>>>>> c4c61cb7
       return Downcast<Function>(InferType(f, m));
   };
   return CreateFunctionPass(pass_func, 0, "InferType", {});
 }
 
-<<<<<<< HEAD
-TVM_REGISTER_API("relay._transform.InferType")
-.set_body_typed<Pass()>([]() {
-=======
 TVM_REGISTER_GLOBAL("relay._transform.InferType")
 .set_body_typed([]() {
->>>>>>> c4c61cb7
   return InferType();
 });
 
