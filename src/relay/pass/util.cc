--- conflicted
+++ resolved
@@ -23,30 +23,19 @@
  *
  * \brief Utility functions for Relay.
  */
-<<<<<<< HEAD
-=======
 #include <tvm/ir/type_functor.h>
->>>>>>> c4c61cb7
 #include <tvm/relay/analysis.h>
 #include <tvm/relay/expr_functor.h>
 #include <tvm/relay/op.h>
 #include <tvm/relay/pattern_functor.h>
 #include "pass_util.h"
-<<<<<<< HEAD
-#include "../ir/type_functor.h"
-=======
->>>>>>> c4c61cb7
 
 namespace tvm {
 namespace relay {
 
 template<typename T>
 struct InsertionSet {
-<<<<<<< HEAD
-  std::unordered_set<T, NodeHash, NodeEqual> set;
-=======
   std::unordered_set<T, ObjectHash, ObjectEqual> set;
->>>>>>> c4c61cb7
   std::vector<T> data;
   void Insert(const T& t) {
     if (set.count(t) == 0) {
@@ -83,11 +72,7 @@
 
 class TypeVarEVisitor : private ExprVisitor {
  public:
-<<<<<<< HEAD
-  explicit TypeVarEVisitor(const Module& mod) : mod_(mod) {}
-=======
   explicit TypeVarEVisitor(const IRModule& mod) : mod_(mod) {}
->>>>>>> c4c61cb7
 
   Array<TypeVar> CollectFree() {
     Array<TypeVar> ret;
@@ -155,11 +140,7 @@
 
   void VisitExpr_(const ConstructorNode* cn) final {
     // for constructors, type vars will be bound in the module
-<<<<<<< HEAD
-    auto data = mod_->LookupDef(cn->belong_to);
-=======
     auto data = mod_->LookupTypeDef(cn->belong_to);
->>>>>>> c4c61cb7
     for (const auto& tv : data->type_vars) {
       type_vars_.Insert(tv);
       bound_type_vars_.Insert(tv);
@@ -175,11 +156,7 @@
  private:
   InsertionSet<TypeVar> type_vars_;
   InsertionSet<TypeVar> bound_type_vars_;
-<<<<<<< HEAD
-  const Module& mod_;
-=======
   const IRModule& mod_;
->>>>>>> c4c61cb7
 };
 
 class VarVisitor : protected ExprVisitor, protected PatternVisitor {
@@ -257,29 +234,6 @@
   InsertionSet<Var> bound_vars_;
 };
 
-<<<<<<< HEAD
-tvm::Array<TypeVar> FreeTypeVars(const Expr& expr, const Module& mod) {
-  return TypeVarEVisitor(mod).Free(expr);
-}
-
-tvm::Array<TypeVar> FreeTypeVars(const Type& type, const Module& mod) {
-  return TypeVarEVisitor(mod).Free(type);
-}
-
-tvm::Array<TypeVar> BoundTypeVars(const Expr& expr, const Module& mod) {
-  return TypeVarEVisitor(mod).Bound(expr);
-}
-
-tvm::Array<TypeVar> BoundTypeVars(const Type& type, const Module& mod) {
-  return TypeVarEVisitor(mod).Bound(type);
-}
-
-tvm::Array<TypeVar> AllTypeVars(const Expr& expr, const Module& mod) {
-  return TypeVarEVisitor(mod).All(expr);
-}
-
-tvm::Array<TypeVar> AllTypeVars(const Type& type, const Module& mod) {
-=======
 tvm::Array<TypeVar> FreeTypeVars(const Expr& expr, const IRModule& mod) {
   return TypeVarEVisitor(mod).Free(expr);
 }
@@ -301,7 +255,6 @@
 }
 
 tvm::Array<TypeVar> AllTypeVars(const Type& type, const IRModule& mod) {
->>>>>>> c4c61cb7
   return TypeVarEVisitor(mod).All(type);
 }
 
@@ -321,21 +274,12 @@
   return VarVisitor().All(expr);
 }
 
-<<<<<<< HEAD
-TVM_REGISTER_API("relay._analysis.free_vars")
-.set_body_typed(FreeVars);
-
-TVM_REGISTER_API("relay._analysis.bound_vars")
-  .set_body([](TVMArgs args, TVMRetValue* ret) {
-      NodeRef x = args[0];
-=======
 TVM_REGISTER_GLOBAL("relay._analysis.free_vars")
 .set_body_typed(FreeVars);
 
 TVM_REGISTER_GLOBAL("relay._analysis.bound_vars")
   .set_body([](TVMArgs args, TVMRetValue* ret) {
       ObjectRef x = args[0];
->>>>>>> c4c61cb7
       if (x.as<ExprNode>()) {
         *ret = BoundVars(Downcast<Expr>(x));
       } else {
@@ -343,15 +287,6 @@
       }
     });
 
-<<<<<<< HEAD
-TVM_REGISTER_API("relay._analysis.all_vars")
-.set_body_typed(AllVars);
-
-TVM_REGISTER_API("relay._analysis.free_type_vars")
-.set_body([](TVMArgs args, TVMRetValue* ret) {
-    NodeRef x = args[0];
-    Module mod = args[1];
-=======
 TVM_REGISTER_GLOBAL("relay._analysis.all_vars")
 .set_body_typed(AllVars);
 
@@ -359,7 +294,6 @@
 .set_body([](TVMArgs args, TVMRetValue* ret) {
     ObjectRef x = args[0];
     IRModule mod = args[1];
->>>>>>> c4c61cb7
     if (x.as<TypeNode>()) {
       *ret = FreeTypeVars(Downcast<Type>(x), mod);
     } else {
@@ -367,17 +301,10 @@
     }
   });
 
-<<<<<<< HEAD
-TVM_REGISTER_API("relay._analysis.bound_type_vars")
-  .set_body([](TVMArgs args, TVMRetValue* ret) {
-      NodeRef x = args[0];
-      Module mod = args[1];
-=======
 TVM_REGISTER_GLOBAL("relay._analysis.bound_type_vars")
   .set_body([](TVMArgs args, TVMRetValue* ret) {
       ObjectRef x = args[0];
       IRModule mod = args[1];
->>>>>>> c4c61cb7
       if (x.as<TypeNode>()) {
         *ret = BoundTypeVars(Downcast<Type>(x), mod);
       } else {
@@ -385,17 +312,10 @@
       }
     });
 
-<<<<<<< HEAD
-TVM_REGISTER_API("relay._analysis.all_type_vars")
-  .set_body([](TVMArgs args, TVMRetValue* ret) {
-      NodeRef x = args[0];
-      Module mod = args[1];
-=======
 TVM_REGISTER_GLOBAL("relay._analysis.all_type_vars")
   .set_body([](TVMArgs args, TVMRetValue* ret) {
       ObjectRef x = args[0];
       IRModule mod = args[1];
->>>>>>> c4c61cb7
       if (x.as<TypeNode>()) {
         *ret = AllTypeVars(Downcast<Type>(x), mod);
       } else {
@@ -408,19 +328,11 @@
  * \param body The body expression.
  * \return The reference count mapping.
  */
-<<<<<<< HEAD
-std::unordered_map<const Node*, size_t>
-GetExprRefCount(const Expr& body) {
-  class ExprRefCounter : private ExprVisitor {
-   public:
-    std::unordered_map<const Node*, size_t>
-=======
 std::unordered_map<const Object*, size_t>
 GetExprRefCount(const Expr& body) {
   class ExprRefCounter : private ExprVisitor {
    public:
     std::unordered_map<const Object*, size_t>
->>>>>>> c4c61cb7
     Get(const Expr& body) {
       this->VisitExpr(body);
       return std::move(this->visit_counter_);
