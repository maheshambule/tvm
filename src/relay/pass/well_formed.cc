/*
 * Licensed to the Apache Software Foundation (ASF) under one
 * or more contributor license agreements.  See the NOTICE file
 * distributed with this work for additional information
 * regarding copyright ownership.  The ASF licenses this file
 * to you under the Apache License, Version 2.0 (the
 * "License"); you may not use this file except in compliance
 * with the License.  You may obtain a copy of the License at
 *
 *   http://www.apache.org/licenses/LICENSE-2.0
 *
 * Unless required by applicable law or agreed to in writing,
 * software distributed under the License is distributed on an
 * "AS IS" BASIS, WITHOUT WARRANTIES OR CONDITIONS OF ANY
 * KIND, either express or implied.  See the License for the
 * specific language governing permissions and limitations
 * under the License.
 */

/*!
 * \file well_formed.cc
 * \brief check that expression is well formed.
 */
#include <tvm/relay/analysis.h>
#include <tvm/relay/expr_functor.h>
#include <tvm/relay/pattern_functor.h>
#include <unordered_set>

namespace tvm {
namespace relay {


<<<<<<< HEAD
//! brief make sure each Var is bind at most once.
class WellFormedChecker : private ExprVisitor, PatternVisitor {
  bool well_formed = true;

  std::vector<std::unordered_set<Var, NodeHash, NodeEqual>> scope;
  std::unordered_set<Var, NodeHash, NodeEqual> current_bound;
  std::unordered_set<Var, NodeHash, NodeEqual> total_bound;
  std::unordered_set<Var, NodeHash, NodeEqual> free;
=======
//! brief make sure each Var is bound at most once in a scope.
class WellFormedChecker : private ExprVisitor, PatternVisitor {
  bool well_formed = true;

  std::vector<std::unordered_set<Var, ObjectHash, ObjectEqual>> scope;
  std::unordered_set<Var, ObjectHash, ObjectEqual> current_bound;
  std::unordered_set<Var, ObjectHash, ObjectEqual> total_bound;
  std::unordered_set<Var, ObjectHash, ObjectEqual> free;
>>>>>>> c4c61cb7

  struct Scope {
    WellFormedChecker* wfc;
    explicit Scope(WellFormedChecker* wfc) : wfc(wfc) {
      wfc->scope.push_back({{}});
    }
    ~Scope() {
      CHECK_GE(wfc->scope.size(), 0);
      for (const Var& v : wfc->scope.back()) {
        CHECK_GE(wfc->current_bound.count(v), 0);
        wfc->current_bound.erase(v);
      }
      wfc->scope.pop_back();
    }
  };

  void Bound(const Var& v) {
    if (current_bound.count(v) != 0 || total_bound.count(v) != 0 || free.count(v) != 0) {
      well_formed = false;
    }
    CHECK_GE(scope.size(), 0);
    scope.back().insert(v);
    current_bound.insert(v);
    total_bound.insert(v);
  }

  void VisitExpr_(const VarNode* op) final {
    Var v = GetRef<Var>(op);
    if (current_bound.count(v) == 0) {
      if (total_bound.count(v) != 0) {
        well_formed = false;
      } else {
        free.insert(v);
      }
    }
  }

  void VisitExpr_(const LetNode* l) final {
    Scope s(this);
    // we do letrec only for FunctionNode,
    // but shadowing let in let binding is likely programming error, and we should forbidden it.
    Bound(l->var);
    CheckWellFormed(l->value);
    CheckWellFormed(l->body);
  }

  void VisitExpr_(const FunctionNode* f) final {
    Scope s(this);
    for (const Var& param : f->params) {
      Bound(param);
    }
    CheckWellFormed(f->body);
  }

  void VisitClause(const Clause& c) final {
    Scope s(this);
    VisitPattern(c->lhs);
    VisitExpr(c->rhs);
  }

  void VisitPattern(const Pattern& p) final {
    PatternVisitor::VisitPattern(p);
  }

  void VisitVar(const Var& v) final {
    Bound(v);
  }

  void VisitExpr(const Expr& e) final {
    if (auto v = e.as<VarNode>()) {
      VisitExpr_(v);
    } else {
      ExprVisitor::VisitExpr(e);
    }
  }

 public:
  bool CheckWellFormed(const Expr& e) {
    this->VisitExpr(e);
    return well_formed;
  }
};

bool WellFormed(const Expr& e) {
  return WellFormedChecker().CheckWellFormed(e);
}

<<<<<<< HEAD
TVM_REGISTER_API("relay._analysis.well_formed")
=======
TVM_REGISTER_GLOBAL("relay._analysis.well_formed")
>>>>>>> c4c61cb7
.set_body_typed(WellFormed);

}  // namespace relay
}  // namespace tvm<|MERGE_RESOLUTION|>--- conflicted
+++ resolved
@@ -30,16 +30,6 @@
 namespace relay {
 
 
-<<<<<<< HEAD
-//! brief make sure each Var is bind at most once.
-class WellFormedChecker : private ExprVisitor, PatternVisitor {
-  bool well_formed = true;
-
-  std::vector<std::unordered_set<Var, NodeHash, NodeEqual>> scope;
-  std::unordered_set<Var, NodeHash, NodeEqual> current_bound;
-  std::unordered_set<Var, NodeHash, NodeEqual> total_bound;
-  std::unordered_set<Var, NodeHash, NodeEqual> free;
-=======
 //! brief make sure each Var is bound at most once in a scope.
 class WellFormedChecker : private ExprVisitor, PatternVisitor {
   bool well_formed = true;
@@ -48,7 +38,6 @@
   std::unordered_set<Var, ObjectHash, ObjectEqual> current_bound;
   std::unordered_set<Var, ObjectHash, ObjectEqual> total_bound;
   std::unordered_set<Var, ObjectHash, ObjectEqual> free;
->>>>>>> c4c61cb7
 
   struct Scope {
     WellFormedChecker* wfc;
@@ -136,11 +125,7 @@
   return WellFormedChecker().CheckWellFormed(e);
 }
 
-<<<<<<< HEAD
-TVM_REGISTER_API("relay._analysis.well_formed")
-=======
 TVM_REGISTER_GLOBAL("relay._analysis.well_formed")
->>>>>>> c4c61cb7
 .set_body_typed(WellFormed);
 
 }  // namespace relay
