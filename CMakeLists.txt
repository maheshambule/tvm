cmake_minimum_required(VERSION 3.2)
project(tvm C CXX)

# Utility functions
include(cmake/util/Util.cmake)
include(cmake/util/FindCUDA.cmake)
include(cmake/util/FindVulkan.cmake)
include(cmake/util/FindLLVM.cmake)
include(cmake/util/FindROCM.cmake)
include(cmake/util/FindANTLR.cmake)

if(EXISTS ${CMAKE_CURRENT_BINARY_DIR}/config.cmake)
  include(${CMAKE_CURRENT_BINARY_DIR}/config.cmake)
else()
  if(EXISTS ${CMAKE_CURRENT_SOURCE_DIR}/config.cmake)
    include(${CMAKE_CURRENT_SOURCE_DIR}/config.cmake)
  endif()
endif()

# NOTE: do not modify this file to change option values.
# You can create a config.cmake at build folder
# and add set(OPTION VALUE) to override these build options.
# Alernatively, use cmake -DOPTION=VALUE through command-line.
tvm_option(USE_CUDA "Build with CUDA" OFF)
tvm_option(USE_OPENCL "Build with OpenCL" OFF)
tvm_option(USE_VULKAN "Build with Vulkan" OFF)
tvm_option(USE_OPENGL "Build with OpenGL" OFF)
tvm_option(USE_METAL "Build with Metal" OFF)
tvm_option(USE_ROCM "Build with ROCM" OFF)
tvm_option(ROCM_PATH "The path to rocm" /opt/rocm)
tvm_option(USE_RPC "Build with RPC" ON)
tvm_option(USE_THREADS "Build with thread support" ON)
tvm_option(USE_LLVM "Build with LLVM, can be set to specific llvm-config path" OFF)
tvm_option(USE_STACKVM_RUNTIME "Include stackvm into the runtime" OFF)
tvm_option(USE_GRAPH_RUNTIME "Build with tiny graph runtime" ON)
tvm_option(USE_GRAPH_RUNTIME_DEBUG "Build with tiny graph runtime debug mode" OFF)
tvm_option(USE_OPENMP "Build with OpenMP thread pool implementation" OFF)
tvm_option(USE_RELAY_DEBUG "Building Relay in debug mode..." OFF)
tvm_option(USE_SGX "Build with SGX" OFF)
tvm_option(USE_RTTI "Build with RTTI" ON)
tvm_option(USE_MSVC_MT "Build with MT" OFF)
tvm_option(USE_MICRO "Build with Micro" OFF)
tvm_option(INSTALL_DEV "Install compiler infrastructure" OFF)
tvm_option(HIDE_PRIVATE_SYMBOLS "Compile with -fvisibility=hidden." OFF)

# 3rdparty libraries
tvm_option(DLPACK_PATH "Path to DLPACK" "3rdparty/dlpack/include")
tvm_option(DMLC_PATH "Path to DMLC" "3rdparty/dmlc-core/include")
tvm_option(RANG_PATH "Path to RANG" "3rdparty/rang/include")
tvm_option(COMPILER_RT_PATH "Path to COMPILER-RT" "3rdparty/compiler-rt")
tvm_option(PICOJSON_PATH "Path to PicoJSON" "3rdparty/picojson")

# Contrib library options
tvm_option(USE_BLAS "The blas library to be linked" none)
tvm_option(USE_MKL_PATH "MKL root path when use MKL blas" none)
tvm_option(USE_MKLDNN "Build with MKLDNN" OFF)
tvm_option(USE_CUDNN "Build with cuDNN" OFF)
tvm_option(USE_CUBLAS "Build with cuBLAS" OFF)
tvm_option(USE_MIOPEN "Build with ROCM:MIOpen" OFF)
tvm_option(USE_ROCBLAS "Build with ROCM:RoCBLAS" OFF)
tvm_option(USE_SORT "Build with sort support" OFF)
tvm_option(USE_NNPACK "Build with nnpack support" OFF)
tvm_option(USE_RANDOM "Build with random support" OFF)
<<<<<<< HEAD
tvm_option(USE_TENSORRT "Build with TensorRT, must have CUDA and CUDNN enabled" OFF)
=======
>>>>>>> c4c61cb7
tvm_option(USE_MICRO_STANDALONE_RUNTIME "Build with micro.standalone_runtime support" OFF)
tvm_option(USE_ANTLR "Build with ANTLR for Relay parsing" OFF)
tvm_option(USE_TFLITE "Build with tflite support" OFF)
tvm_option(USE_TENSORFLOW_PATH "TensorFlow root path when use TFLite" none)

# include directories
include_directories(${CMAKE_INCLUDE_PATH})
include_directories("include")
include_directories(${DLPACK_PATH})
include_directories(${DMLC_PATH})
include_directories(${RANG_PATH})
include_directories(${COMPILER_RT_PATH})
include_directories(${PICOJSON_PATH})

# initial variables
set(TVM_LINKER_LIBS "")
set(TVM_RUNTIME_LINKER_LIBS ${CMAKE_DL_LIBS})

# Generic compilation options
if(MSVC)
  add_definitions(-DWIN32_LEAN_AND_MEAN)
  add_definitions(-D_CRT_SECURE_NO_WARNINGS)
  add_definitions(-D_SCL_SECURE_NO_WARNINGS)
  add_definitions(-D_ENABLE_EXTENDED_ALIGNED_STORAGE)
  set(CMAKE_CXX_FLAGS "${CMAKE_CXX_FLAGS} /EHsc")
  set(CMAKE_CXX_FLAGS "${CMAKE_CXX_FLAGS} /MP")
  set(CMAKE_C_FLAGS "${CMAKE_C_FLAGS} /bigobj")
  if(USE_MSVC_MT)
    foreach(flag_var
        CMAKE_CXX_FLAGS CMAKE_CXX_FLAGS_DEBUG CMAKE_CXX_FLAGS_RELEASE
        CMAKE_CXX_FLAGS_MINSIZEREL CMAKE_CXX_FLAGS_RELWITHDEBINFO)
      if(${flag_var} MATCHES "/MD")
        string(REGEX REPLACE "/MD" "/MT" ${flag_var} "${${flag_var}}")
      endif(${flag_var} MATCHES "/MD")
    endforeach(flag_var)
  endif()
else(MSVC)
  if ("${CMAKE_BUILD_TYPE}" STREQUAL "Debug")
    message("Build in Debug mode")
<<<<<<< HEAD
    set(CMAKE_C_FLAGS "-O0 -g -Wall -fPIC ${CMAKE_C_FLAGS} -rdynamic")
    set(CMAKE_CXX_FLAGS "-O0 -g -Wall -fPIC ${CMAKE_CXX_FLAGS} -rdynamic")
=======
    set(CMAKE_C_FLAGS "-O0 -g -Wall -fPIC ${CMAKE_C_FLAGS}")
    set(CMAKE_CXX_FLAGS "-O0 -g -Wall -fPIC ${CMAKE_CXX_FLAGS}")
>>>>>>> c4c61cb7
  else()
    set(CMAKE_C_FLAGS "-O2 -Wall -fPIC ${CMAKE_C_FLAGS}")
    set(CMAKE_CXX_FLAGS "-O2 -Wall -fPIC ${CMAKE_CXX_FLAGS}")
    if (HIDE_PRIVATE_SYMBOLS)
      message(STATUS "Hide private symbols...")
      set(CMAKE_C_FLAGS "-fvisibility=hidden ${CMAKE_C_FLAGS}")
      set(CMAKE_CXX_FLAGS "-fvisibility=hidden ${CMAKE_CXX_FLAGS}")
    endif(HIDE_PRIVATE_SYMBOLS)
  endif ()
  if (CMAKE_CXX_COMPILER_ID MATCHES "GNU" AND
      CMAKE_CXX_COMPILER_VERSION VERSION_GREATER 7.0)
    set(CMAKE_CXX_FLAGS "-faligned-new ${CMAKE_CXX_FLAGS}")
  endif()
endif(MSVC)

# add source group
FILE(GLOB_RECURSE GROUP_SOURCE "src/*.cc")
FILE(GLOB_RECURSE GROUP_INCLUDE "src/*.h" "include/*.h")
assign_source_group("Source" ${GROUP_SOURCE})
assign_source_group("Include" ${GROUP_INCLUDE})

# Source file lists
file(GLOB_RECURSE COMPILER_SRCS
    src/node/*.cc
    src/ir/*.cc
    src/arith/*.cc
    src/te/*.cc
    src/autotvm/*.cc
<<<<<<< HEAD
    src/codegen/*.cc
    src/lang/*.cc
    src/pass/*.cc
    src/op/*.cc
    src/node/*.cc
    src/schedule/*.cc
    )

file(GLOB_RECURSE RELAY_OP_SRCS
    src/relay/op/*.cc
    )
file(GLOB_RECURSE RELAY_PASS_SRCS
    src/relay/pass/*.cc
    )
file(GLOB RELAY_BACKEND_SRCS
    src/relay/backend/*.cc
    src/relay/backend/vm/*.cc
    )
file(GLOB_RECURSE RELAY_IR_SRCS
    src/relay/ir/*.cc
    )
file(GLOB_RECURSE RELAY_QNN_SRCS
    src/relay/qnn/*.cc
)
list(APPEND COMPILER_SRCS ${RELAY_OP_SRCS})
list(APPEND COMPILER_SRCS ${RELAY_PASS_SRCS})
list(APPEND COMPILER_SRCS ${RELAY_BACKEND_SRCS})
list(APPEND COMPILER_SRCS ${RELAY_IR_SRCS})
list(APPEND COMPILER_SRCS ${RELAY_QNN_SRCS})


if(USE_VM_PROFILER)
  message(STATUS "Build compiler with Relay VM profiler support...")
  file(GLOB BACKEND_VM_PROFILER_SRCS src/relay/backend/vm/profiler/*.cc)
  list(APPEND COMPILER_SRCS ${BACKEND_VM_PROFILER_SRCS})
endif(USE_VM_PROFILER)

file(GLOB DATATYPE_SRCS src/codegen/datatype/*.cc)
list(APPEND COMPILER_SRCS ${DATATYPE_SRCS})
=======
    src/tir/*.cc
    src/driver/*.cc
    src/printer/*.cc
    src/support/*.cc
    )

file(GLOB CODEGEN_SRCS
  src/target/*.cc
  src/target/source/*.cc
    )

list(APPEND COMPILER_SRCS ${CODEGEN_SRCS})

file(GLOB_RECURSE RELAY_OP_SRCS
    src/relay/op/*.cc
    )
file(GLOB_RECURSE RELAY_PASS_SRCS
    src/relay/pass/*.cc
    )
file(GLOB RELAY_BACKEND_SRCS
    src/relay/backend/*.cc
    src/relay/backend/vm/*.cc
    )
file(GLOB_RECURSE RELAY_IR_SRCS
    src/relay/ir/*.cc
    )
file(GLOB_RECURSE RELAY_QNN_SRCS
    src/relay/qnn/*.cc
)
list(APPEND COMPILER_SRCS ${RELAY_OP_SRCS})
list(APPEND COMPILER_SRCS ${RELAY_PASS_SRCS})
list(APPEND COMPILER_SRCS ${RELAY_BACKEND_SRCS})
list(APPEND COMPILER_SRCS ${RELAY_IR_SRCS})
list(APPEND COMPILER_SRCS ${RELAY_QNN_SRCS})


if(USE_VM_PROFILER)
  message(STATUS "Build compiler with Relay VM profiler support...")
  file(GLOB BACKEND_VM_PROFILER_SRCS src/relay/backend/vm/profiler/*.cc)
  list(APPEND COMPILER_SRCS ${BACKEND_VM_PROFILER_SRCS})
endif(USE_VM_PROFILER)

file(GLOB DATATYPE_SRCS src/target/datatype/*.cc)
list(APPEND COMPILER_SRCS ${DATATYPE_SRCS})

>>>>>>> c4c61cb7

file(GLOB TOPI_SRCS
    topi/src/*.cc
)

file(GLOB RUNTIME_SRCS
  src/runtime/*.cc
  src/runtime/vm/*.cc
)

# Package runtime rules
if(NOT USE_RTTI)
  add_definitions(-DDMLC_ENABLE_RTTI=0)
endif()

list(APPEND RUNTIME_SRCS 3rdparty/bfloat16/bfloat16.cc)

if(USE_RPC)
  message(STATUS "Build with RPC support...")
  file(GLOB RUNTIME_RPC_SRCS src/runtime/rpc/*.cc)
  list(APPEND RUNTIME_SRCS ${RUNTIME_RPC_SRCS})
endif(USE_RPC)

file(GLOB STACKVM_RUNTIME_SRCS src/runtime/stackvm/*.cc)
file(GLOB STACKVM_CODEGEN_SRCS src/target/stackvm/*.cc)
list(APPEND COMPILER_SRCS ${STACKVM_CODEGEN_SRCS})
if(USE_STACKVM_RUNTIME)
  message(STATUS "Build with stackvm support in runtime...")
  list(APPEND RUNTIME_SRCS ${STACKVM_RUNTIME_SRCS})
else()
  list(APPEND COMPILER_SRCS ${STACKVM_RUNTIME_SRCS})
endif(USE_STACKVM_RUNTIME)

if(USE_GRAPH_RUNTIME)
  message(STATUS "Build with Graph runtime support...")
  file(GLOB RUNTIME_GRAPH_SRCS src/runtime/graph/*.cc)
  list(APPEND RUNTIME_SRCS ${RUNTIME_GRAPH_SRCS})

  if(USE_GRAPH_RUNTIME_DEBUG)
    message(STATUS "Build with Graph runtime debug support...")
    file(GLOB RUNTIME_GRAPH_DEBUG_SRCS src/runtime/graph/debug/*.cc)
    list(APPEND RUNTIME_SRCS ${RUNTIME_GRAPH_DEBUG_SRCS})
    set_source_files_properties(${RUNTIME_GRAPH_SRCS}
      PROPERTIES COMPILE_DEFINITIONS "TVM_GRAPH_RUNTIME_DEBUG")
  endif(USE_GRAPH_RUNTIME_DEBUG)
endif(USE_GRAPH_RUNTIME)

if(USE_VM_PROFILER)
  message(STATUS "Build with Relay VM profiler support...")
  file(GLOB RUNTIME_VM_PROFILER_SRCS src/runtime/vm/profiler/*.cc)
  list(APPEND RUNTIME_SRCS ${RUNTIME_VM_PROFILER_SRCS})
endif(USE_VM_PROFILER)

if(USE_EXAMPLE_EXT_RUNTIME)
  message(STATUS "Build with example external runtime...")
  file(GLOB RUNTIME_EXAMPLE_EXTERNAL_SRCS src/runtime/contrib/example_ext_runtime/*.cc)
  list(APPEND RUNTIME_SRCS ${RUNTIME_EXAMPLE_EXTERNAL_SRCS})
endif(USE_EXAMPLE_EXT_RUNTIME)

# Module rules
include(cmake/modules/VTA.cmake)
include(cmake/modules/CUDA.cmake)
include(cmake/modules/OpenCL.cmake)
include(cmake/modules/OpenGL.cmake)
include(cmake/modules/OpenMP.cmake)
include(cmake/modules/Vulkan.cmake)
include(cmake/modules/Metal.cmake)
include(cmake/modules/ROCM.cmake)
include(cmake/modules/SGX.cmake)
include(cmake/modules/LLVM.cmake)
include(cmake/modules/Micro.cmake)
include(cmake/modules/ANTLR.cmake)
include(cmake/modules/contrib/BLAS.cmake)
include(cmake/modules/contrib/CODEGENC.cmake)
include(cmake/modules/contrib/DNNL.cmake)
include(cmake/modules/contrib/Random.cmake)
include(cmake/modules/contrib/MicroStandaloneRuntime.cmake)
include(cmake/modules/contrib/Sort.cmake)
include(cmake/modules/contrib/NNPack.cmake)
<<<<<<< HEAD
include(cmake/modules/contrib/TensorRT.cmake)
=======
>>>>>>> c4c61cb7
include(cmake/modules/contrib/HybridDump.cmake)
include(cmake/modules/contrib/TFLite.cmake)

if(NOT MSVC)
  include(CheckCXXCompilerFlag)
  if(NOT USE_LLVM STREQUAL "OFF" AND TVM_LLVM_VERSION GREATER 91)
    check_cxx_compiler_flag("-std=c++14"    SUPPORT_CXX14)
    message(STATUS "Build with c++14")
    set(CMAKE_CXX_FLAGS "-std=c++14 ${CMAKE_CXX_FLAGS}")
  else()
    check_cxx_compiler_flag("-std=c++11"    SUPPORT_CXX11)
    message(STATUS "Build with c++11")
    set(CMAKE_CXX_FLAGS "-std=c++11 ${CMAKE_CXX_FLAGS}")
  endif()
endif()

add_library(tvm SHARED ${COMPILER_SRCS} ${RUNTIME_SRCS})
add_library(tvm_topi SHARED ${TOPI_SRCS})
add_library(tvm_runtime SHARED ${RUNTIME_SRCS})
<<<<<<< HEAD
add_library(tvm_runtime_static STATIC ${RUNTIME_SRCS})
=======
>>>>>>> c4c61cb7


if(USE_RELAY_DEBUG)
  message(STATUS "Building Relay in debug mode...")
  set_target_properties(tvm PROPERTIES COMPILE_DEFINITIONS "USE_RELAY_DEBUG")
  set_target_properties(tvm PROPERTIES COMPILE_DEFINITIONS "DMLC_LOG_DEBUG")
else()
  set_target_properties(tvm PROPERTIES COMPILE_DEFINITIONS "NDEBUG")
endif(USE_RELAY_DEBUG)

if(NOT USE_SGX STREQUAL "OFF")
  add_dependencies(tvm sgx_edl)
  add_dependencies(tvm_runtime sgx_edl tvm_t)
  install(TARGETS tvm_t ARCHIVE DESTINATION lib${LIB_SUFFIX})
endif()

if(USE_THREADS)
  message(STATUS "Build with thread support...")
  set(CMAKE_THREAD_PREFER_PTHREAD TRUE)
  set(THREADS_PREFER_PTHREAD_FLAG TRUE)
  find_package(Threads REQUIRED)
  target_link_libraries(tvm Threads::Threads)
  target_link_libraries(tvm_topi Threads::Threads)
  target_link_libraries(tvm_runtime Threads::Threads)
endif(USE_THREADS)

target_link_libraries(tvm ${TVM_LINKER_LIBS} ${TVM_RUNTIME_LINKER_LIBS})
target_link_libraries(tvm_topi tvm ${TVM_LINKER_LIBS} ${TVM_RUNTIME_LINKER_LIBS})
target_link_libraries(tvm_runtime ${TVM_RUNTIME_LINKER_LIBS})

if (HIDE_PRIVATE_SYMBOLS AND NOT ${CMAKE_SYSTEM_NAME} MATCHES "Darwin")
  set(HIDE_SYMBOLS_LINKER_FLAGS "-Wl,--exclude-libs,ALL")
  # Note: 'target_link_options' with 'PRIVATE' keyword would be cleaner
  # but it's not available until CMake 3.13. Switch to 'target_link_options'
  # once minimum CMake version is bumped up to 3.13 or above.
  target_link_libraries(tvm ${HIDE_SYMBOLS_LINKER_FLAGS})
  target_link_libraries(tvm_topi ${HIDE_SYMBOLS_LINKER_FLAGS})
  target_link_libraries(tvm_runtime ${HIDE_SYMBOLS_LINKER_FLAGS})
endif()

# Related headers
target_include_directories(
  tvm
  PUBLIC "topi/include")
target_include_directories(
  tvm_topi
  PUBLIC "topi/include")


# Tests
set(TEST_EXECS "")
file(GLOB TEST_SRCS tests/cpp/*.cc)
find_path(GTEST_INCLUDE_DIR gtest/gtest.h)
find_library(GTEST_LIB gtest "$ENV{GTEST_LIB}")

# Create the `cpptest` target if we can find GTest.  If not, we create dummy
# targets that give the user an informative error message.
if(GTEST_INCLUDE_DIR AND GTEST_LIB)
  foreach(__srcpath ${TEST_SRCS})
    get_filename_component(__srcname ${__srcpath} NAME)
    string(REPLACE ".cc" "" __execname ${__srcname})
    add_executable(${__execname} ${__srcpath})
    list(APPEND TEST_EXECS ${__execname})
    target_include_directories(${__execname} PUBLIC ${GTEST_INCLUDE_DIR})
    target_link_libraries(${__execname} tvm ${GTEST_LIB} pthread dl)
    set_target_properties(${__execname} PROPERTIES EXCLUDE_FROM_ALL 1)
    set_target_properties(${__execname} PROPERTIES EXCLUDE_FROM_DEFAULT_BUILD 1)
  endforeach()
  add_custom_target(cpptest DEPENDS ${TEST_EXECS})
elseif(NOT GTEST_INCLUDE_DIR)
  add_custom_target(cpptest
      COMMAND echo "Missing Google Test headers in include path"
      COMMAND exit 1)
elseif(NOT GTEST_LIB)
  add_custom_target(cpptest
      COMMAND echo "Missing Google Test library"
      COMMAND exit 1)
endif()

# Custom targets
add_custom_target(runtime DEPENDS tvm_runtime)

# Installation rules
install(TARGETS tvm DESTINATION lib${LIB_SUFFIX})
install(TARGETS tvm_topi DESTINATION lib${LIB_SUFFIX})
install(TARGETS tvm_runtime DESTINATION lib${LIB_SUFFIX})

if (INSTALL_DEV)
  install(
    DIRECTORY "include/." DESTINATION "include"
    FILES_MATCHING
    PATTERN "*.h"
  )
  install(
    DIRECTORY "topi/include/." DESTINATION "include"
    FILES_MATCHING
    PATTERN "*.h"
  )
  install(
    DIRECTORY "3rdparty/dlpack/include/." DESTINATION "include"
    FILES_MATCHING
    PATTERN "*.h"
    )
  install(
    DIRECTORY "3rdparty/dmlc-core/include/." DESTINATION "include"
    FILES_MATCHING
    PATTERN "*.h"
    )
else(INSTALL_DEV)
  install(
    DIRECTORY "include/tvm/runtime/." DESTINATION "include/tvm/runtime"
    FILES_MATCHING
    PATTERN "*.h"
    )
endif(INSTALL_DEV)

# More target definitions
if(MSVC)
  target_compile_definitions(tvm PRIVATE -DTVM_EXPORTS)
  target_compile_definitions(tvm_runtime PRIVATE -DTVM_EXPORTS)
endif()<|MERGE_RESOLUTION|>--- conflicted
+++ resolved
@@ -61,10 +61,6 @@
 tvm_option(USE_SORT "Build with sort support" OFF)
 tvm_option(USE_NNPACK "Build with nnpack support" OFF)
 tvm_option(USE_RANDOM "Build with random support" OFF)
-<<<<<<< HEAD
-tvm_option(USE_TENSORRT "Build with TensorRT, must have CUDA and CUDNN enabled" OFF)
-=======
->>>>>>> c4c61cb7
 tvm_option(USE_MICRO_STANDALONE_RUNTIME "Build with micro.standalone_runtime support" OFF)
 tvm_option(USE_ANTLR "Build with ANTLR for Relay parsing" OFF)
 tvm_option(USE_TFLITE "Build with tflite support" OFF)
@@ -104,13 +100,8 @@
 else(MSVC)
   if ("${CMAKE_BUILD_TYPE}" STREQUAL "Debug")
     message("Build in Debug mode")
-<<<<<<< HEAD
-    set(CMAKE_C_FLAGS "-O0 -g -Wall -fPIC ${CMAKE_C_FLAGS} -rdynamic")
-    set(CMAKE_CXX_FLAGS "-O0 -g -Wall -fPIC ${CMAKE_CXX_FLAGS} -rdynamic")
-=======
     set(CMAKE_C_FLAGS "-O0 -g -Wall -fPIC ${CMAKE_C_FLAGS}")
     set(CMAKE_CXX_FLAGS "-O0 -g -Wall -fPIC ${CMAKE_CXX_FLAGS}")
->>>>>>> c4c61cb7
   else()
     set(CMAKE_C_FLAGS "-O2 -Wall -fPIC ${CMAKE_C_FLAGS}")
     set(CMAKE_CXX_FLAGS "-O2 -Wall -fPIC ${CMAKE_CXX_FLAGS}")
@@ -139,14 +130,18 @@
     src/arith/*.cc
     src/te/*.cc
     src/autotvm/*.cc
-<<<<<<< HEAD
-    src/codegen/*.cc
-    src/lang/*.cc
-    src/pass/*.cc
-    src/op/*.cc
-    src/node/*.cc
-    src/schedule/*.cc
-    )
+    src/tir/*.cc
+    src/driver/*.cc
+    src/printer/*.cc
+    src/support/*.cc
+    )
+
+file(GLOB CODEGEN_SRCS
+  src/target/*.cc
+  src/target/source/*.cc
+    )
+
+list(APPEND COMPILER_SRCS ${CODEGEN_SRCS})
 
 file(GLOB_RECURSE RELAY_OP_SRCS
     src/relay/op/*.cc
@@ -177,55 +172,9 @@
   list(APPEND COMPILER_SRCS ${BACKEND_VM_PROFILER_SRCS})
 endif(USE_VM_PROFILER)
 
-file(GLOB DATATYPE_SRCS src/codegen/datatype/*.cc)
-list(APPEND COMPILER_SRCS ${DATATYPE_SRCS})
-=======
-    src/tir/*.cc
-    src/driver/*.cc
-    src/printer/*.cc
-    src/support/*.cc
-    )
-
-file(GLOB CODEGEN_SRCS
-  src/target/*.cc
-  src/target/source/*.cc
-    )
-
-list(APPEND COMPILER_SRCS ${CODEGEN_SRCS})
-
-file(GLOB_RECURSE RELAY_OP_SRCS
-    src/relay/op/*.cc
-    )
-file(GLOB_RECURSE RELAY_PASS_SRCS
-    src/relay/pass/*.cc
-    )
-file(GLOB RELAY_BACKEND_SRCS
-    src/relay/backend/*.cc
-    src/relay/backend/vm/*.cc
-    )
-file(GLOB_RECURSE RELAY_IR_SRCS
-    src/relay/ir/*.cc
-    )
-file(GLOB_RECURSE RELAY_QNN_SRCS
-    src/relay/qnn/*.cc
-)
-list(APPEND COMPILER_SRCS ${RELAY_OP_SRCS})
-list(APPEND COMPILER_SRCS ${RELAY_PASS_SRCS})
-list(APPEND COMPILER_SRCS ${RELAY_BACKEND_SRCS})
-list(APPEND COMPILER_SRCS ${RELAY_IR_SRCS})
-list(APPEND COMPILER_SRCS ${RELAY_QNN_SRCS})
-
-
-if(USE_VM_PROFILER)
-  message(STATUS "Build compiler with Relay VM profiler support...")
-  file(GLOB BACKEND_VM_PROFILER_SRCS src/relay/backend/vm/profiler/*.cc)
-  list(APPEND COMPILER_SRCS ${BACKEND_VM_PROFILER_SRCS})
-endif(USE_VM_PROFILER)
-
 file(GLOB DATATYPE_SRCS src/target/datatype/*.cc)
 list(APPEND COMPILER_SRCS ${DATATYPE_SRCS})
 
->>>>>>> c4c61cb7
 
 file(GLOB TOPI_SRCS
     topi/src/*.cc
@@ -305,10 +254,6 @@
 include(cmake/modules/contrib/MicroStandaloneRuntime.cmake)
 include(cmake/modules/contrib/Sort.cmake)
 include(cmake/modules/contrib/NNPack.cmake)
-<<<<<<< HEAD
-include(cmake/modules/contrib/TensorRT.cmake)
-=======
->>>>>>> c4c61cb7
 include(cmake/modules/contrib/HybridDump.cmake)
 include(cmake/modules/contrib/TFLite.cmake)
 
@@ -328,10 +273,6 @@
 add_library(tvm SHARED ${COMPILER_SRCS} ${RUNTIME_SRCS})
 add_library(tvm_topi SHARED ${TOPI_SRCS})
 add_library(tvm_runtime SHARED ${RUNTIME_SRCS})
-<<<<<<< HEAD
-add_library(tvm_runtime_static STATIC ${RUNTIME_SRCS})
-=======
->>>>>>> c4c61cb7
 
 
 if(USE_RELAY_DEBUG)
