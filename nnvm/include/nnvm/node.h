/*
 * Licensed to the Apache Software Foundation (ASF) under one
 * or more contributor license agreements.  See the NOTICE file
 * distributed with this work for additional information
 * regarding copyright ownership.  The ASF licenses this file
 * to you under the Apache License, Version 2.0 (the
 * "License"); you may not use this file except in compliance
 * with the License.  You may obtain a copy of the License at
<<<<<<< HEAD
 * 
 *   http://www.apache.org/licenses/LICENSE-2.0
 * 
=======
 *
 *   http://www.apache.org/licenses/LICENSE-2.0
 *
>>>>>>> c4c61cb7
 * Unless required by applicable law or agreed to in writing,
 * software distributed under the License is distributed on an
 * "AS IS" BASIS, WITHOUT WARRANTIES OR CONDITIONS OF ANY
 * KIND, either express or implied.  See the License for the
 * specific language governing permissions and limitations
 * under the License.
 */

/*!
 * \file nnvm/node.h
 * \brief Graph node data structure.
 */
#ifndef NNVM_NODE_H_
#define NNVM_NODE_H_

#include <memory>
#include <string>
#include <vector>
#include <utility>
#include <unordered_map>
#include "base.h"
#include "op.h"
#include "c_api.h"

namespace nnvm {

// Forward declare node.
class Node;
class Symbol;

/*!
 * \brief we always used ObjectPtr for a reference pointer
 *  to the node, so this alias can be changed in case.
 *
 *  By default, ObjectPtr is a std::shared_ptr of node
 */
using ObjectPtr = std::shared_ptr<Node>;

/*! \brief an entry that represents output data from a node */
struct NodeEntry {
<<<<<<< HEAD
  NodeEntry(NodePtr node, uint32_t index, uint32_t version):
=======
  NodeEntry(ObjectPtr node, uint32_t index, uint32_t version):
>>>>>>> c4c61cb7
    node(std::move(node)),
    index(index),
    version(version)
  {}

<<<<<<< HEAD
  explicit NodeEntry(NodePtr node):
=======
  explicit NodeEntry(ObjectPtr node):
>>>>>>> c4c61cb7
    node(std::move(node)),
    index(),
    version()
  {}

  /**
   * MXNet assumes that a node with a null ptr doesn't have a gradient attached. Don't change this
   * constructor.
   */
  NodeEntry():
    node(nullptr),
    index(),
    version()
  {}

  /*! \brief the source node of this data */
  ObjectPtr node;
  /*! \brief index of output from the source. */
  uint32_t index;
  /*!
   * \brief version of input Variable.
   *  This field can only be nonzero when this->node is a Variable node.
   *  version is increased by one each time a Variable get composed to a mutation Op.
   *  This information can be helpful to decide order of operations when sequence of mutation happens.
   */
  uint32_t version;
};

/*!
 * \brief This lets you use a NodeEntry as a key in a unordered_map of the form
 * unordered_map<NodeEntry, ValueType, NodeEntryHash, NodeEntryEqual>
 */
struct NodeEntryHash {
  size_t operator()(const NodeEntry& e) const {
    return std::hash<Node*>()(e.node.get()) ^
          (std::hash<size_t>()(e.index) << 1 >> 1) ^
          (std::hash<size_t>()(e.version) << 1);
  }
};

/*!
 * \brief This lets you use a NodeEntry as a key in a unordered_map of the form
 * unordered_map<NodeEntry, ValueType, NodeEntryHash, NodeEntryEqual>
 */
struct NodeEntryEqual {
  size_t operator()(const NodeEntry& a, const NodeEntry& b) const {
    return (a.node.get() == b.node.get()) &&
           (a.index == b.index) &&
           (a.version == b.version);
  }
};

/*! use NodeEntry as key in unordered_map */
template<typename ValueType>
using NodeEntryMap = std::unordered_map<NodeEntry, ValueType, NodeEntryHash, NodeEntryEqual>;

/*!
 * \brief The attributes of the current operation node.
 *  Usually are additional parameters like axis,
 */
struct NodeAttrs {
  /*!
   * \brief The operator this node uses.
   *  For place holder variable, op == nullptr.
   */
  const Op *op{nullptr};
  /*! \brief name of the node */
  std::string name;
  /*! \brief The dictionary representation of attributes */
  std::unordered_map<std::string, std::string> dict;
  /*!
   * \brief A parsed version of attributes,
   * This is generated if OpProperty.attr_parser is registered.
   * The object can be used to quickly access attributes.
   */
  any parsed;
  /*!
   * \brief Some operators take graphs as input. These operators include
   * control flow operators and high-order functions.
   * These graphs don't change when the operators are invoked for different
   * mini-batches. In this sense, the subgraphs are kind of similar to
   * the parameters and show be kept as node attributes.
   *
   * Users need to make sure the subgraphs are disjoint with the main graph.
   * If a graph shares nodes with subgraphs, loading the graph from LoadJSON
   * may generate a graph that has a different structure from the original graph
   * (some of the nodes are duplicated). If nodes are shared between two graphs,
   * shared nodes might be executed multiple times, which can be a problem for
   * stateful operators.
   */
  std::vector<std::shared_ptr<Symbol> > subgraphs;
  /*! \brief which device this op should be assigned to. */
  int device_type = 0;
};

/*!
 * \brief Node represents an operation in a computation graph.
 */
class NNVM_DLL Node {
 public:
  Node() = default;
  Node(const Op* op, const std::string& name) {
    this->attrs.op = op;
    this->attrs.name = name;
  }
  /*! \brief The attributes in the node. */
  NodeAttrs attrs;
  /*! \brief inputs to this node */
  std::vector<NodeEntry> inputs;
  /*!
   * \brief Optional control flow dependencies
   *  Gives operation must be performed before this operation.
   */
  std::vector<ObjectPtr> control_deps;
  /*! \brief additional fields for this node */
  any info;
  /*! \brief destructor of node */
  ~Node();
  /*! \return operator in this node */
  inline const Op* op() const;
  /*!
   * \brief return whether node is placeholder variable.
   *  This is equivalent to op == nullptr
   * \return whether node is placeholder input variable
   */
  inline bool is_variable() const;
  /*! \return number of outputs from this node */
  inline uint32_t num_outputs() const;
  /*! \return number of inputs from this node */
  inline uint32_t num_inputs() const;
  /*!
   * \brief create a new empty shared_ptr of Node.
   * \return a created empty node.
   */
  template<class ...Args>
<<<<<<< HEAD
  static NodePtr Create(Args&&... args) {
=======
  static ObjectPtr Create(Args&&... args) {
>>>>>>> c4c61cb7
    return std::make_shared<Node>(std::forward<Args>(args)...);
  }
};

/*!
 * \brief Quick utilities make node.
 * \param op_name The name of operator
 * \param node_name The name of the node
 * \param inputs The input entries
 * \param attrs The attributes
 * \return The created node entry.
 */
inline NodeEntry MakeNode(
    const char* op_name,
    std::string node_name,
    std::vector<NodeEntry> inputs,
    std::unordered_map<std::string, std::string> attrs =
    std::unordered_map<std::string, std::string>()) {
  ObjectPtr p = Node::Create();
  p->attrs.op = nnvm::Op::Get(op_name);
  p->attrs.name = std::move(node_name);
  p->attrs.dict = attrs;
  if (p->attrs.op->attr_parser) {
    p->attrs.op->attr_parser(&(p->attrs));
  }
  p->inputs = std::move(inputs);
  return NodeEntry(p, 0, 0);
}

// implementation of functions.
inline const Op* Node::op() const {
  return this->attrs.op;
}

inline bool Node::is_variable() const {
  return this->op() == nullptr;
}

inline uint32_t Node::num_outputs() const {
  if (is_variable()) return 1;
  if (this->op()->get_num_outputs == nullptr) {
    return this->op()->num_outputs;
  } else {
    return this->op()->get_num_outputs(this->attrs);
  }
}

inline uint32_t Node::num_inputs() const {
  if (is_variable()) return 1;
  if (this->op()->get_num_inputs == nullptr) {
    return this->op()->num_inputs;
  } else {
    return this->op()->get_num_inputs(this->attrs);
  }
}

}  // namespace nnvm

#endif  // NNVM_NODE_H_<|MERGE_RESOLUTION|>--- conflicted
+++ resolved
@@ -6,15 +6,9 @@
  * to you under the Apache License, Version 2.0 (the
  * "License"); you may not use this file except in compliance
  * with the License.  You may obtain a copy of the License at
-<<<<<<< HEAD
- * 
- *   http://www.apache.org/licenses/LICENSE-2.0
- * 
-=======
  *
  *   http://www.apache.org/licenses/LICENSE-2.0
  *
->>>>>>> c4c61cb7
  * Unless required by applicable law or agreed to in writing,
  * software distributed under the License is distributed on an
  * "AS IS" BASIS, WITHOUT WARRANTIES OR CONDITIONS OF ANY
@@ -55,21 +49,13 @@
 
 /*! \brief an entry that represents output data from a node */
 struct NodeEntry {
-<<<<<<< HEAD
-  NodeEntry(NodePtr node, uint32_t index, uint32_t version):
-=======
   NodeEntry(ObjectPtr node, uint32_t index, uint32_t version):
->>>>>>> c4c61cb7
     node(std::move(node)),
     index(index),
     version(version)
   {}
 
-<<<<<<< HEAD
-  explicit NodeEntry(NodePtr node):
-=======
   explicit NodeEntry(ObjectPtr node):
->>>>>>> c4c61cb7
     node(std::move(node)),
     index(),
     version()
@@ -161,8 +147,6 @@
    * stateful operators.
    */
   std::vector<std::shared_ptr<Symbol> > subgraphs;
-  /*! \brief which device this op should be assigned to. */
-  int device_type = 0;
 };
 
 /*!
@@ -205,11 +189,7 @@
    * \return a created empty node.
    */
   template<class ...Args>
-<<<<<<< HEAD
-  static NodePtr Create(Args&&... args) {
-=======
   static ObjectPtr Create(Args&&... args) {
->>>>>>> c4c61cb7
     return std::make_shared<Node>(std::forward<Args>(args)...);
   }
 };
