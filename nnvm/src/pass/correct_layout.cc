/*
 * Licensed to the Apache Software Foundation (ASF) under one
 * or more contributor license agreements.  See the NOTICE file
 * distributed with this work for additional information
 * regarding copyright ownership.  The ASF licenses this file
 * to you under the Apache License, Version 2.0 (the
 * "License"); you may not use this file except in compliance
 * with the License.  You may obtain a copy of the License at
<<<<<<< HEAD
 * 
 *   http://www.apache.org/licenses/LICENSE-2.0
 * 
=======
 *
 *   http://www.apache.org/licenses/LICENSE-2.0
 *
>>>>>>> c4c61cb7
 * Unless required by applicable law or agreed to in writing,
 * software distributed under the License is distributed on an
 * "AS IS" BASIS, WITHOUT WARRANTIES OR CONDITIONS OF ANY
 * KIND, either express or implied.  See the License for the
 * specific language governing permissions and limitations
 * under the License.
 */

/*!
 * \file correct_layout.cc
 * \brief Infer and correct layout.
 */
#include <nnvm/graph.h>
#include <nnvm/op_attr_types.h>
#include <nnvm/graph_attr_types.h>
#include <nnvm/pass.h>
#include <nnvm/layout.h>

namespace nnvm {
namespace pass {

nnvm::ObjectPtr CreateLayoutTransformNode(const Layout& src,
                                        const Layout& dst) {
  static const nnvm::Op* trans_op = nnvm::Op::Get("__layout_transform__");
  static int count = 0;
  nnvm::ObjectPtr n = nnvm::Node::Create();
  n->attrs.op = trans_op;
  n->attrs.name = src.name() + "_to_" + dst.name() + std::to_string(count++);
  n->attrs.dict["src_layout"] = src.name();
  n->attrs.dict["dst_layout"] = dst.name();
  n->op()->attr_parser(&(n->attrs));
  return n;
}

using LayoutAttrDict = std::unordered_map<const Node*, std::vector<Layout> >;

/*!
 * \brief A simple layout infer & correct pass that will
 *        insert layout transform nodes automatically.
 */
nnvm::Graph CorrectLayout(nnvm::Graph src) {
  static auto& op_correct_layout =
    nnvm::Op::GetAttr<FCorrectLayout>("FCorrectLayout");
  static auto& op_correct_layout_ex =
    nnvm::Op::GetAttr<FCorrectLayoutEx>("FCorrectLayoutEx");

  const IndexedGraph& idx = src.indexed_graph();
  std::vector<nnvm::ObjectPtr> mirror_vec(idx.num_nodes(), nullptr);

  // (new) ObjectPtr -> output_layouts
  LayoutAttrDict new_layouts;

  for (uint32_t nid = 0; nid < idx.num_nodes(); ++nid) {
    const auto& inode = idx[nid];
    nnvm::ObjectPtr new_node = nnvm::Node::Create();
    *new_node = *(inode.source);
    if (new_node->is_variable()) {
      // Variable node. No operator. Only one output entry.
      auto input_iter = std::find(
        idx.input_nodes().cbegin(), idx.input_nodes().cend(), nid);
      CHECK(input_iter != idx.input_nodes().cend());
      int64_t input_id = std::distance(idx.input_nodes().cbegin(), input_iter);
      if (src.HasAttr("layout_inputs")) {
        new_layouts[new_node.get()] =
          {src.GetAttr<std::vector<Layout> >("layout_inputs")[input_id]};
      } else {
        new_layouts[new_node.get()] = {Layout::Undef()};
      }
      mirror_vec[nid] = new_node;
      continue;
    }

    const uint32_t num_inputs = inode.inputs.size();
    const uint32_t num_outputs = inode.source->num_outputs();
    // set up output and input layouts
    std::vector<Layout> request_ilayouts(num_inputs, Layout::Undef());
    for (size_t i = 0; i < num_inputs; ++i) {
      const IndexedGraph::NodeEntry& input_entry = inode.inputs[i];
      const ObjectPtr& new_input_node = mirror_vec[input_entry.node_id];
      CHECK(new_input_node != nullptr);

      // fill inputs by previous node (DFS order) inferred layouts.
      const auto& layouts_iter = new_layouts.find(new_input_node.get());
      CHECK(layouts_iter != new_layouts.end());
      request_ilayouts[i] = layouts_iter->second[input_entry.index];
    }
    // layouts produced by previous node.
    std::vector<Layout> produce_ilayouts(request_ilayouts);
    // input layouts from last pass of LayoutTransform (if apply)
    std::vector<Layout> last_request_ilayouts(num_inputs, Layout::Undef());
    // fill outputs by last pass of LayoutTransform (if apply)
    std::vector<Layout> produce_olayouts(num_outputs, Layout::Undef());
    if (src.HasAttr("layout")) {
      const auto& layouts = src.GetAttr<std::vector<Layout> >("layout");
      for (uint32_t i = 0; i < num_outputs; ++i) {
        produce_olayouts[i] = layouts[idx.entry_id(nid, i)];
      }
      for (uint32_t i = 0; i < num_inputs; ++i) {
        last_request_ilayouts[i] = layouts[idx.entry_id(inode.inputs[i])];
      }
    }

    if (op_correct_layout_ex.count(new_node->op())) {
      std::vector<TShape> input_shapes;
      if (src.HasAttr("shape")) {
        const auto &shapes = src.GetAttr<std::vector<TShape> >("shape");
        for (uint32_t i = 0; i < num_inputs; ++i) {
          input_shapes.emplace_back(shapes[idx.entry_id(inode.inputs[i])]);
        }
      }
      const auto &flayout = op_correct_layout_ex[new_node->op()];
      CHECK(flayout(new_node->attrs, &input_shapes, &request_ilayouts,
                    &last_request_ilayouts, &produce_olayouts))
        << "Layout infer fail";
      CHECK_EQ(request_ilayouts.size(), num_inputs);
      CHECK_EQ(produce_olayouts.size(), num_outputs);
    } else if (op_correct_layout.count(new_node->op())) {
      const auto &flayout = op_correct_layout[new_node->op()];
      CHECK(flayout(new_node->attrs, &request_ilayouts, &last_request_ilayouts, &produce_olayouts))
        << "Layout infer fail";
      CHECK_EQ(request_ilayouts.size(), num_inputs);
      CHECK_EQ(produce_olayouts.size(), num_outputs);
    }

    // update new layouts
    new_layouts[new_node.get()] = std::move(produce_olayouts);

    for (uint32_t i = 0; i < inode.inputs.size(); ++i) {
      const auto& e = inode.inputs[i];
      const nnvm::ObjectPtr& in = mirror_vec[e.node_id];
      new_node->inputs[i] = nnvm::NodeEntry{in, e.index, e.version};

      // insert layout_transform if necessary
      const Layout& produce = produce_ilayouts[i];
      const Layout& request = request_ilayouts[i];
      if (produce != request && produce.defined()) {
        nnvm::ObjectPtr tnode = CreateLayoutTransformNode(produce, request);
        tnode->attrs.name = idx[e.node_id].source->attrs.name + "_" + request.name();
        tnode->inputs.emplace_back(new_node->inputs[i]);
        nnvm::NodeEntry tnode_output(std::move(tnode), 0, 0);
        new_node->inputs[i] = tnode_output;
        // layout produced by LayoutTransformNode
        new_layouts[tnode_output.node.get()] = {request};
      } else if (!produce.defined()) {
        // do reverse infer
        new_layouts[in.get()][e.index] = request;
      }
    }
    mirror_vec[nid] = new_node;
  }

  std::vector<nnvm::NodeEntry> outputs;
  for (const auto& e : idx.outputs()) {
    outputs.emplace_back(nnvm::NodeEntry{mirror_vec[e.node_id], e.index, e.version});
  }

  nnvm::Graph ret;
  ret.outputs = outputs;
  // restore the layouts to return graph
  const auto& ret_idx = ret.indexed_graph();
  std::vector<Layout> ret_layouts(ret_idx.num_node_entries(), Layout::Undef());
  for (uint32_t nid = 0; nid < ret_idx.num_nodes(); ++nid) {
    const auto& inode = ret_idx[nid];
    const auto& layout_iter = new_layouts.find(inode.source);
    if (layout_iter != new_layouts.end()) {
      for (uint32_t i = 0; i < inode.source->num_outputs(); ++i) {
        ret_layouts[ret_idx.entry_id(nid, i)] = std::move(layout_iter->second[i]);
      }
    }
  }

  // cannot call indexed_graph() before return the origin Graph,
  // thus create a new one
  nnvm::Graph new_ret;
  new_ret.outputs = std::move(outputs);
  new_ret.attrs["layout"] = std::make_shared<any>(std::move(ret_layouts));

  return new_ret;
}

// register pass
NNVM_REGISTER_PASS(CorrectLayout)
.describe("Return a layout-transformed graph of src.")
.set_body(CorrectLayout)
.provide_graph_attr("layout")
.set_change_graph(true);

DMLC_JSON_ENABLE_ANY(LayoutVector, list_layout);

}  // namespace pass
}  // namespace nnvm<|MERGE_RESOLUTION|>--- conflicted
+++ resolved
@@ -6,15 +6,9 @@
  * to you under the Apache License, Version 2.0 (the
  * "License"); you may not use this file except in compliance
  * with the License.  You may obtain a copy of the License at
-<<<<<<< HEAD
- * 
- *   http://www.apache.org/licenses/LICENSE-2.0
- * 
-=======
  *
  *   http://www.apache.org/licenses/LICENSE-2.0
  *
->>>>>>> c4c61cb7
  * Unless required by applicable law or agreed to in writing,
  * software distributed under the License is distributed on an
  * "AS IS" BASIS, WITHOUT WARRANTIES OR CONDITIONS OF ANY
@@ -58,8 +52,6 @@
 nnvm::Graph CorrectLayout(nnvm::Graph src) {
   static auto& op_correct_layout =
     nnvm::Op::GetAttr<FCorrectLayout>("FCorrectLayout");
-  static auto& op_correct_layout_ex =
-    nnvm::Op::GetAttr<FCorrectLayoutEx>("FCorrectLayoutEx");
 
   const IndexedGraph& idx = src.indexed_graph();
   std::vector<nnvm::ObjectPtr> mirror_vec(idx.num_nodes(), nullptr);
@@ -117,21 +109,7 @@
       }
     }
 
-    if (op_correct_layout_ex.count(new_node->op())) {
-      std::vector<TShape> input_shapes;
-      if (src.HasAttr("shape")) {
-        const auto &shapes = src.GetAttr<std::vector<TShape> >("shape");
-        for (uint32_t i = 0; i < num_inputs; ++i) {
-          input_shapes.emplace_back(shapes[idx.entry_id(inode.inputs[i])]);
-        }
-      }
-      const auto &flayout = op_correct_layout_ex[new_node->op()];
-      CHECK(flayout(new_node->attrs, &input_shapes, &request_ilayouts,
-                    &last_request_ilayouts, &produce_olayouts))
-        << "Layout infer fail";
-      CHECK_EQ(request_ilayouts.size(), num_inputs);
-      CHECK_EQ(produce_olayouts.size(), num_outputs);
-    } else if (op_correct_layout.count(new_node->op())) {
+    if (op_correct_layout.count(new_node->op())) {
       const auto &flayout = op_correct_layout[new_node->op()];
       CHECK(flayout(new_node->attrs, &request_ilayouts, &last_request_ilayouts, &produce_olayouts))
         << "Layout infer fail";
