--- conflicted
+++ resolved
@@ -143,19 +143,11 @@
   }
 
   // construct mirror as memory reduction strategy if needed
-<<<<<<< HEAD
-  std::unordered_map<Node*, NodePtr> mirror_map;
-  if (mirror_fun != nullptr) {
-    for (const NodePtr& node_ptr : topo_order) {
-      if (mirror_fun(*node_ptr)) {
-        NodePtr new_node = Node::Create();
-=======
   std::unordered_map<Node*, ObjectPtr> mirror_map;
   if (mirror_fun != nullptr) {
     for (const ObjectPtr& node_ptr : topo_order) {
       if (mirror_fun(*node_ptr)) {
         ObjectPtr new_node = Node::Create();
->>>>>>> c4c61cb7
         *new_node = *node_ptr;
         new_node->attrs.name += "_mirror";
         for (auto& e : new_node->inputs) {
