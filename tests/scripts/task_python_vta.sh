#!/bin/bash
# Licensed to the Apache Software Foundation (ASF) under one
# or more contributor license agreements.  See the NOTICE file
# distributed with this work for additional information
# regarding copyright ownership.  The ASF licenses this file
# to you under the Apache License, Version 2.0 (the
# "License"); you may not use this file except in compliance
# with the License.  You may obtain a copy of the License at
#
#   http://www.apache.org/licenses/LICENSE-2.0
#
# Unless required by applicable law or agreed to in writing,
# software distributed under the License is distributed on an
# "AS IS" BASIS, WITHOUT WARRANTIES OR CONDITIONS OF ANY
# KIND, either express or implied.  See the License for the
# specific language governing permissions and limitations
# under the License.

set -e
set -u

export PYTHONPATH=python:vta/python:topi/python
<<<<<<< HEAD
=======

# cleanup pycache
find . -type f -path "*.pyc" | xargs rm -f
>>>>>>> c4c61cb7

rm -rf ~/.tvm

# Rebuild cython
make cython3

<<<<<<< HEAD
# Run unit tests in functional/fast simulator
echo "Running unittest in fsim..."
python3 -m pytest -v vta/tests/python/unittest

# Run unit tests in functional/fast simulator
echo "Running integration test in fsim..."
python3 -m pytest -v vta/tests/python/integration

# # Build VTA chisel design and verilator simulator
# (make -C vta/hardware/chisel/)

# # Set default VTA config to use TSIM cycle accurate sim
# cp vta/config/tsim_sample.json vta/config/vta_config.json

# # Run unit tests in cycle accurate simulator
# echo "Running unittest in tsim..."
# python3 -m pytest -v vta/tests/python/unittest

# # Run unit tests in cycle accurate simulator
# echo "Running integration test in tsim..."
# python3 -m pytest -v vta/tests/python/integration

# # Reset default fsim simulation
# cp vta/config/fsim_sample.json vta/config/vta_config.json
=======
# Reset default fsim simulation
cp vta/config/fsim_sample.json vta/config/vta_config.json

# Run unit tests in functional/fast simulator
echo "Running unittest in fsim..."
python3 -m pytest -v vta/tests/python/unittest

# Run unit tests in functional/fast simulator
echo "Running integration test in fsim..."
python3 -m pytest -v vta/tests/python/integration
>>>>>>> c4c61cb7
<|MERGE_RESOLUTION|>--- conflicted
+++ resolved
@@ -20,44 +20,15 @@
 set -u
 
 export PYTHONPATH=python:vta/python:topi/python
-<<<<<<< HEAD
-=======
 
 # cleanup pycache
 find . -type f -path "*.pyc" | xargs rm -f
->>>>>>> c4c61cb7
 
 rm -rf ~/.tvm
 
 # Rebuild cython
 make cython3
 
-<<<<<<< HEAD
-# Run unit tests in functional/fast simulator
-echo "Running unittest in fsim..."
-python3 -m pytest -v vta/tests/python/unittest
-
-# Run unit tests in functional/fast simulator
-echo "Running integration test in fsim..."
-python3 -m pytest -v vta/tests/python/integration
-
-# # Build VTA chisel design and verilator simulator
-# (make -C vta/hardware/chisel/)
-
-# # Set default VTA config to use TSIM cycle accurate sim
-# cp vta/config/tsim_sample.json vta/config/vta_config.json
-
-# # Run unit tests in cycle accurate simulator
-# echo "Running unittest in tsim..."
-# python3 -m pytest -v vta/tests/python/unittest
-
-# # Run unit tests in cycle accurate simulator
-# echo "Running integration test in tsim..."
-# python3 -m pytest -v vta/tests/python/integration
-
-# # Reset default fsim simulation
-# cp vta/config/fsim_sample.json vta/config/vta_config.json
-=======
 # Reset default fsim simulation
 cp vta/config/fsim_sample.json vta/config/vta_config.json
 
@@ -67,5 +38,4 @@
 
 # Run unit tests in functional/fast simulator
 echo "Running integration test in fsim..."
-python3 -m pytest -v vta/tests/python/integration
->>>>>>> c4c61cb7
+python3 -m pytest -v vta/tests/python/integration