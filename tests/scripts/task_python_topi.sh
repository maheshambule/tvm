--- conflicted
+++ resolved
@@ -24,12 +24,7 @@
 # Rebuild cython
 make cython3
 
-<<<<<<< HEAD
-rm -rf python/tvm/*.pyc python/tvm/*/*.pyc python/tvm/*/*/*.pyc
-rm -rf topi/python/topi/*.pyc topi/python/topi/*/*.pyc topi/python/topi/*/*/*.pyc topi/python/topi/*/*/*/*.pyc
-=======
 # cleanup pycache
 find . -type f -path "*.pyc" | xargs rm -f
->>>>>>> c4c61cb7
 
 python3 -m pytest -v topi/tests/python