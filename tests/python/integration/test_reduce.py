--- conflicted
+++ resolved
@@ -24,11 +24,7 @@
         n = tvm.size_var('n')
         m = tvm.size_var('m')
         A = tvm.placeholder((n, m), name='A')
-<<<<<<< HEAD
-        R = tvm.compute((n, ), lambda i: tvm.expr.Select((i > 1), 1, 0), name='R')
-=======
         R = tvm.compute((n, ), lambda i: tvm.tir.Select((i > 1), 1, 0), name='R')
->>>>>>> c4c61cb7
         k = tvm.reduce_axis((0, m))
         B = tvm.compute((n,), lambda i: reducer(A[i, k], axis=k, where=(R[i]==1)), name='B')
         # schedule
