# Licensed to the Apache Software Foundation (ASF) under one
# or more contributor license agreements.  See the NOTICE file
# distributed with this work for additional information
# regarding copyright ownership.  The ASF licenses this file
# to you under the Apache License, Version 2.0 (the
# "License"); you may not use this file except in compliance
# with the License.  You may obtain a copy of the License at
#
#   http://www.apache.org/licenses/LICENSE-2.0
#
# Unless required by applicable law or agreed to in writing,
# software distributed under the License is distributed on an
# "AS IS" BASIS, WITHOUT WARRANTIES OR CONDITIONS OF ANY
# KIND, either express or implied.  See the License for the
# specific language governing permissions and limitations
# under the License.
import numpy as np
<<<<<<< HEAD
=======
import pytest
>>>>>>> c4c61cb7
import tvm
import scipy
from tvm import relay
from tvm.relay import transform
<<<<<<< HEAD
from tvm.relay.testing import ctx_list
import topi.testing
from tvm.contrib.nvcc import have_fp16

def run_infer_type(expr):
    mod = relay.Module.from_expr(expr)
    mod = transform.InferType()(mod)
    entry = mod["main"]
    return entry if isinstance(expr, relay.Function) else entry.body

def sigmoid(x):
    one = np.ones_like(x)
    return one / (one + np.exp(-x))

def relu(x):
    x_copy = np.copy(x)
    np.maximum(x_copy, 0, x_copy)
    return x_copy

def rsqrt(x):
    one = np.ones_like(x)
    return one / np.sqrt(x)

def test_unary_op():
    def check_single_op(opfunc, ref, dtype):
        shape = (10, 4)
        dtype = dtype
        tp = relay.TensorType(shape)
        x = relay.var("x", tp, dtype=dtype)
        y = opfunc(x)
        # test printer
        assert ("{}(%x)".format(y.op.name)) in y.astext()
        # test type inference
        yy = run_infer_type(y)
        assert yy.checked_type == tp

        if ref is not None:
            data = np.random.rand(*shape).astype(dtype)
            ref_res = ref(data)
            func = relay.Function([x], y)
            for target, ctx in ctx_list():
                # use graph by execuor default for testing, as we need
                # create function explicitly to avoid constant-folding.
                if dtype ==  'float16' and target == 'cuda' and not have_fp16(tvm.gpu(0).compute_version):
                    continue
                intrp = relay.create_executor("graph", ctx=ctx, target=target)
                op_res = intrp.evaluate(func)(data)
                np.testing.assert_allclose(op_res.asnumpy(), ref_res, rtol=0.01)


    for opfunc, ref in [(tvm.relay.log, np.log),
                        (tvm.relay.exp, np.exp),
                        (tvm.relay.erf, scipy.special.erf),
                        (tvm.relay.sqrt, np.sqrt),
                        (tvm.relay.rsqrt, rsqrt),
                        (tvm.relay.sigmoid, sigmoid),
                        (tvm.relay.tanh, np.tanh),
                        (relay.nn.relu, relu),
                        (tvm.relay.cos, np.cos),
                        (tvm.relay.sin, np.sin),
                        (tvm.relay.atan, np.arctan)]:
        for dtype in ['float16', 'float32']:
            check_single_op(opfunc, ref, dtype)

=======
from tvm.relay.testing import ctx_list, run_infer_type
import topi.testing
from tvm.contrib.nvcc import have_fp16
>>>>>>> c4c61cb7

def test_binary_op():
    def inst(vars, sh):
        return [vars.get(s, s) for s in sh]

    def check_binary_op(opfunc, ref, dtype):
        # TODO(@jroesch): this piece of code improperly uses type variables.
        n = tvm.var("n")
        s1 = (5, n, 5)
        s2 = (n, 1)
        t1 = relay.TensorType(s1)
        t2 = relay.TensorType(s2)
        x = relay.var("x", t1, dtype=dtype)
        y = relay.var("y", t2, dtype=dtype)
        z = opfunc(x, y)
        # test printer
        assert ("{}(%x, %y)".format(z.op.name)) in z.astext()
        zz = run_infer_type(z)
        assert zz.checked_type == t1

        if ref is not None:
            t1 = relay.TensorType((5, 10, 5))
            t2 = relay.TensorType((5, 10, 5))
            x = relay.var("x", t1, dtype=dtype)
            y = relay.var("y", t2, dtype=dtype)
            z = opfunc(x, y)
            x_data = np.random.rand(5, 10, 5).astype(dtype)
            y_data = np.random.rand(5, 10, 5).astype(dtype)
            ref_res = ref(x_data, y_data)
            func = relay.Function([x, y], z)

            for target, ctx in ctx_list():
                # use graph by execuor default for testing, as we need
                # create function explicitly to avoid constant-folding.
                if dtype ==  'float16' and target == 'cuda' and not have_fp16(tvm.gpu(0).compute_version):
                    continue
                intrp = relay.create_executor("graph", ctx=ctx, target=target)
                op_res = intrp.evaluate(func)(x_data, y_data)
                np.testing.assert_allclose(op_res.asnumpy(), ref_res, rtol=0.01)

    for opfunc, ref in [(relay.add, np.add),
                        (relay.subtract, np.subtract),
                        (relay.multiply, np.multiply),
                        (relay.divide, np.divide),
                        (relay.floor_divide, np.floor_divide),
                        (relay.floor_mod, np.fmod)]:
        for dtype in ['float16', 'float32']:
            check_binary_op(opfunc, ref, dtype)


def test_expand_dims():
    # based on topi test
    def verify_expand_dims(dshape, dtype, oshape, axis, num_newaxis):
        x = relay.Var("x", relay.TensorType(dshape, dtype))
        func = relay.Function([x], relay.expand_dims(x, axis, num_newaxis))
        for target, ctx in ctx_list():
            if dtype ==  'float16' and target == 'cuda' and not have_fp16(tvm.gpu(0).compute_version):
                continue
            data = np.random.uniform(size=dshape).astype(dtype)
            ref_res = data.reshape(oshape)
            intrp = relay.create_executor("graph", ctx=ctx, target=target)
            op_res = intrp.evaluate(func)(data)
            np.testing.assert_allclose(op_res.asnumpy(), ref_res, rtol=0.01)
    for dtype in ['float16', 'float32']:
        verify_expand_dims((3, 10), dtype, (3, 10, 1, 1), 2, 2)
        verify_expand_dims((3, 10), dtype, (1, 3, 10), -3, 1)


def test_bias_add():
    for dtype in ['float16', 'float32']:
        xshape=(10, 2, 3, 4)
        bshape=(2,)
        rtol = 1e-2 if dtype is 'float16' else 1e-5
        x = relay.var("x", shape=xshape, dtype=dtype)
        bias = relay.var("bias", dtype=dtype)
        z = relay.nn.bias_add(x, bias)
        zz = run_infer_type(z)
        assert "axis=" not in zz.astext()
        assert zz.args[1].checked_type == relay.TensorType(bshape, dtype)

        func = relay.Function([x, bias], z)
        x_data = np.random.uniform(size=xshape).astype(dtype)
        y_data = np.random.uniform(size=bshape).astype(dtype)
        ref_res = x_data + y_data.reshape((2, 1, 1))
        for target, ctx in ctx_list():
            if dtype ==  'float16' and target == 'cuda' and not have_fp16(tvm.gpu(0).compute_version):
                continue
            intrp = relay.create_executor("graph", ctx=ctx, target=target)
            op_res = intrp.evaluate(func)(x_data, y_data)
            np.testing.assert_allclose(op_res.asnumpy(), ref_res, rtol=rtol)

def sigmoid(x):
    one = np.ones_like(x)
    return one / (one + np.exp(-x))

<<<<<<< HEAD
def test_expand_dims_infer_type():
    for dtype in ['float16', 'float32']:
        n, t, d = tvm.var("n"), tvm.var("t"), 100
        x = relay.var("x", shape=(n, t, d), dtype=dtype)
        y = relay.expand_dims(x, axis=2)
        assert "axis=2" in y.astext()
        yy = run_infer_type(y)
        assert yy.checked_type == relay.TensorType((n, t, 1, 100), dtype)
=======
def relu(x):
    x_copy = np.copy(x)
    np.maximum(x_copy, 0, x_copy)
    return x_copy
>>>>>>> c4c61cb7

def rsqrt(x):
    one = np.ones_like(x)
    return one / np.sqrt(x)

<<<<<<< HEAD
def test_softmax():
    for dtype in ['float16', 'float32']:
        # Softmax accuracy for float16 is poor
        if dtype == 'float16':
            return
        shape = (10, 4)
        x = relay.var("x", shape=shape, dtype=dtype)
        y = relay.nn.softmax(x, axis=1)
        assert "nn.softmax" in y.astext()
        yy = run_infer_type(y)
        assert yy.checked_type == relay.TensorType(shape, dtype)
        func = relay.Function([x], y)
        x_data = np.random.uniform(size=shape).astype(dtype)
        ref_res = topi.testing.softmax_python(x_data)
        for target, ctx in ctx_list():
            intrp = relay.create_executor("graph", ctx=ctx, target=target)
            op_res = intrp.evaluate(func)(x_data)
            np.testing.assert_allclose(op_res.asnumpy(), ref_res, rtol=1e-5)
=======
def test_unary_op():
    def check_single_op(opfunc, ref, dtype):
        shape = (10, 4)
        dtype = dtype
        tp = relay.TensorType(shape)
        x = relay.var("x", tp, dtype=dtype)
        y = opfunc(x)
        # test printer
        assert ("{}(%x)".format(y.op.name)) in y.astext()
        # test type inference
        yy = run_infer_type(y)
        assert yy.checked_type == tp

        if ref is not None:
            data = np.random.rand(*shape).astype(dtype)
            ref_res = ref(data)
            func = relay.Function([x], y)
            for target, ctx in ctx_list():
                # use graph by execuor default for testing, as we need
                # create function explicitly to avoid constant-folding.
                if dtype ==  'float16' and target == 'cuda' and not have_fp16(tvm.gpu(0).compute_version):
                    continue
                intrp = relay.create_executor("graph", ctx=ctx, target=target)
                op_res = intrp.evaluate(func)(data)
                np.testing.assert_allclose(op_res.asnumpy(), ref_res, rtol=0.01)


    for opfunc, ref in [(tvm.relay.log, np.log),
                        (tvm.relay.exp, np.exp),
                        (tvm.relay.erf, scipy.special.erf),
                        (tvm.relay.sqrt, np.sqrt),
                        (tvm.relay.rsqrt, rsqrt),
                        (tvm.relay.sigmoid, sigmoid),
                        (tvm.relay.tanh, np.tanh),
                        (relay.nn.relu, relu),
                        (tvm.relay.cos, np.cos),
                        (tvm.relay.sin, np.sin),
                        (tvm.relay.atan, np.arctan)]:
        for dtype in ['float16', 'float32']:
            check_single_op(opfunc, ref, dtype)

>>>>>>> c4c61cb7

def test_binary_op():
    def inst(vars, sh):
        return [vars.get(s, s) for s in sh]

    def check_binary_op(opfunc, ref, dtype):
        # TODO(@jroesch): this piece of code improperly uses type variables.
        n = tvm.var("n")
        s1 = (5, n, 5)
        s2 = (n, 1)
        t1 = relay.TensorType(s1)
        t2 = relay.TensorType(s2)
        x = relay.var("x", t1, dtype=dtype)
        y = relay.var("y", t2, dtype=dtype)
        z = opfunc(x, y)
        # test printer
        assert ("{}(%x, %y)".format(z.op.name)) in z.astext()
        zz = run_infer_type(z)
        assert zz.checked_type == t1

        if ref is not None:
            t1 = relay.TensorType((5, 10, 5))
            t2 = relay.TensorType((5, 10, 5))
            x = relay.var("x", t1, dtype=dtype)
            y = relay.var("y", t2, dtype=dtype)
            z = opfunc(x, y)
            x_data = np.random.rand(5, 10, 5).astype(dtype)
            y_data = np.random.rand(5, 10, 5).astype(dtype)
            ref_res = ref(x_data, y_data)
            func = relay.Function([x, y], z)

            for target, ctx in ctx_list():
                # use graph by execuor default for testing, as we need
                # create function explicitly to avoid constant-folding.
                if dtype ==  'float16' and target == 'cuda' and not have_fp16(tvm.gpu(0).compute_version):
                    continue
                intrp = relay.create_executor("graph", ctx=ctx, target=target)
                op_res = intrp.evaluate(func)(x_data, y_data)
                np.testing.assert_allclose(op_res.asnumpy(), ref_res, rtol=0.01)

    for opfunc, ref in [(relay.add, np.add),
                        (relay.subtract, np.subtract),
                        (relay.multiply, np.multiply),
                        (relay.divide, np.divide),
                        (relay.floor_divide, np.floor_divide),
                        (relay.floor_mod, np.fmod)]:
        for dtype in ['float16', 'float32']:
            check_binary_op(opfunc, ref, dtype)


def test_expand_dims():
    # based on topi test
    def verify_expand_dims(dshape, dtype, oshape, axis, num_newaxis):
        x = relay.Var("x", relay.TensorType(dshape, dtype))
        func = relay.Function([x], relay.expand_dims(x, axis, num_newaxis))
        for target, ctx in ctx_list():
            if dtype ==  'float16' and target == 'cuda' and not have_fp16(tvm.gpu(0).compute_version):
                continue
            data = np.random.uniform(size=dshape).astype(dtype)
            ref_res = data.reshape(oshape)
            intrp = relay.create_executor("graph", ctx=ctx, target=target)
            op_res = intrp.evaluate(func)(data)
            np.testing.assert_allclose(op_res.asnumpy(), ref_res, rtol=0.01)
    for dtype in ['float16', 'float32']:
        verify_expand_dims((3, 10), dtype, (3, 10, 1, 1), 2, 2)
        verify_expand_dims((3, 10), dtype, (1, 3, 10), -3, 1)


def test_bias_add():
    for dtype in ['float16', 'float32']:
        xshape=(10, 2, 3, 4)
        bshape=(2,)
        rtol = 1e-2 if dtype == 'float16' else 1e-5
        x = relay.var("x", shape=xshape, dtype=dtype)
        bias = relay.var("bias", dtype=dtype)
        z = relay.nn.bias_add(x, bias)
        zz = run_infer_type(z)
        assert "axis=" not in zz.astext()
        assert zz.args[1].checked_type == relay.TensorType(bshape, dtype)

        func = relay.Function([x, bias], z)
        x_data = np.random.uniform(size=xshape).astype(dtype)
        y_data = np.random.uniform(size=bshape).astype(dtype)
        ref_res = x_data + y_data.reshape((2, 1, 1))
        for target, ctx in ctx_list():
            if dtype ==  'float16' and target == 'cuda' and not have_fp16(tvm.gpu(0).compute_version):
                continue
            intrp = relay.create_executor("graph", ctx=ctx, target=target)
            op_res = intrp.evaluate(func)(x_data, y_data)
            np.testing.assert_allclose(op_res.asnumpy(), ref_res, rtol=rtol)

<<<<<<< HEAD
=======

def test_expand_dims_infer_type():
    for dtype in ['float16', 'float32']:
        n, t, d = tvm.size_var("n"), tvm.size_var("t"), 100
        x = relay.var("x", shape=(n, t, d), dtype=dtype)
        y = relay.expand_dims(x, axis=2)
        assert "axis=2" in y.astext()
        yy = run_infer_type(y)
        assert yy.checked_type == relay.TensorType((n, t, 1, 100), dtype)


def test_softmax():
    for dtype in ['float16', 'float32']:
        # Softmax accuracy for float16 is poor
        if dtype == 'float16':
            return
        shape = (10, 4)
        x = relay.var("x", shape=shape, dtype=dtype)
        y = relay.nn.softmax(x, axis=1)
        assert "nn.softmax" in y.astext()
        yy = run_infer_type(y)
        assert yy.checked_type == relay.TensorType(shape, dtype)
        func = relay.Function([x], y)
        x_data = np.random.uniform(size=shape).astype(dtype)
        ref_res = topi.testing.softmax_python(x_data)
        for target, ctx in ctx_list():
            intrp = relay.create_executor("graph", ctx=ctx, target=target)
            op_res = intrp.evaluate(func)(x_data)
            np.testing.assert_allclose(op_res.asnumpy(), ref_res, rtol=1e-5)


>>>>>>> c4c61cb7
def test_log_softmax():
    for dtype in ['float16', 'float32']:
        # Softmax accuracy for float16 is poor
        if dtype == 'float16':
            return
        shape = (10, 4)
        x = relay.var("x", shape=shape, dtype=dtype)
        y = relay.nn.log_softmax(x, axis=1)
        assert "nn.log_softmax" in y.astext()
        yy = run_infer_type(y)
        assert yy.checked_type == relay.TensorType(shape, dtype)
        func = relay.Function([x], y)
        x_data = np.random.uniform(size=shape).astype(dtype)
        ref_res = topi.testing.log_softmax_python(x_data)
        for target, ctx in ctx_list():
            intrp = relay.create_executor("graph", ctx=ctx, target=target)
            op_res = intrp.evaluate(func)(x_data)
            np.testing.assert_allclose(op_res.asnumpy(), ref_res, rtol=1e-5)


def test_concatenate():
    for dtype in ['float16', 'float32']:
<<<<<<< HEAD
        n, t, d = tvm.var("n"), tvm.var("t"), 100
=======
        n, t, d = tvm.size_var("n"), tvm.size_var("t"), 100
>>>>>>> c4c61cb7
        x = relay.var("x", shape=(n, t, d))
        y = relay.var("y", shape=(n, t, d))
        z = relay.concatenate((x, y), axis=-1)
        assert "axis=" in z.astext()
        zz = run_infer_type(z)
        assert zz.checked_type == relay.TensorType((n, t, 200))
    
        x = relay.exp(x)
        z = relay.concatenate((x, y), axis=2)
        zz = run_infer_type(z)
        assert zz.checked_type == relay.TensorType((n, t, 200))
    
        z = relay.concatenate((x, y), axis=1)
        zz = run_infer_type(z)
        assert zz.checked_type == relay.TensorType((n, t + t, 100))
    
        # check shape mismatches (the following case is expected to raise tvm._ffi.base.TVMError.
        try:
            x = relay.var('p1', shape=(2, 5))
            y = relay.var('p2', shape=(2, 3))
            c = relay.concatenate([x, y], axis=0)
            func = relay.Function([x, y], c)
            zz = run_infer_type(func)
        except tvm._ffi.base.TVMError:
            pass
        else:
            assert False
    
        x = relay.var("x", shape=(10, 5), dtype=dtype)
        y = relay.var("y", shape=(10, 5), dtype=dtype)
        t = relay.var("z", shape=(), dtype=dtype)
        z = relay.concatenate((x, y), axis=1)
        z = relay.add(z, t)
        # Check result.
        func = relay.Function([x, y, t], z)
        x_data = np.random.rand(10, 5).astype(dtype)
        y_data = np.random.rand(10, 5).astype(dtype)
        t_data = np.random.uniform(size=()).astype(dtype)
        ref_res = np.concatenate((x_data, y_data), axis=1) + t_data
    
        for target, ctx in ctx_list():
            if dtype ==  'float16' and target == 'cuda' and not have_fp16(tvm.gpu(0).compute_version):
                continue
            intrp1 = relay.create_executor("graph", ctx=ctx, target=target)
            intrp2 = relay.create_executor("debug", ctx=ctx, target=target)
            op_res1 = intrp1.evaluate(func)(x_data, y_data, t_data)
            tvm.testing.assert_allclose(op_res1.asnumpy(), ref_res, rtol=0.01)
            op_res2 = intrp2.evaluate(func)(x_data, y_data, t_data)
            tvm.testing.assert_allclose(op_res2.asnumpy(), ref_res, rtol=0.01)

def test_dropout():
    for dtype in ['float16', 'float32']:
<<<<<<< HEAD
        n, t, d = tvm.var("n"), tvm.var("t"), tvm.var("d")
=======
        n, t, d = tvm.size_var("n"), tvm.size_var("t"), tvm.size_var("d")
>>>>>>> c4c61cb7
        input_ty = relay.TensorType((n, t, d), dtype)
        x = relay.var("x", input_ty)
        y = relay.nn.dropout(x, rate=0.75)
        assert "rate=" in y.astext()
        yy = run_infer_type(y)
        assert yy.checked_type == input_ty


def test_batch_norm():
    for dtype in ['float16', 'float32']:
        # beta and gamma ignored
        data = relay.var("data", relay.TensorType((3, 2, 1), dtype))
        beta = relay.var("beta", relay.TensorType((2,), dtype))
        gamma = relay.var("gamma", relay.TensorType((2,), dtype))
        moving_mean = relay.var("moving_mean", relay.TensorType((2,), dtype))
        moving_var = relay.var("moving_var", relay.TensorType((2,), dtype))
        y = relay.nn.batch_norm(data, gamma, beta, moving_mean, moving_var,
                                center=False, scale=False)
        yy = run_infer_type(y.astuple())
        assert "center=" in yy.astext()
        assert yy.checked_type == relay.ty.TupleType(tvm.convert([
            relay.TensorType((3, 2, 1), dtype),
            relay.TensorType((2,), dtype),
            relay.TensorType((2,), dtype)
        ]))

        beta = relay.var("beta", relay.TensorType((3,), dtype))
        gamma = relay.var("gamma", relay.TensorType((3,), dtype))
        moving_mean = relay.var("moving_mean", relay.TensorType((3,), dtype))
        moving_var = relay.var("moving_var", relay.TensorType((3,), dtype))

        y = relay.nn.batch_norm(data, gamma, beta, moving_mean, moving_var,
                                axis=0, center=False, scale=False)
        yy = run_infer_type(y.astuple())
        assert yy.checked_type == relay.ty.TupleType(tvm.convert([
            relay.ty.TensorType((3, 2, 1), dtype),
            relay.ty.TensorType((3,), dtype),
            relay.ty.TensorType((3,), dtype)
        ]))

        # axis=-1
        data = relay.var("data", relay.TensorType((1, 2, 3), dtype))
        beta = relay.var("beta", relay.TensorType((3,), dtype))
        gamma = relay.var("gamma", relay.TensorType((3,), dtype))
        moving_mean = relay.var("moving_mean", relay.TensorType((3,), dtype))
        moving_var = relay.var("moving_var", relay.TensorType((3,), dtype))
        y = relay.nn.batch_norm(data, gamma, beta, moving_mean, moving_var,
                                axis=-1, center=False, scale=False)
        yy = run_infer_type(y.astuple())
        assert yy.checked_type == relay.ty.TupleType(tvm.convert([
            relay.ty.TensorType((1, 2, 3), dtype),
            relay.ty.TensorType((3,), dtype),
            relay.ty.TensorType((3,), dtype)
        ]))

<<<<<<< HEAD
=======
@pytest.mark.xfail
def test_dense_type_check():
    dtype = 'float16'
    n, c , h, w = 2, 2 , 2 ,2
    x = relay.var("x", relay.TensorType((n, c, h, w), dtype))
    # it should fail since it does not match with m(2)
    mismatch_w = 3
    w = relay.var("w", relay.TensorType((2, mismatch_w), dtype))
    y = relay.nn.dense(x, w)
    yy = run_infer_type(y)
>>>>>>> c4c61cb7

def test_dense():
    for dtype in ['float16', 'float32']:
        # Dense accuracy for float16 is poor
        if dtype == 'float16':
            return
<<<<<<< HEAD
        n, c , h, w = tvm.var("n"), tvm.var("c"), tvm.var("h"), tvm.var("w")
=======
        n, c , h, w = tvm.size_var("n"), tvm.size_var("c"), tvm.size_var("h"), tvm.size_var("w")
>>>>>>> c4c61cb7
        x = relay.var("x", relay.TensorType((n, c, h, w), dtype))
        w = relay.var("w", relay.TensorType((2, w), dtype))
        y = relay.nn.dense(x, w, units=2)
        assert "units=2" in y.astext()
        yy = run_infer_type(y)
        assert yy.checked_type == relay.TensorType((n, c, h, 2), dtype)

<<<<<<< HEAD
        n, c , h, w = tvm.var("n"), tvm.var("c"), tvm.var("h"), 2
        x = relay.var("x", relay.TensorType((n, c, h, w), dtype))
        wh, ww = tvm.var("wh"), tvm.var("ww")
=======
        n, c , h, w = tvm.size_var("n"), tvm.size_var("c"), tvm.size_var("h"), 2
        x = relay.var("x", relay.TensorType((n, c, h, w), dtype))
        wh, ww = tvm.size_var("wh"), tvm.size_var("ww")
>>>>>>> c4c61cb7
        w = relay.var("w", relay.TensorType((ww, wh), dtype))
        y = relay.nn.dense(x, w)
        yy = run_infer_type(y)
        assert yy.checked_type == relay.TensorType((n, c, h, ww), dtype)

<<<<<<< HEAD
        n, c , h, w = tvm.var("n"), tvm.var("c"), tvm.var("h"), 2
=======
        n, c , h, w = tvm.size_var("n"), tvm.size_var("c"), tvm.size_var("h"), 2
>>>>>>> c4c61cb7
        x = relay.var("x", relay.TensorType((n, c, h, w), dtype))
        w = relay.var("w", relay.IncompleteType())
        y = relay.nn.dense(x, w, units=2)
        yy = run_infer_type(y)
        assert yy.checked_type == relay.TensorType((n, c, h, 2), dtype)

        x = relay.var("x", shape=(10, 5), dtype=dtype)
        w = relay.var("w", shape=(2, 5), dtype=dtype)
        z = relay.nn.dense(x, w)

        # Check result.
        func = relay.Function([x, w], z)
        x_data = np.random.rand(10, 5).astype(dtype)
        w_data = np.random.rand(2, 5).astype(dtype)
        ref_res = np.dot(x_data, w_data.T)

        for target, ctx in ctx_list():
            intrp1 = relay.create_executor("graph", ctx=ctx, target=target)
            intrp2 = relay.create_executor("debug", ctx=ctx, target=target)
            op_res1 = intrp1.evaluate(func)(x_data, w_data)
            tvm.testing.assert_allclose(op_res1.asnumpy(), ref_res, rtol=1e-5)
            op_res2 = intrp2.evaluate(func)(x_data, w_data)
            tvm.testing.assert_allclose(op_res2.asnumpy(), ref_res, rtol=1e-5)


def test_dense_dtype():
    data_dtype = 'uint8'
    weight_dtype = 'int8'
    out_dtype = 'uint8'
<<<<<<< HEAD
    n, c , h, w = tvm.var("n"), tvm.var("c"), tvm.var("h"), tvm.var("w")
=======
    n, c , h, w = tvm.size_var("n"), tvm.size_var("c"), tvm.size_var("h"), tvm.size_var("w")
>>>>>>> c4c61cb7
    x = relay.var("x", relay.TensorType((n, c, h, w), data_dtype))
    w = relay.var("w", relay.TensorType((2, w), weight_dtype))
    y = relay.nn.dense(x, w, units=2, out_dtype=out_dtype)
    assert "units=2" in y.astext()
    yy = run_infer_type(y)
    assert yy.checked_type == relay.TensorType((n, c, h, 2), out_dtype)
    assert run_infer_type(yy.args[0]).checked_type.dtype == 'uint8'
    assert run_infer_type(yy.args[1]).checked_type.dtype == 'int8'


def test_bitserial_dense():
<<<<<<< HEAD
    m, k = tvm.var("m"), tvm.var("k")
=======
    m, k = tvm.size_var("m"), tvm.size_var("k")
>>>>>>> c4c61cb7
    x = relay.var("x", relay.TensorType((m, k), "int16"))
    w = relay.var("w", relay.TensorType((k, 32), "int16"))
    y = relay.nn.bitserial_dense(x, w, units=32)
    "units=8" in y.astext()
    yy = run_infer_type(y)
    assert yy.checked_type == relay.TensorType((m, 32), "int16")


if __name__ == "__main__":
    test_concatenate()
    test_bias_add()
    test_unary_op()
    test_binary_op()
    test_expand_dims_infer_type()
    test_expand_dims()
    test_softmax()
    test_log_softmax()
    test_dropout()
    test_batch_norm()
    test_dense()
    test_bitserial_dense()
    test_dense_dtype()<|MERGE_RESOLUTION|>--- conflicted
+++ resolved
@@ -15,24 +15,15 @@
 # specific language governing permissions and limitations
 # under the License.
 import numpy as np
-<<<<<<< HEAD
-=======
 import pytest
->>>>>>> c4c61cb7
 import tvm
 import scipy
 from tvm import relay
 from tvm.relay import transform
-<<<<<<< HEAD
-from tvm.relay.testing import ctx_list
+from tvm.relay.testing import ctx_list, run_infer_type
 import topi.testing
 from tvm.contrib.nvcc import have_fp16
 
-def run_infer_type(expr):
-    mod = relay.Module.from_expr(expr)
-    mod = transform.InferType()(mod)
-    entry = mod["main"]
-    return entry if isinstance(expr, relay.Function) else entry.body
 
 def sigmoid(x):
     one = np.ones_like(x)
@@ -88,11 +79,6 @@
         for dtype in ['float16', 'float32']:
             check_single_op(opfunc, ref, dtype)
 
-=======
-from tvm.relay.testing import ctx_list, run_infer_type
-import topi.testing
-from tvm.contrib.nvcc import have_fp16
->>>>>>> c4c61cb7
 
 def test_binary_op():
     def inst(vars, sh):
@@ -165,7 +151,7 @@
     for dtype in ['float16', 'float32']:
         xshape=(10, 2, 3, 4)
         bshape=(2,)
-        rtol = 1e-2 if dtype is 'float16' else 1e-5
+        rtol = 1e-2 if dtype == 'float16' else 1e-5
         x = relay.var("x", shape=xshape, dtype=dtype)
         bias = relay.var("bias", dtype=dtype)
         z = relay.nn.bias_add(x, bias)
@@ -184,31 +170,17 @@
             op_res = intrp.evaluate(func)(x_data, y_data)
             np.testing.assert_allclose(op_res.asnumpy(), ref_res, rtol=rtol)
 
-def sigmoid(x):
-    one = np.ones_like(x)
-    return one / (one + np.exp(-x))
-
-<<<<<<< HEAD
+
 def test_expand_dims_infer_type():
     for dtype in ['float16', 'float32']:
-        n, t, d = tvm.var("n"), tvm.var("t"), 100
+        n, t, d = tvm.size_var("n"), tvm.size_var("t"), 100
         x = relay.var("x", shape=(n, t, d), dtype=dtype)
         y = relay.expand_dims(x, axis=2)
         assert "axis=2" in y.astext()
         yy = run_infer_type(y)
         assert yy.checked_type == relay.TensorType((n, t, 1, 100), dtype)
-=======
-def relu(x):
-    x_copy = np.copy(x)
-    np.maximum(x_copy, 0, x_copy)
-    return x_copy
->>>>>>> c4c61cb7
-
-def rsqrt(x):
-    one = np.ones_like(x)
-    return one / np.sqrt(x)
-
-<<<<<<< HEAD
+
+
 def test_softmax():
     for dtype in ['float16', 'float32']:
         # Softmax accuracy for float16 is poor
@@ -227,174 +199,8 @@
             intrp = relay.create_executor("graph", ctx=ctx, target=target)
             op_res = intrp.evaluate(func)(x_data)
             np.testing.assert_allclose(op_res.asnumpy(), ref_res, rtol=1e-5)
-=======
-def test_unary_op():
-    def check_single_op(opfunc, ref, dtype):
-        shape = (10, 4)
-        dtype = dtype
-        tp = relay.TensorType(shape)
-        x = relay.var("x", tp, dtype=dtype)
-        y = opfunc(x)
-        # test printer
-        assert ("{}(%x)".format(y.op.name)) in y.astext()
-        # test type inference
-        yy = run_infer_type(y)
-        assert yy.checked_type == tp
-
-        if ref is not None:
-            data = np.random.rand(*shape).astype(dtype)
-            ref_res = ref(data)
-            func = relay.Function([x], y)
-            for target, ctx in ctx_list():
-                # use graph by execuor default for testing, as we need
-                # create function explicitly to avoid constant-folding.
-                if dtype ==  'float16' and target == 'cuda' and not have_fp16(tvm.gpu(0).compute_version):
-                    continue
-                intrp = relay.create_executor("graph", ctx=ctx, target=target)
-                op_res = intrp.evaluate(func)(data)
-                np.testing.assert_allclose(op_res.asnumpy(), ref_res, rtol=0.01)
-
-
-    for opfunc, ref in [(tvm.relay.log, np.log),
-                        (tvm.relay.exp, np.exp),
-                        (tvm.relay.erf, scipy.special.erf),
-                        (tvm.relay.sqrt, np.sqrt),
-                        (tvm.relay.rsqrt, rsqrt),
-                        (tvm.relay.sigmoid, sigmoid),
-                        (tvm.relay.tanh, np.tanh),
-                        (relay.nn.relu, relu),
-                        (tvm.relay.cos, np.cos),
-                        (tvm.relay.sin, np.sin),
-                        (tvm.relay.atan, np.arctan)]:
-        for dtype in ['float16', 'float32']:
-            check_single_op(opfunc, ref, dtype)
-
->>>>>>> c4c61cb7
-
-def test_binary_op():
-    def inst(vars, sh):
-        return [vars.get(s, s) for s in sh]
-
-    def check_binary_op(opfunc, ref, dtype):
-        # TODO(@jroesch): this piece of code improperly uses type variables.
-        n = tvm.var("n")
-        s1 = (5, n, 5)
-        s2 = (n, 1)
-        t1 = relay.TensorType(s1)
-        t2 = relay.TensorType(s2)
-        x = relay.var("x", t1, dtype=dtype)
-        y = relay.var("y", t2, dtype=dtype)
-        z = opfunc(x, y)
-        # test printer
-        assert ("{}(%x, %y)".format(z.op.name)) in z.astext()
-        zz = run_infer_type(z)
-        assert zz.checked_type == t1
-
-        if ref is not None:
-            t1 = relay.TensorType((5, 10, 5))
-            t2 = relay.TensorType((5, 10, 5))
-            x = relay.var("x", t1, dtype=dtype)
-            y = relay.var("y", t2, dtype=dtype)
-            z = opfunc(x, y)
-            x_data = np.random.rand(5, 10, 5).astype(dtype)
-            y_data = np.random.rand(5, 10, 5).astype(dtype)
-            ref_res = ref(x_data, y_data)
-            func = relay.Function([x, y], z)
-
-            for target, ctx in ctx_list():
-                # use graph by execuor default for testing, as we need
-                # create function explicitly to avoid constant-folding.
-                if dtype ==  'float16' and target == 'cuda' and not have_fp16(tvm.gpu(0).compute_version):
-                    continue
-                intrp = relay.create_executor("graph", ctx=ctx, target=target)
-                op_res = intrp.evaluate(func)(x_data, y_data)
-                np.testing.assert_allclose(op_res.asnumpy(), ref_res, rtol=0.01)
-
-    for opfunc, ref in [(relay.add, np.add),
-                        (relay.subtract, np.subtract),
-                        (relay.multiply, np.multiply),
-                        (relay.divide, np.divide),
-                        (relay.floor_divide, np.floor_divide),
-                        (relay.floor_mod, np.fmod)]:
-        for dtype in ['float16', 'float32']:
-            check_binary_op(opfunc, ref, dtype)
-
-
-def test_expand_dims():
-    # based on topi test
-    def verify_expand_dims(dshape, dtype, oshape, axis, num_newaxis):
-        x = relay.Var("x", relay.TensorType(dshape, dtype))
-        func = relay.Function([x], relay.expand_dims(x, axis, num_newaxis))
-        for target, ctx in ctx_list():
-            if dtype ==  'float16' and target == 'cuda' and not have_fp16(tvm.gpu(0).compute_version):
-                continue
-            data = np.random.uniform(size=dshape).astype(dtype)
-            ref_res = data.reshape(oshape)
-            intrp = relay.create_executor("graph", ctx=ctx, target=target)
-            op_res = intrp.evaluate(func)(data)
-            np.testing.assert_allclose(op_res.asnumpy(), ref_res, rtol=0.01)
-    for dtype in ['float16', 'float32']:
-        verify_expand_dims((3, 10), dtype, (3, 10, 1, 1), 2, 2)
-        verify_expand_dims((3, 10), dtype, (1, 3, 10), -3, 1)
-
-
-def test_bias_add():
-    for dtype in ['float16', 'float32']:
-        xshape=(10, 2, 3, 4)
-        bshape=(2,)
-        rtol = 1e-2 if dtype == 'float16' else 1e-5
-        x = relay.var("x", shape=xshape, dtype=dtype)
-        bias = relay.var("bias", dtype=dtype)
-        z = relay.nn.bias_add(x, bias)
-        zz = run_infer_type(z)
-        assert "axis=" not in zz.astext()
-        assert zz.args[1].checked_type == relay.TensorType(bshape, dtype)
-
-        func = relay.Function([x, bias], z)
-        x_data = np.random.uniform(size=xshape).astype(dtype)
-        y_data = np.random.uniform(size=bshape).astype(dtype)
-        ref_res = x_data + y_data.reshape((2, 1, 1))
-        for target, ctx in ctx_list():
-            if dtype ==  'float16' and target == 'cuda' and not have_fp16(tvm.gpu(0).compute_version):
-                continue
-            intrp = relay.create_executor("graph", ctx=ctx, target=target)
-            op_res = intrp.evaluate(func)(x_data, y_data)
-            np.testing.assert_allclose(op_res.asnumpy(), ref_res, rtol=rtol)
-
-<<<<<<< HEAD
-=======
-
-def test_expand_dims_infer_type():
-    for dtype in ['float16', 'float32']:
-        n, t, d = tvm.size_var("n"), tvm.size_var("t"), 100
-        x = relay.var("x", shape=(n, t, d), dtype=dtype)
-        y = relay.expand_dims(x, axis=2)
-        assert "axis=2" in y.astext()
-        yy = run_infer_type(y)
-        assert yy.checked_type == relay.TensorType((n, t, 1, 100), dtype)
-
-
-def test_softmax():
-    for dtype in ['float16', 'float32']:
-        # Softmax accuracy for float16 is poor
-        if dtype == 'float16':
-            return
-        shape = (10, 4)
-        x = relay.var("x", shape=shape, dtype=dtype)
-        y = relay.nn.softmax(x, axis=1)
-        assert "nn.softmax" in y.astext()
-        yy = run_infer_type(y)
-        assert yy.checked_type == relay.TensorType(shape, dtype)
-        func = relay.Function([x], y)
-        x_data = np.random.uniform(size=shape).astype(dtype)
-        ref_res = topi.testing.softmax_python(x_data)
-        for target, ctx in ctx_list():
-            intrp = relay.create_executor("graph", ctx=ctx, target=target)
-            op_res = intrp.evaluate(func)(x_data)
-            np.testing.assert_allclose(op_res.asnumpy(), ref_res, rtol=1e-5)
-
-
->>>>>>> c4c61cb7
+
+
 def test_log_softmax():
     for dtype in ['float16', 'float32']:
         # Softmax accuracy for float16 is poor
@@ -417,11 +223,7 @@
 
 def test_concatenate():
     for dtype in ['float16', 'float32']:
-<<<<<<< HEAD
-        n, t, d = tvm.var("n"), tvm.var("t"), 100
-=======
         n, t, d = tvm.size_var("n"), tvm.size_var("t"), 100
->>>>>>> c4c61cb7
         x = relay.var("x", shape=(n, t, d))
         y = relay.var("y", shape=(n, t, d))
         z = relay.concatenate((x, y), axis=-1)
@@ -474,11 +276,7 @@
 
 def test_dropout():
     for dtype in ['float16', 'float32']:
-<<<<<<< HEAD
-        n, t, d = tvm.var("n"), tvm.var("t"), tvm.var("d")
-=======
         n, t, d = tvm.size_var("n"), tvm.size_var("t"), tvm.size_var("d")
->>>>>>> c4c61cb7
         input_ty = relay.TensorType((n, t, d), dtype)
         x = relay.var("x", input_ty)
         y = relay.nn.dropout(x, rate=0.75)
@@ -534,8 +332,6 @@
             relay.ty.TensorType((3,), dtype)
         ]))
 
-<<<<<<< HEAD
-=======
 @pytest.mark.xfail
 def test_dense_type_check():
     dtype = 'float16'
@@ -546,18 +342,13 @@
     w = relay.var("w", relay.TensorType((2, mismatch_w), dtype))
     y = relay.nn.dense(x, w)
     yy = run_infer_type(y)
->>>>>>> c4c61cb7
 
 def test_dense():
     for dtype in ['float16', 'float32']:
         # Dense accuracy for float16 is poor
         if dtype == 'float16':
             return
-<<<<<<< HEAD
-        n, c , h, w = tvm.var("n"), tvm.var("c"), tvm.var("h"), tvm.var("w")
-=======
         n, c , h, w = tvm.size_var("n"), tvm.size_var("c"), tvm.size_var("h"), tvm.size_var("w")
->>>>>>> c4c61cb7
         x = relay.var("x", relay.TensorType((n, c, h, w), dtype))
         w = relay.var("w", relay.TensorType((2, w), dtype))
         y = relay.nn.dense(x, w, units=2)
@@ -565,25 +356,15 @@
         yy = run_infer_type(y)
         assert yy.checked_type == relay.TensorType((n, c, h, 2), dtype)
 
-<<<<<<< HEAD
-        n, c , h, w = tvm.var("n"), tvm.var("c"), tvm.var("h"), 2
-        x = relay.var("x", relay.TensorType((n, c, h, w), dtype))
-        wh, ww = tvm.var("wh"), tvm.var("ww")
-=======
         n, c , h, w = tvm.size_var("n"), tvm.size_var("c"), tvm.size_var("h"), 2
         x = relay.var("x", relay.TensorType((n, c, h, w), dtype))
         wh, ww = tvm.size_var("wh"), tvm.size_var("ww")
->>>>>>> c4c61cb7
         w = relay.var("w", relay.TensorType((ww, wh), dtype))
         y = relay.nn.dense(x, w)
         yy = run_infer_type(y)
         assert yy.checked_type == relay.TensorType((n, c, h, ww), dtype)
 
-<<<<<<< HEAD
-        n, c , h, w = tvm.var("n"), tvm.var("c"), tvm.var("h"), 2
-=======
         n, c , h, w = tvm.size_var("n"), tvm.size_var("c"), tvm.size_var("h"), 2
->>>>>>> c4c61cb7
         x = relay.var("x", relay.TensorType((n, c, h, w), dtype))
         w = relay.var("w", relay.IncompleteType())
         y = relay.nn.dense(x, w, units=2)
@@ -613,11 +394,7 @@
     data_dtype = 'uint8'
     weight_dtype = 'int8'
     out_dtype = 'uint8'
-<<<<<<< HEAD
-    n, c , h, w = tvm.var("n"), tvm.var("c"), tvm.var("h"), tvm.var("w")
-=======
     n, c , h, w = tvm.size_var("n"), tvm.size_var("c"), tvm.size_var("h"), tvm.size_var("w")
->>>>>>> c4c61cb7
     x = relay.var("x", relay.TensorType((n, c, h, w), data_dtype))
     w = relay.var("w", relay.TensorType((2, w), weight_dtype))
     y = relay.nn.dense(x, w, units=2, out_dtype=out_dtype)
@@ -629,11 +406,7 @@
 
 
 def test_bitserial_dense():
-<<<<<<< HEAD
-    m, k = tvm.var("m"), tvm.var("k")
-=======
     m, k = tvm.size_var("m"), tvm.size_var("k")
->>>>>>> c4c61cb7
     x = relay.var("x", relay.TensorType((m, k), "int16"))
     w = relay.var("w", relay.TensorType((k, 32), "int16"))
     y = relay.nn.bitserial_dense(x, w, units=32)
