--- conflicted
+++ resolved
@@ -17,10 +17,7 @@
 """Test that type checker correcly computes types
    for expressions.
 """
-<<<<<<< HEAD
-=======
 import tvm
->>>>>>> c4c61cb7
 from tvm import relay
 from tvm.relay import op, transform, analysis
 from tvm.relay.analysis import assert_alpha_equal
@@ -28,11 +25,7 @@
 
 def run_infer_type(expr, mod=None):
     if not mod:
-<<<<<<< HEAD
-        mod = relay.Module.from_expr(expr)
-=======
         mod = tvm.IRModule.from_expr(expr)
->>>>>>> c4c61cb7
         mod = transform.InferType()(mod)
         entry = mod["main"]
         return entry if isinstance(expr, relay.Function) else entry.body
@@ -52,11 +45,7 @@
         return mod[gv].body
 
 
-<<<<<<< HEAD
-def assert_has_type(expr, typ, mod=relay.module.Module({})):
-=======
 def assert_has_type(expr, typ, mod=tvm.IRModule({})):
->>>>>>> c4c61cb7
     checked_expr = run_infer_type(expr, mod)
     checked_type = checked_expr.checked_type
     if checked_type != typ:
@@ -164,11 +153,7 @@
         sb.ret(data)
     with sb.else_scope():
         sb.ret(f(relay.subtract(n, relay.const(1, ti32)), relay.log(data)))
-<<<<<<< HEAD
-    mod = relay.Module()
-=======
-    mod = tvm.IRModule()
->>>>>>> c4c61cb7
+    mod = tvm.IRModule()
     mod[f] = relay.Function([n, data], sb.get())
     assert "@f(%1, %2) /* ty=float32 */" in mod.astext()
     assert mod[f].checked_type == relay.FuncType([ti32, tf32], tf32)
@@ -283,11 +268,7 @@
 
 
 def test_global_var_recursion():
-<<<<<<< HEAD
-    mod = relay.Module({})
-=======
     mod = tvm.IRModule({})
->>>>>>> c4c61cb7
     gv = relay.GlobalVar("main")
     x = relay.var('x', shape=[])
     tt = relay.scalar_type('float32')
@@ -309,11 +290,7 @@
 
 
 def test_constructor_type():
-<<<<<<< HEAD
-    mod = relay.Module()
-=======
-    mod = tvm.IRModule()
->>>>>>> c4c61cb7
+    mod = tvm.IRModule()
     box, constructor = initialize_box_adt(mod)
 
     a = relay.TypeVar('a')
@@ -324,11 +301,7 @@
 
 
 def test_constructor_call():
-<<<<<<< HEAD
-    mod = relay.Module()
-=======
-    mod = tvm.IRModule()
->>>>>>> c4c61cb7
+    mod = tvm.IRModule()
     box, constructor = initialize_box_adt(mod)
 
     box_unit = constructor(relay.Tuple([]))
@@ -341,11 +314,7 @@
 
 
 def test_adt_match():
-<<<<<<< HEAD
-    mod = relay.Module()
-=======
-    mod = tvm.IRModule()
->>>>>>> c4c61cb7
+    mod = tvm.IRModule()
     box, constructor = initialize_box_adt(mod)
 
     v = relay.Var('v', relay.TensorType((), 'float32'))
@@ -363,11 +332,7 @@
 
 
 def test_adt_match_type_annotations():
-<<<<<<< HEAD
-    mod = relay.Module()
-=======
-    mod = tvm.IRModule()
->>>>>>> c4c61cb7
+    mod = tvm.IRModule()
     box, constructor = initialize_box_adt(mod)
 
     # the only type annotation is inside the match pattern var
