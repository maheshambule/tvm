# Licensed to the Apache Software Foundation (ASF) under one
# or more contributor license agreements.  See the NOTICE file
# distributed with this work for additional information
# regarding copyright ownership.  The ASF licenses this file
# to you under the Apache License, Version 2.0 (the
# "License"); you may not use this file except in compliance
# with the License.  You may obtain a copy of the License at
#
#   http://www.apache.org/licenses/LICENSE-2.0
#
# Unless required by applicable law or agreed to in writing,
# software distributed under the License is distributed on an
# "AS IS" BASIS, WITHOUT WARRANTIES OR CONDITIONS OF ANY
# KIND, either express or implied.  See the License for the
# specific language governing permissions and limitations
# under the License.
import tvm
from tvm import relay
import tvm.relay.testing
import numpy as np
from tvm.relay import Expr
from tvm.relay.analysis import alpha_equal, assert_alpha_equal, assert_graph_equal, free_vars

do_print = [False]

SEMVER = "v0.0.4\n"

def astext(p, unify_free_vars=False):
    txt = p.astext()
    if isinstance(p, Expr) and free_vars(p):
        return txt
    x = relay.fromtext(txt)
    if unify_free_vars:
        assert_graph_equal(x, p)
    else:
        assert_alpha_equal(x, p)
    return txt

def show(text):
    if do_print[0]:
        print("---------------------------")
        print(text)

def test_func():
    x = relay.var("x", shape=(3, 2))
    y = relay.var("y")
    one = relay.const(10e10, dtype="float32")
    z = relay.add(x, one)
    z = relay.add(z, z)
    f = relay.Function([x, y], z)
    show(astext(z))
    show(astext(f))


def test_env():
    x = relay.var("x", "float32")
    y = relay.var("y", "float32")
    z = relay.add(x, y)
    z = relay.add(z, z)
    f = relay.Function([x, y], z)
<<<<<<< HEAD
    env = relay.Module()
=======
    env = tvm.IRModule()
>>>>>>> c4c61cb7
    env["myf"] = f
    text = astext(env)
    assert "def @myf" in text
    assert "def @myf" in str(env)
    assert "add(%0, %0) /* ty=float32 */" in text
    assert "add(%0, %0) /* ty=float32 */" in str(env)
    show(env.astext(annotate=lambda x: str(x.checked_type.dtype) if type(x) == relay.Call else ""))
    show(text)


def test_meta_data():
    n, c, h, w = tvm.size_var("n"), 10, 224, 224
    x = relay.var("x", shape=(n, c, h, w))
    w = relay.var("w")
    z = relay.nn.conv2d(x, w,
                        kernel_size=(3, 3),
                        padding=(1, 1),
                        channels=2)
    f = relay.Function([x, w], z)
    text = astext(f, unify_free_vars=True)
    text_no_meta = str(f)
    assert "channels=2" in text
    assert "channels=2" in text_no_meta
<<<<<<< HEAD
    assert "meta[Variable][0]" in text
    assert "meta[Variable][0]" in text_no_meta
=======
    assert "meta[SizeVar][0]" in text
    assert "meta[SizeVar][0]" in text_no_meta
>>>>>>> c4c61cb7
    assert "type_key" in text
    assert "type_key" not in text_no_meta

    text = astext(relay.const([1,2,3]))
    assert "meta[relay.Constant][0]" in text


def test_call_attrs():
    x = relay.var("x")
    # non default args
    z = relay.nn.softmax(x, axis=2)
    assert "axis=2" in astext(z)
    # default args
    z = relay.nn.softmax(x)
    assert "softmax(%x)" in astext(z)
    # non default args
    z = relay.expand_dims(x, axis=2, num_newaxis=2)
    assert "num_newaxis=2" in astext(z)


def test_let_if_scope():
    x = relay.var("x", "float32")
    y = relay.var("y", "float32")
    cond = relay.var("cond", "bool")

    sb = relay.ScopeBuilder()
    with sb.if_scope(cond):
        v1 = sb.let("v", relay.const(1, "float32"))
        v2 = sb.let("v", x)
        sb.ret(relay.subtract(v1, v2))
    with sb.else_scope():
        v3 = relay.var("v")
        let2 = relay.Let(v3, y, v3)
        sb.ret(relay.add(let2, let2))
    result = sb.get()

    f = relay.Function([x, y, cond], result)
    text = astext(f)
    assert text.count("{") == 3
    assert "%cond: bool" in text
    show(astext(f))


def test_variable_name():
    # avoid pure number even if the namehint is pure number
    v1 = relay.var("1")
    assert "%v1" in astext(v1)


def test_mlp():
    net, params = tvm.relay.testing.mlp.get_workload(batch_size=1)
    astext(net)


def test_resnet():
    net, params = tvm.relay.testing.resnet.get_workload(batch_size=1)
    astext(net)


def test_mobilenet():
    net, params = tvm.relay.testing.mobilenet.get_workload(batch_size=1)
    astext(net)


def test_dqn():
    net, params = tvm.relay.testing.dqn.get_workload(batch_size=1)
    astext(net)


def test_dcgan():
    net, params = tvm.relay.testing.dcgan.get_workload(batch_size=1)
    astext(net)


def test_lstm():
    net, params = tvm.relay.testing.lstm.get_workload(1, 1)
    astext(net)

    net, params = tvm.relay.testing.lstm.get_workload(4, 4)
    astext(net)

def test_inception_v3():
    net, params = tvm.relay.testing.inception_v3.get_workload(batch_size=1)
    astext(net)


def test_squeezenet():
    for version in ['1.0', '1.1']:
        net, params = tvm.relay.testing.squeezenet.get_workload(batch_size=1, version=version)
        astext(net)


def test_vgg():
    net, params = tvm.relay.testing.vgg.get_workload(batch_size=1)
    astext(net)


def test_densenet():
    net, params = tvm.relay.testing.densenet.get_workload(batch_size=1)
    astext(net)


def test_call_node_order():
    x = relay.var("x")
    y = relay.var("y")
    prog = relay.Call(relay.Function([x], x), [relay.Call(relay.Function([y], y), [relay.const(1)])])
    assert astext(prog) == SEMVER + \
        ("%0 = fn (%y) {\n"
         "  %y\n"
         "};\n"
         "%1 = %0(1);\n"
         "%2 = fn (%x) {\n"
         "  %x\n"
         "};\n"
         "%2(%1)")


def test_let_inlining():
    tup = relay.Tuple([relay.const(0), relay.const(0)])
    x = relay.var("x")
    assert astext(relay.Let(x, tup, tup)) == SEMVER + \
        ("%0 = (0, 0);\n"
         "let %x = %0;\n"
         "%0")

    assert astext(relay.Let(x, tup, x)) == SEMVER + \
        ("let %x = (0, 0);\n"
         "%x")


def test_zeros():
    x = relay.op.zeros([], "float32")
    astext(x)


def test_unapplied_constructor():
    type_def_str = r"""
type List[A] {
  Cons(A, List[A]),
  Nil,
}
    """
    main_def_str = r"""
def @main[A]() -> fn (A, List[A]) -> List[A] {
  Cons
}
    """
    mod = relay.fromtext(SEMVER + type_def_str + main_def_str)
    mod_str = str(mod)
    # ensure constructors are printed correctly in type definitions (with their
    # signature) and as exprs (without their signature)
    assert type_def_str.strip() in mod_str
    assert main_def_str.strip() in mod_str


if __name__ == "__main__":
    do_print[0] = True
    test_lstm()
    test_zeros()
    test_meta_data()
    test_let_inlining()
    test_resnet()
    test_mobilenet()
    test_mlp()
    test_dqn()
    test_dcgan()
    test_squeezenet()
    test_inception_v3()
    test_vgg()
    test_densenet()
    test_func()
    test_env()
    test_call_attrs()
    test_let_if_scope()
    test_variable_name()
    test_call_node_order()
    test_unapplied_constructor()<|MERGE_RESOLUTION|>--- conflicted
+++ resolved
@@ -58,11 +58,7 @@
     z = relay.add(x, y)
     z = relay.add(z, z)
     f = relay.Function([x, y], z)
-<<<<<<< HEAD
-    env = relay.Module()
-=======
     env = tvm.IRModule()
->>>>>>> c4c61cb7
     env["myf"] = f
     text = astext(env)
     assert "def @myf" in text
@@ -86,13 +82,8 @@
     text_no_meta = str(f)
     assert "channels=2" in text
     assert "channels=2" in text_no_meta
-<<<<<<< HEAD
-    assert "meta[Variable][0]" in text
-    assert "meta[Variable][0]" in text_no_meta
-=======
     assert "meta[SizeVar][0]" in text
     assert "meta[SizeVar][0]" in text_no_meta
->>>>>>> c4c61cb7
     assert "type_key" in text
     assert "type_key" not in text_no_meta
 
