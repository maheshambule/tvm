# Licensed to the Apache Software Foundation (ASF) under one
# or more contributor license agreements.  See the NOTICE file
# distributed with this work for additional information
# regarding copyright ownership.  The ASF licenses this file
# to you under the Apache License, Version 2.0 (the
# "License"); you may not use this file except in compliance
# with the License.  You may obtain a copy of the License at
#
#   http://www.apache.org/licenses/LICENSE-2.0
#
# Unless required by applicable law or agreed to in writing,
# software distributed under the License is distributed on an
# "AS IS" BASIS, WITHOUT WARRANTIES OR CONDITIONS OF ANY
# KIND, either express or implied.  See the License for the
# specific language governing permissions and limitations
# under the License.
import tvm
import numpy as np
from tvm import relay
from tvm.relay import transform
<<<<<<< HEAD
from tvm.relay.testing import ctx_list
=======
from tvm.relay.testing import ctx_list, run_infer_type
>>>>>>> c4c61cb7
import topi.testing

def run_infer_type(expr):
    mod = relay.Module.from_expr(expr)
    mod = transform.InferType()(mod)
    entry = mod["main"]
    return entry if isinstance(expr, relay.Function) else entry.body

def test_binary_op():
    def check_binary_op(opfunc, ref):
<<<<<<< HEAD
        n = tvm.var("n")
=======
        n = tvm.size_var("n")
>>>>>>> c4c61cb7
        t1 = relay.TensorType((5, n, 5))
        t2 = relay.TensorType((n, 1))
        x = relay.var("x", t1)
        y = relay.var("y", t2)
        z = opfunc(x, y)
        # test printer
        assert ("{}(%x, %y)".format(z.op.name)) in z.astext()
        zz = run_infer_type(z)
        assert zz.checked_type == t1

        if ref is not None:
            t1 = relay.TensorType((5, 10, 5))
            t2 = relay.TensorType((5, 10, 5))
            x = relay.var("x", t1)
            y = relay.var("y", t2)
            z = opfunc(x, y)
            x_data = np.random.rand(5, 10, 5).astype(t1.dtype)
            y_data = np.random.rand(5, 10, 5).astype(t2.dtype)
            ref_res = ref(x_data, y_data)
            func = relay.Function([x, y], z)

            for target, ctx in ctx_list():
                intrp = relay.create_executor("graph", ctx=ctx, target=target)
                op_res = intrp.evaluate(func)(x_data, y_data)
                tvm.testing.assert_allclose(op_res.asnumpy(), ref_res)

    for opfunc, ref in [(relay.power, np.power)]:
        check_binary_op(opfunc, ref)


def test_cmp_type():
    for op, ref in ((relay.greater, np.greater),
               (relay.greater_equal, np.greater_equal),
               (relay.less, np.less),
               (relay.less_equal, np.less_equal),
               (relay.equal, np.equal),
               (relay.not_equal, np.not_equal)):
        x = relay.var("x", relay.TensorType((10, 4), "float32"))
        y = relay.var("y", relay.TensorType((5, 10, 1), "float32"))
        z = op(x, y)
        zz = run_infer_type(z)
        assert zz.checked_type == relay.TensorType((5, 10, 4), "bool")

        if ref is not None:
            x_shape = (10, 4)
            y_shape = (5, 10, 1)
            t1 = relay.TensorType(x_shape)
            t2 = relay.TensorType(y_shape)
            x = relay.var("x", t1)
            y = relay.var("y", t2)
            z = op(x, y)
            x_data = np.random.rand(*x_shape).astype(t1.dtype)
            y_data = np.random.rand(*y_shape).astype(t2.dtype)
            ref_res = ref(x_data, y_data)
            func = relay.Function([x, y], z)

            for target, ctx in ctx_list():
                intrp = relay.create_executor("graph", ctx=ctx, target=target)
                op_res = intrp.evaluate(func)(x_data, y_data)
                tvm.testing.assert_allclose(op_res.asnumpy(), ref_res)


def test_binary_int_broadcast():
    for op, ref in [(relay.right_shift, np.right_shift),
               (relay.left_shift, np.left_shift),
                (relay.mod, np.mod),
               (relay.maximum, np.maximum),
               (relay.minimum, np.minimum)]:
        x = relay.var("x", relay.TensorType((10, 4), "int32"))
        y = relay.var("y", relay.TensorType((5, 10, 1), "int32"))
        z = op(x, y)
        zz = run_infer_type(z)
        assert zz.checked_type == relay.TensorType((5, 10, 4), "int32")

    if ref is not None:
        x_shape = (10, 4)
        y_shape = (5, 10, 1)
        t1 = relay.TensorType(x_shape, 'int32')
        t2 = relay.TensorType(y_shape, 'int32')
        x_data = np.random.rand(*x_shape).astype(t1.dtype)
        y_data = np.random.rand(*y_shape).astype(t2.dtype)
        func = relay.Function([x, y], z)
        ref_res = ref(x_data, y_data)

        for target, ctx in ctx_list():
            intrp = relay.create_executor("graph", ctx=ctx, target=target)
            op_res = intrp.evaluate(func)(x_data, y_data)
            tvm.testing.assert_allclose(op_res.asnumpy(), ref_res)


def test_where():
    shape = (3, 4)
    dtype = "float32"
    cond = relay.var("cond", relay.TensorType(shape, dtype))
    x = relay.var("x", relay.TensorType(shape, dtype))
    y = relay.var("y", relay.TensorType(shape, dtype))
    z = relay.where(cond, x, y)
    zz = run_infer_type(z)
    assert zz.checked_type == relay.TensorType(shape, dtype)

    func = relay.Function([cond, x, y], z)
    condition = np.random.uniform(low=-1, high=1, size=shape).astype(dtype)
    x = np.random.uniform(size=shape).astype(dtype)
    y = np.random.uniform(size=shape).astype(dtype)
    ref_res = np.where(condition, x, y)
    for target, ctx in ctx_list():
        for kind in ["graph", "debug"]:
            intrp = relay.create_executor(kind, ctx=ctx, target=target)
            op_res = intrp.evaluate(func)(condition, x, y)
            tvm.testing.assert_allclose(op_res.asnumpy(), ref_res, rtol=1e-5)


def verify_reduce(funcs, data, axis, keepdims, exclude, output, dtype="float32"):
    test_func = funcs[0]
    ref_func = funcs[1]
    dtype = "bool" if ref_func in [np.all, np.any] else dtype

    x = relay.var("x", relay.TensorType(data, dtype))
    z = test_func(x, axis, keepdims, exclude)
    zz = run_infer_type(z)
    if axis:
        assert "axis=" in z.astext()
    if keepdims:
        assert "keepdims=" in z.astext()
    if exclude:
        assert "exclude=" in z.astext()
    out_type = "int32" if test_func in [relay.argmin, relay.argmax] else dtype
    assert zz.checked_type == relay.ty.TensorType(output, out_type)

<<<<<<< HEAD
    if all(isinstance(v, tvm.expr.Var) == 1 for v in data):
=======
    if all(isinstance(v, tvm.tir.Var) == 1 for v in data):
>>>>>>> c4c61cb7
        return

    func = relay.Function([x], z)
    x_data = np.random.choice([True, False], size=data) if ref_func in [np.all] \
        else np.random.uniform(size=data).astype(dtype)

    if ref_func in [np.sum]:
        ref_res = ref_func(x_data + 0, axis=axis, dtype=dtype, keepdims=keepdims)
    elif ref_func in [np.max, np.min, np.mean, np.prod]:
        ref_res = ref_func(x_data + 0, axis=axis, keepdims=keepdims)
    else: #argmin/argmax
        if axis and not isinstance(axis, int) and len(axis) > 1 :
            return
        ref_res = ref_func(x_data + 0, axis=axis, keepdims=keepdims)

    for target, ctx in ctx_list():
        intrp1 = relay.create_executor("graph", ctx=ctx, target=target)
        intrp2 = relay.create_executor("debug", ctx=ctx, target=target)
        op_res1 = intrp1.evaluate(func)(x_data)
        tvm.testing.assert_allclose(op_res1.asnumpy(), ref_res, rtol=1e-5)
        op_res2 = intrp2.evaluate(func)(x_data)
        tvm.testing.assert_allclose(op_res2.asnumpy(), ref_res, rtol=1e-5)

def test_reduce_functions():
    def _with_keepdims(func):
        def _wrapper(data, axis=None, keepdims=False):
            if not keepdims:
                return func(data, axis=axis)
            else:
                if axis is not None:
                    axis = axis if isinstance(axis, int) else axis[0]
                    out_shape = list(data.shape)
                    out_shape[axis] = 1
                else:
                    out_shape = [1 for _ in range(len(data.shape))]
                return func(data, axis=axis).reshape(out_shape)
        return _wrapper

    d1, d2, d3, d4 = tvm.var("d1"), tvm.var("d2"), tvm.var("d3"), tvm.var("d4")
    for func in [[relay.sum, np.sum],
                 [relay.max, np.max],
                 [relay.min, np.min],
                 [relay.mean, np.mean],
                 [relay.variance, np.var],
                 [relay.std, np.std],
                 [relay.prod, np.prod],
                 [relay.all, np.all],
                 [relay.any, np.any],
                 [relay.argmin, _with_keepdims(np.argmin)],
                 [relay.argmax, _with_keepdims(np.argmax)]]:
        verify_reduce(func, (d1, d2, d3, d4), None, False, False, ())
        verify_reduce(func, (d1, d2, d3, d4), 2, True, False, (d1, d2, 1, d4))
        verify_reduce(func, (d1, d2, d3, d4), 0, True, False, (1, d2, d3, d4))
        verify_reduce(func, (d1, d2, d3), 1, True, False, (d1, 1, d3))
        verify_reduce(func, (d1, d2, d3), 0, True, False, (1, d2, d3))
        verify_reduce(func, (d1, d2, d3), None, True, False, (1, 1, 1))
        verify_reduce(func, (d1, d2, d3), (0, 1), True, False, (1, 1, d3))
        verify_reduce(func, (2, 3, 4), 1, True, False, (2, 1, 4))
        verify_reduce(func, (2, 3, 4), (1,), True, False, (2, 1, 4))
        verify_reduce(func, (2, 3, 4), -1, True, False, (2, 3, 1))
        verify_reduce(func, (2, 3, 4), (0, 1, 2), False, False, ())
        verify_reduce(func, (4, 4, 3), None, False, False, ())
        verify_reduce(func, (4, 4, 3), (0, 2), False, False, (4,))
        verify_reduce(func, (128, 24, 128), (0, 1), False, False, (128,))
        verify_reduce(func, (128, 24, 128), (0, 2), False, False, (24,))
        verify_reduce(func, (128, 24, 128), (0, 1), True, False, (1, 1, 128))
        verify_reduce(func, (128, 24, 128), (0, 2), True, False, (1, 24, 1))


def verify_mean_var_std(funcs, shape, axis, keepdims):
    test_func = funcs[0]
    ref_func = funcs[1]
    dtype = "float32"

    x = relay.var("x", relay.TensorType(shape, dtype))
    z = test_func(x, axis, keepdims)
    func = relay.Function([x], z.astuple())
    x_data = np.random.uniform(size=shape).astype(dtype)
    ref_mean = np.mean(x_data, axis=axis, dtype=dtype, keepdims=keepdims)
    ref_res = ref_func(x_data, axis=axis, dtype=dtype, keepdims=keepdims)

    for target, ctx in ctx_list():
        intrp1 = relay.create_executor("graph", ctx=ctx, target=target)
        intrp2 = relay.create_executor("debug", ctx=ctx, target=target)
        op_res1 = intrp1.evaluate(func)(x_data)
        tvm.testing.assert_allclose(op_res1[0].asnumpy(), ref_mean, rtol=1e-5)
        tvm.testing.assert_allclose(op_res1[1].asnumpy(), ref_res, rtol=1e-5)
        op_res2 = intrp2.evaluate(func)(x_data)
        tvm.testing.assert_allclose(op_res2[0].asnumpy(), ref_mean, rtol=1e-5)
        tvm.testing.assert_allclose(op_res2[1].asnumpy(), ref_res, rtol=1e-5)

def test_mean_var_std():
    for func in [[relay.mean_variance, np.var],
                 [relay.mean_std, np.std]]:
        verify_mean_var_std(func, (2, 3, 4), 1, True)
        verify_mean_var_std(func, (2, 3, 4), (1,), True)
        verify_mean_var_std(func, (2, 3, 4), -1, True)
        verify_mean_var_std(func, (2, 3, 4), (0, 1, 2), False)
        verify_mean_var_std(func, (4, 4, 3), None, False)
        verify_mean_var_std(func, (4, 4, 3), (0, 2), False)
        verify_mean_var_std(func, (128, 24, 128), (0, 1), False)
        verify_mean_var_std(func, (128, 24, 128), (0, 2), False)
        verify_mean_var_std(func, (128, 24, 128), (0, 1), True)
        verify_mean_var_std(func, (128, 24, 128), (0, 2), True)


def test_strided_slice():
    def verify(dshape, begin, end, strides, output, test_ref=True):
        x = relay.var("x", relay.TensorType(dshape, "float32"))
        z = relay.strided_slice(x, begin=begin, end=end, strides=strides)
        func = relay.Function([x], z)
        func = run_infer_type(func)
        text = func.astext()
        assert "begin=" in text
        assert "end=" in text
        if output:
            assert func.body.checked_type == relay.ty.TensorType(output, "float32")
        if not test_ref:
            return
        x_data = np.random.uniform(size=dshape).astype("float32")
        ref_res = topi.testing.strided_slice_python(
            x_data, begin, end, strides)
        for target, ctx in ctx_list():
            intrp = relay.create_executor("graph", ctx=ctx, target=target)
            op_res = intrp.evaluate(func)(x_data)
            tvm.testing.assert_allclose(op_res.asnumpy(), ref_res)

    d1, d2, d3, d4 = tvm.var("d1"), tvm.var("d2"), tvm.var("d3"), tvm.var("d4")
    verify((d1, d2, 3), [None, None, 1], [None, None, 2], None, (d1, d2, 1), False)
    verify((3, 4, 3), [0, 0, 0], [4, -5, 4], [1, -1, 2], (3, 1, 2))
    verify((3, 4, 3), [1, 1, 0], [4, 4, 3], [2, 1, 1], (1, 3, 3))
    verify((3, 4, 3), [1, -1, 0], [4, -5, 3], [2, -1, 1], (1, 4, 3))
    verify((3, 4, 3), [1, 0, 0], [2, 2, 3], [1, 1, 2], (1, 2, 2))
    verify((3, 4, 3), [1, -1, 0], [2, -3, 3], [1, -1, 1], (1, 2, 3))
    verify((3, 4, 3), [1, 1, 0], [4, 4, 3], None, (2, 3, 3))
    verify((3, 4, 3), [1, 1, 0], [4, 1000, 3], None, (2, 3, 3))
    verify((3, 4, 3), [1, 1, 0], [4, 4], None, (2, 3, 3))
    verify((3, 4, 3), [1, 1], [4, 4, 3], None, (2, 3, 3))


def test_strided_set():
    def verify(dshape, begin, end, strides, vshape, test_ref=True):
        x = relay.var("x", relay.TensorType(dshape, "float32"))
        v = relay.var("v", relay.TensorType(vshape, "float32"))
        begin_c = relay.const(begin, dtype="int32")
        end_c = relay.const(end, dtype="int32")
        if strides:
            strides_c = relay.const(strides, dtype="int32")
            z = relay.strided_set(x, v, begin=begin_c, end=end_c, strides=strides_c)
        else:
            z = relay.strided_set(x, v, begin=begin_c, end=end_c)
        func = relay.Function([x, v], z)
        func = run_infer_type(func)
        text = func.astext()
        assert "strided_set" in text
        print(text)
        assert func.body.checked_type == relay.ty.TensorType(dshape, "float32")
        if not test_ref:
            return
        x_data = np.random.uniform(size=dshape).astype("float32")
        v_data = np.random.uniform(size=vshape).astype("float32")
        ref_res = topi.testing.strided_set_python(
            x_data, v_data, begin, end, strides)
        for target, ctx in ctx_list():
            intrp = relay.create_executor("graph", ctx=ctx, target=target)
            op_res = intrp.evaluate(func)(x_data, v_data)
            tvm.testing.assert_allclose(op_res.asnumpy(), ref_res)

<<<<<<< HEAD
=======
    verify((3, 4, 16), [0, 0, 0], [4, -5, 4], [1, -1, 2], (3, 1, 2))
>>>>>>> c4c61cb7
    verify((3, 4, 3), [0, 0, 0], [4, -5, 4], [1, -1, 2], (3, 1, 2))
    verify((3, 4, 3), [1, 1, 0], [4, 4, 3], [2, 1, 1], (1, 3, 3))
    verify((3, 4, 3), [1, -1, 0], [4, -5, 3], [2, -1, 1], (1, 4, 3))
    verify((3, 4, 3), [1, 0, 0], [2, 2, 3], [1, 1, 2], (1, 2, 2))
    verify((3, 4, 3), [1, -1, 0], [2, -3, 3], [1, -1, 1], (1, 2, 3))
    verify((3, 4, 3), [1, 1, 0], [4, 4, 3], None, (2, 3, 3))
    verify((3, 4, 3), [1, 1, 0], [4, 1000, 3], None, (2, 3, 3))
    verify((3, 4, 3), [1, 1, 0], [4, 4], None, (2, 3, 3))
    verify((3, 4, 3), [1, 1], [4, 4, 3], None, (2, 3, 3))


if __name__ == "__main__":
    test_strided_slice()
    test_strided_set()
    test_binary_op()
    test_cmp_type()
    test_binary_int_broadcast()
    test_where()
    test_reduce_functions()
    test_mean_var_std()<|MERGE_RESOLUTION|>--- conflicted
+++ resolved
@@ -18,26 +18,13 @@
 import numpy as np
 from tvm import relay
 from tvm.relay import transform
-<<<<<<< HEAD
-from tvm.relay.testing import ctx_list
-=======
 from tvm.relay.testing import ctx_list, run_infer_type
->>>>>>> c4c61cb7
 import topi.testing
 
-def run_infer_type(expr):
-    mod = relay.Module.from_expr(expr)
-    mod = transform.InferType()(mod)
-    entry = mod["main"]
-    return entry if isinstance(expr, relay.Function) else entry.body
 
 def test_binary_op():
     def check_binary_op(opfunc, ref):
-<<<<<<< HEAD
-        n = tvm.var("n")
-=======
         n = tvm.size_var("n")
->>>>>>> c4c61cb7
         t1 = relay.TensorType((5, n, 5))
         t2 = relay.TensorType((n, 1))
         x = relay.var("x", t1)
@@ -167,11 +154,7 @@
     out_type = "int32" if test_func in [relay.argmin, relay.argmax] else dtype
     assert zz.checked_type == relay.ty.TensorType(output, out_type)
 
-<<<<<<< HEAD
-    if all(isinstance(v, tvm.expr.Var) == 1 for v in data):
-=======
     if all(isinstance(v, tvm.tir.Var) == 1 for v in data):
->>>>>>> c4c61cb7
         return
 
     func = relay.Function([x], z)
@@ -340,10 +323,7 @@
             op_res = intrp.evaluate(func)(x_data, v_data)
             tvm.testing.assert_allclose(op_res.asnumpy(), ref_res)
 
-<<<<<<< HEAD
-=======
     verify((3, 4, 16), [0, 0, 0], [4, -5, 4], [1, -1, 2], (3, 1, 2))
->>>>>>> c4c61cb7
     verify((3, 4, 3), [0, 0, 0], [4, -5, 4], [1, -1, 2], (3, 1, 2))
     verify((3, 4, 3), [1, 1, 0], [4, 4, 3], [2, 1, 1], (1, 3, 3))
     verify((3, 4, 3), [1, -1, 0], [4, -5, 3], [2, -1, 1], (1, 4, 3))
