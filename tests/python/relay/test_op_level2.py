# Licensed to the Apache Software Foundation (ASF) under one
# or more contributor license agreements.  See the NOTICE file
# distributed with this work for additional information
# regarding copyright ownership.  The ASF licenses this file
# to you under the Apache License, Version 2.0 (the
# "License"); you may not use this file except in compliance
# with the License.  You may obtain a copy of the License at
#
#   http://www.apache.org/licenses/LICENSE-2.0
#
# Unless required by applicable law or agreed to in writing,
# software distributed under the License is distributed on an
# "AS IS" BASIS, WITHOUT WARRANTIES OR CONDITIONS OF ANY
# KIND, either express or implied.  See the License for the
# specific language governing permissions and limitations
# under the License.
""" Support level2 operator test cases.
"""
import numpy as np
import tvm
from tvm import autotvm
from tvm import relay
from tvm.relay import transform
<<<<<<< HEAD
from tvm.relay.testing import ctx_list
from tvm.contrib import util
import topi.testing

def run_infer_type(expr):
    mod = relay.Module.from_expr(expr)
    mod = transform.InferType()(mod)
    entry = mod["main"]
    return entry if isinstance(expr, relay.Function) else entry.body

def test_conv2d_infer_type():
    # symbolic in batch dimension
    n, c, h, w = tvm.var("n"), 10, 224, 224
=======
from tvm.relay.testing import ctx_list, run_infer_type
from tvm.contrib import util
import topi.testing


def test_conv1d_infer_type():
    # symbolic in batch dimension
    n, c, w = tvm.var("n"), 10, 224
    x = relay.var("x", relay.ty.TensorType((n, c, w), "float32"))
    w = relay.var("w")
    y = relay.nn.conv1d(x, w,
                        kernel_size=3,
                        padding=(1, 1),
                        channels=2)
    yy = run_infer_type(y)
    assert yy.checked_type ==  relay.TensorType(
        (n, 2, 224), "float32")
    assert yy.args[1].checked_type == relay.TensorType(
        (2, 10, 3), "float32")

    # infer by shape of w, mixed precision
    n, c, w = tvm.var("n"), 10, 224
    x = relay.var("x", relay.TensorType((n, c, w), "int8"))
    w = relay.var("w", relay.TensorType((2, 10, 3), "int8"))
    y = relay.nn.conv1d(x, w, out_dtype="int32")
    assert "out_dtype=\"int32\"" in y.astext()
    yy = run_infer_type(y)
    assert yy.checked_type ==  relay.TensorType(
        (n, 2, 222), "int32")

    # infer shape in case of different dtypes for input and weight.
    n, c, w = tvm.var("n"), 10, 224
    x = relay.var("x", relay.TensorType((n, c, w), "uint8"))
    w = relay.var("w", relay.TensorType((2, 10, 3), "int8"))
    y = relay.nn.conv1d(x, w, out_dtype="int32")
    assert "out_dtype=\"int32\"" in y.astext()
    yy = run_infer_type(y)
    assert yy.checked_type ==  relay.TensorType(
        (n, 2, 222), "int32")

    # Infer with NWC
    n, c, w = 4, 32, 224
    x = relay.var("x", relay.TensorType((n, w, c), "int8"))
    wt = relay.var("w")
    y = relay.nn.conv1d(x, wt,
                        kernel_size=3,
                        padding=(1, 1),
                        channels=16,
                        data_layout="NWC",
                        out_dtype="int32")
    yy = run_infer_type(y)
    assert yy.checked_type ==  relay.TensorType(
        (n, w, 16), "int32")


def test_conv1d_run():
    def run_test_conv1d(dtype, out_dtype, scale, dshape, kshape,
                        padding=(1, 1),
                        fref=None,
                        dilation=1,
                        except_targets=None,
                        **attrs):
        if except_targets is None:
            except_targets = []

        x = relay.var("x", shape=dshape, dtype=dtype)
        w = relay.var("w", dtype=dtype)
        y = relay.nn.conv1d(x, w,
                            padding=padding,
                            dilation=dilation,
                            **attrs)
        func = relay.Function([x, w], y)
        data = np.random.uniform(-scale, scale, size=dshape).astype(dtype)
        kernel = np.random.uniform(-scale, scale, size=kshape).astype(dtype)
        ref_res = topi.testing.conv1d_ncw_python(
            data.astype(out_dtype), kernel.astype(out_dtype), 1, padding, dilation)

        for target, ctx in ctx_list():
            if target in except_targets:
                continue
            intrp1 = relay.create_executor("graph", ctx=ctx, target=target)
            op_res1 = intrp1.evaluate(func)(data, kernel)
            tvm.testing.assert_allclose(op_res1.asnumpy(), ref_res, rtol=1e-5, atol=1e-5)

    # normal conv1d
    dshape = (1, 3, 224)
    kshape = (10, 3, 3)
    run_test_conv1d("float32", "float32", 1, dshape, kshape,
                    padding=(1, 1), channels=10, kernel_size=3)
    # mixed precision
    run_test_conv1d("int8", "int32", 1, dshape, kshape,
                    padding=(1, 1), channels=10, kernel_size=3)
    # dilated conv2d
    dshape = (1, 3, 18)
    kshape = (10, 3, 3)
    run_test_conv1d("float32", "float32", 1, dshape, kshape,
                    padding=(1, 1), channels=10, kernel_size=3, dilation=3)


def test_conv2d_infer_type():
    # symbolic in batch dimension
    n, c, h, w = tvm.size_var("n"), 10, 224, 224
>>>>>>> c4c61cb7
    x = relay.var("x", relay.ty.TensorType((n, c, h, w), "float32"))
    w = relay.var("w")
    y = relay.nn.conv2d(x, w,
                        kernel_size=(3, 3),
                        padding=(1, 1),
                        channels=2)
    yy = run_infer_type(y)
    assert yy.checked_type ==  relay.TensorType(
        (n, 2, 224, 224), "float32")
    assert yy.args[1].checked_type == relay.TensorType(
        (2, 10, 3, 3), "float32")

    # infer by shape of w, mixed precision
<<<<<<< HEAD
    n, c, h, w = tvm.var("n"), 10, 224, 224
=======
    n, c, h, w = tvm.size_var("n"), 10, 224, 224
>>>>>>> c4c61cb7
    x = relay.var("x", relay.TensorType((n, c, h, w), "int8"))
    w = relay.var("w", relay.TensorType((2, 10, 3, 3), "int8"))
    y = relay.nn.conv2d(x, w, out_dtype="int32")
    assert "out_dtype=\"int32\"" in y.astext()
    yy = run_infer_type(y)
    assert yy.checked_type ==  relay.TensorType(
        (n, 2, 222, 222), "int32")

    # infer shape in case of different dtypes for input and weight.
<<<<<<< HEAD
    n, c, h, w = tvm.var("n"), 10, 224, 224
=======
    n, c, h, w = tvm.size_var("n"), 10, 224, 224
>>>>>>> c4c61cb7
    x = relay.var("x", relay.TensorType((n, c, h, w), "uint8"))
    w = relay.var("w", relay.TensorType((2, 10, 3, 3), "int8"))
    y = relay.nn.conv2d(x, w, out_dtype="int32")
    assert "out_dtype=\"int32\"" in y.astext()
    yy = run_infer_type(y)
    assert yy.checked_type ==  relay.TensorType(
        (n, 2, 222, 222), "int32")

    # Infer with a different layout
    n, c, h, w = 4, 32, 224, 224
    x = relay.var("x", relay.TensorType((n//4, c//4, h, w, 4, 4), "int8"))
    wt = relay.var("w")
    y = relay.nn.conv2d(x, wt,
                        kernel_size=(3, 3),
                        padding=(1, 1),
                        channels=16,
                        data_layout="NCHW4n4c",
                        kernel_layout="OIHW4o4i",
                        out_dtype="int32")
    yy = run_infer_type(y)
    assert yy.checked_type ==  relay.TensorType(
        (1, 4, 224, 224, 4, 4), "int32")
    assert yy.args[1].checked_type == relay.TensorType(
        (4, 8, 3, 3, 4, 4), "int8")

    # Infer with NHWC
    n, c, h, w = 4, 32, 224, 224
    x = relay.var("x", relay.TensorType((n, h, w, c), "int8"))
    wt = relay.var("w")
    y = relay.nn.conv2d(x, wt,
                        kernel_size=(3, 3),
                        padding=(1, 1),
                        channels=16,
                        data_layout="NHWC",
                        out_dtype="int32")
    yy = run_infer_type(y)
    assert yy.checked_type ==  relay.TensorType(
        (n, h, w, 16), "int32")


def test_conv2d_run():
    def run_test_conv2d(dtype, out_dtype, scale, dshape, kshape,
                        padding=(1, 1),
                        fref=None,
                        groups=1,
                        dilation=(1, 1),
                        except_targets=None,
                        **attrs):
        if except_targets is None:
            except_targets = []

        x = relay.var("x", shape=dshape, dtype=dtype)
        w = relay.var("w", dtype=dtype)
        y = relay.nn.conv2d(x, w,
                            padding=padding,
                            dilation=dilation,
                            groups=groups,
                            **attrs)
        func = relay.Function([x, w], y)
        data = np.random.uniform(-scale, scale, size=dshape).astype(dtype)
        kernel = np.random.uniform(-scale, scale, size=kshape).astype(dtype)
        dkernel = topi.testing.dilate_python(kernel, (1, 1) + dilation)
        if fref is None:
            ref_res = topi.testing.conv2d_nchw_python(
                data.astype(out_dtype), dkernel.astype(out_dtype), 1, padding,
                groups=groups)
        else:
            ref_res = fref(data.astype(out_dtype), dkernel.astype(out_dtype))


        for target, ctx in ctx_list():
            if target in except_targets:
                continue
            intrp1 = relay.create_executor("graph", ctx=ctx, target=target)
            op_res1 = intrp1.evaluate(func)(data, kernel)
            tvm.testing.assert_allclose(op_res1.asnumpy(), ref_res, rtol=1e-5, atol=1e-5)

    def compile_test_conv2d_arm_cpu(dtype, out_dtype, scale, dshape, kshape,
                        padding=(1, 1),
                        groups=1,
                        dilation=(1, 1),
                        **attrs):
        x = relay.var("x", shape=dshape, dtype=dtype)
        w = relay.var("w", dtype=dtype)
        y = relay.nn.conv2d(x, w,
                            padding=padding,
                            dilation=dilation,
                            groups=groups,
                            **attrs)
        func = relay.Function([x, w], y)
<<<<<<< HEAD
        mod = tvm.relay.Module()
=======
        mod = tvm.IRModule()
>>>>>>> c4c61cb7
        mod["main"] = func

        test_schedule='{"i": ["llvm -device=arm_cpu", "topi_nn_depthwise_conv2d_nchw", \
                        [["TENSOR", [1, 512, 32, 32], "float32"], \
                        ["TENSOR", [512, 1, 3, 3], "float32"], \
                        [1, 1], [1, 1], [1, 1], "float32"], {}, \
                        ["depthwise_conv2d_nchw", [1, 512, 32, 32, "float32"], \
                        [512, 1, 3, 3, "float32"], [1, 1], [1, 1], [1, 1], "float32"], \
                        {"i": 743640, "t": "contrib_spatial_pack", "c": null, \
                        "e": [["tile_co", "sp", [32, 16]], ["tile_oh", "sp", [8, 1]], \
                        ["tile_ow", "sp", [1, 8]], \
                        ["reorder_0", "re", [0, 1, 2, 3, 4, 5, 8, 6, 7]], \
                        ["reorder_1", "re", [0, 1, 2, 3, 6, 4, 5]], \
                        ["ann_reduce", "an", ["unroll", "none"]], \
                        ["ann_spatial", "an", ["unroll", "unroll", "vec"]], \
                        ["data_pad_inline", "ot", 4], ["data_vec_inline", "ot", 1], \
                        ["conv_inline", "ot", 0]]}], "r": [[0.0002933163], \
                        0, 3.1976189613342285, 1570811630.6058347], "v": 0.1}'
        temp = util.tempdir()
        with open(temp.relpath("temp.log"), "w") as log_file:
            log_file.write(test_schedule)
        with autotvm.apply_history_best(temp.relpath("temp.log")):
            with relay.build_config(opt_level=3):
                print('Compiling...')
                graph_json, mod, params = tvm.relay.build(mod, target="llvm -device=arm_cpu")

    # depthwise conv2d
    dshape = (1, 32, 18, 18)
    kshape = (32, 1, 3, 3)
    run_test_conv2d("float32", "float32", 1, dshape, kshape,
                    padding=(1, 1), channels=32, groups=32, kernel_size=(3 ,3),
                    fref=lambda x, w: topi.testing.depthwise_conv2d_python_nchw(
                        x, w, (1, 1), "SAME"))

    # depthwise conv2d for arm_cpu
    dshape = (1, 512, 32, 32)
    kshape = (512, 1, 3, 3)
    compile_test_conv2d_arm_cpu("float32", "float32", 1, dshape, kshape,
<<<<<<< HEAD
                                padding=(1, 1), channels=512, 
=======
                                padding=(1, 1), channels=512,
>>>>>>> c4c61cb7
                                groups=512, kernel_size=(3 ,3))

    # CUDA is disabled for 'direct' schedule:
    # https://github.com/apache/incubator-tvm/pull/3070#issuecomment-486597553
    # group conv2d
    dshape = (1, 32, 18, 18)
    kshape = (32, 4, 3, 3)
    run_test_conv2d("float32", "float32", 1, dshape, kshape,
                    padding=(1, 1), channels=32, groups=8, kernel_size=(3 ,3),
                    except_targets=['cuda'])
    # also group conv2d
    dshape = (1, 32, 18, 18)
    kshape = (64, 1, 3, 3)
    run_test_conv2d("float32", "float32", 1, dshape, kshape,
                    padding=(1, 1), channels=64, groups=32, kernel_size=(3 ,3),
                    except_targets=['cuda'])

    # normal conv2d
    dshape = (1, 3, 224, 224)
    kshape = (10, 3, 3, 3)
    run_test_conv2d("float32", "float32", 1, dshape, kshape,
                    padding=(1, 1), channels=10, kernel_size=(3 ,3))
    # mixed precision
    run_test_conv2d("int8", "int32", 1, dshape, kshape,
                    padding=(1, 1), channels=10, kernel_size=(3 ,3))
    kshape = (10, 3, 1, 3)
    # mixed precision.
    run_test_conv2d("int8", "int32", 1, dshape, kshape,
                    padding=(0, 1), channels=10, kernel_size=(1 ,3))
    # dilated conv2d
    dshape = (1, 3, 18, 18)
    kshape = (10, 3, 3, 3)
    run_test_conv2d("float32", "float32", 1, dshape, kshape,
                    padding=(1, 1), channels=10, kernel_size=(3 ,3), dilation=(3, 3))

def test_conv2d_winograd():
    class WinogradFallback(autotvm.FallbackContext):
        def _query_inside(self, target, workload):
            key = (target, workload)
            if key in self.memory:
                return self.memory[key]
            cfg = autotvm.task.space.FallbackConfigEntity()
            cfg.template_key = 'winograd'
            cfg.is_fallback = False
            cfg['tile_b'] = autotvm.task.space.SplitEntity([-1, 1, 1, 1])
            cfg['tile_y'] = autotvm.task.space.SplitEntity([-1, 1, 1, 1])
            cfg['tile_x'] = autotvm.task.space.SplitEntity([-1, 1, 1, 1])
            cfg['tile_rc'] = autotvm.task.space.SplitEntity([-1, 1])
            cfg['auto_unroll_max_setp'] = autotvm.task.space.OtherOptionEntity(1500)
            cfg['unroll_explicit'] = autotvm.task.space.OtherOptionEntity(1)
            self.memory[key] = cfg
            return cfg

    def run_test_conv2d_cuda(dtype, out_dtype, scale, dshape, kshape,
                             padding=(1, 1),
                             groups=1,
                             dilation=(1, 1),
                             **attrs):

        x = relay.var("x", shape=dshape, dtype=dtype)
        w = relay.var("w", shape=kshape, dtype=dtype)
        y = relay.nn.conv2d(x, w,
                            padding=padding,
                            dilation=dilation,
                            groups=groups,
                            **attrs)
        func = relay.Function([x, w], y)
<<<<<<< HEAD
        mod = relay.Module()
=======
        mod = tvm.IRModule()
>>>>>>> c4c61cb7
        mod['main'] = func
        mod = relay.transform.InferType()(mod)

        data = np.random.uniform(-scale, scale, size=dshape).astype(dtype)
        kernel = np.random.uniform(-scale, scale, size=kshape).astype(dtype)
        ref_res = topi.testing.conv2d_nchw_python(
            data.astype(out_dtype), kernel.astype(out_dtype), 1, padding,
            groups=groups)

        with WinogradFallback(), relay.build_config(opt_level=3):
            for target, ctx in ctx_list():
                if target != 'cuda':
                    continue
                params = {'w': tvm.nd.array(kernel)}
                graph, lib, params = relay.build_module.build(mod, target=target, params=params)
                module = tvm.contrib.graph_runtime.create(graph, lib, ctx)
                module.set_input('x', tvm.nd.array(data))
                module.set_input(**params)
                module.run()
                op_res1 = module.get_output(0)
                tvm.testing.assert_allclose(op_res1.asnumpy(), ref_res, rtol=1e-3, atol=1e-3)

    # normal winograd: stride 1, padding 1, kernel 3x3
    dshape = (1, 80, 73, 73)
    kshape = (192, 80, 3, 3)
    run_test_conv2d_cuda("float32", "float32", 1, dshape, kshape,
                         padding=(1, 1), channels=192, kernel_size=(3, 3))
    # extended winograd: stride 1, padding N, kernel 3x3
    run_test_conv2d_cuda("float32", "float32", 1, dshape, kshape,
                         padding=(0, 0), channels=192, kernel_size=(3, 3))
    run_test_conv2d_cuda("float32", "float32", 1, dshape, kshape,
                         padding=(2, 2), channels=192, kernel_size=(3, 3))
    # extended winograd: stride 1, padding N, kernel NxN
    kshape = (192, 80, 7, 7)
    run_test_conv2d_cuda("float32", "float32", 1, dshape, kshape,
                         padding=(2, 2), channels=192, kernel_size=(7, 7))


<<<<<<< HEAD
=======
def test_conv3d_infer_type():
    # symbolic in batch dimension
    n, c, d, h, w = tvm.size_var("n"), 10, 224, 224, 224
    x = relay.var("x", relay.ty.TensorType((n, c, d, h, w), "float32"))
    w = relay.var("w")
    y = relay.nn.conv3d(x, w,
                        kernel_size=(3, 3, 3),
                        padding=(1, 1, 1),
                        channels=2)
    yy = run_infer_type(y)
    assert yy.checked_type ==  relay.TensorType(
        (n, 2, 224, 224, 224), "float32")
    assert yy.args[1].checked_type == relay.TensorType(
        (2, 10, 3, 3, 3), "float32")

    # infer by shape of w, mixed precision
    n, c, d, h, w = tvm.size_var("n"), 10, 224, 224, 224
    x = relay.var("x", relay.TensorType((n, c, d, h, w), "int8"))
    w = relay.var("w", relay.TensorType((2, 10, 3, 3, 3), "int8"))
    y = relay.nn.conv3d(x, w, out_dtype="int32")
    assert "out_dtype=\"int32\"" in y.astext()
    yy = run_infer_type(y)
    assert yy.checked_type ==  relay.TensorType(
        (n, 2, 222, 222, 222), "int32")

    # infer shape in case of different dtypes for input and weight.
    n, c, d, h, w = tvm.size_var("n"), 10, 224, 224, 224
    x = relay.var("x", relay.TensorType((n, c, d, h, w), "uint8"))
    w = relay.var("w", relay.TensorType((2, 10, 3, 3, 3), "int8"))
    y = relay.nn.conv3d(x, w, out_dtype="int32")
    assert "out_dtype=\"int32\"" in y.astext()
    yy = run_infer_type(y)
    assert yy.checked_type ==  relay.TensorType(
        (n, 2, 222, 222, 222), "int32")

    # Infer with NDHWC
    n, c, d, h, w = 4, 32, 224, 224, 224
    x = relay.var("x", relay.TensorType((n, d, h, w, c), "int8"))
    wt = relay.var("w")
    y = relay.nn.conv3d(x, wt,
                        kernel_size=(3, 3, 3),
                        padding=(1, 1, 1),
                        channels=16,
                        data_layout="NDHWC",
                        out_dtype="int32")
    yy = run_infer_type(y)
    assert yy.checked_type ==  relay.TensorType(
        (n, d, h, w, 16), "int32")


>>>>>>> c4c61cb7
def test_conv3d_run():
    def run_test_conv3d(dtype, out_dtype, scale, dshape, kshape,
                        padding=(1, 1, 1),
                        fref=None,
                        groups=1,
                        dilation=(1, 1, 1),
                        except_targets=None,
                        **attrs):
        if except_targets is None:
            except_targets = []

        x = relay.var("x", shape=dshape, dtype=dtype)
        w = relay.var("w", dtype=dtype)
        y = relay.nn.conv3d(x, w,
                            padding=padding,
                            dilation=dilation,
                            groups=groups,
                            **attrs)
        func = relay.Function([x, w], y)
        data = np.random.uniform(-scale, scale, size=dshape).astype(dtype)
        kernel = np.random.uniform(-scale, scale, size=kshape).astype(dtype)
        dkernel = topi.testing.dilate_python(kernel, (1, 1) + dilation)
        if fref is None:
            ref_res = topi.testing.conv3d_ncdhw_python(
                data.astype(out_dtype), dkernel.astype(out_dtype), 1, padding,
                groups=groups)
        else:
            ref_res = fref(data.astype(out_dtype), dkernel.astype(out_dtype))


        for target, ctx in ctx_list():
            if target in except_targets:
                continue

            intrp1 = relay.create_executor("graph", ctx=ctx, target=target)
            op_res1 = intrp1.evaluate(func)(data, kernel)
            tvm.testing.assert_allclose(op_res1.asnumpy(), ref_res, rtol=1e-5, atol=1e-5)

    # normal conv3d
    dshape = (1, 3, 5, 224, 224)
    kshape = (10, 3, 3, 3, 3)
    run_test_conv3d("float32", "float32", 1, dshape, kshape,
            padding=(1, 1, 1), channels=10, kernel_size=(3, 3 ,3))

<<<<<<< HEAD

def test_conv2d_transpose_infer_type():
    # symbolic in batch dimension
    n, c, h, w = tvm.var("n"), 10, 10, 12
=======
def test_conv3d_ndhwc_run():
    def run_test_conv3d(dtype, out_dtype, scale, dshape, kshape,
                        padding=(1, 1, 1),
                        fref=None,
                        groups=1,
                        dilation=(1, 1, 1),
                        except_targets=None,
                        **attrs):
        if except_targets is None:
            except_targets = []

        x = relay.var("x", shape=dshape, dtype=dtype)
        w = relay.var("w", dtype=dtype)
        y = relay.nn.conv3d(x, w,
                            padding=padding,
                            dilation=dilation,
                            groups=groups,
                            data_layout="NDHWC", kernel_layout="DHWIO",
                            **attrs)
        func = relay.Function([x, w], y)
        data = np.random.uniform(-scale, scale, size=dshape).astype(dtype)
        kernel = np.random.uniform(-scale, scale, size=kshape).astype(dtype)
        dkernel = topi.testing.dilate_python(kernel, (1, 1) + dilation)
        if fref is None:
            ref_res = topi.testing.conv3d_ndhwc_python(
                data.astype(out_dtype), dkernel.astype(out_dtype), 1, padding)
        else:
            ref_res = fref(data.astype(out_dtype), dkernel.astype(out_dtype))


        for target, ctx in ctx_list():
            if target in except_targets:
                continue

            intrp1 = relay.create_executor("graph", ctx=ctx, target=target)
            op_res1 = intrp1.evaluate(func)(data, kernel)
            tvm.testing.assert_allclose(op_res1.asnumpy(), ref_res, rtol=1e-5, atol=1e-5)

    # normal conv3d
    dshape = (1, 5, 224, 224, 6)
    kshape = (3, 3, 3, 6, 10)
    run_test_conv3d("float32", "float32", 1, dshape, kshape,
            padding=(1, 1, 1), channels=10, kernel_size=(3, 3 ,3), except_targets=["cuda"])


def test_conv2d_transpose_infer_type():
    # symbolic in batch dimension
    n, c, h, w = tvm.size_var("n"), 10, 10, 12
>>>>>>> c4c61cb7
    x = relay.var("x", relay.TensorType((n, c, h, w), "float32"))
    w = relay.var("w", relay.IncompleteType())
    y = relay.nn.conv2d_transpose(x, w,
                                  kernel_size=(3, 3),
                                  padding=(1, 1),
                                  channels=15)
    assert "channels=15" in y.astext()
    yy = run_infer_type(y)
    assert yy.checked_type == relay.TensorType(
        (n, 15, 10, 12), "float32")
    assert yy.args[1].checked_type == relay.TensorType(
        (10, 15, 3, 3), "float32")

    # infer by shape of w, mixed precision
<<<<<<< HEAD
    n, h, w, c = tvm.var("n"), 10, 10, 12
=======
    n, h, w, c = tvm.size_var("n"), 10, 10, 12
>>>>>>> c4c61cb7
    x = relay.var("x", relay.TensorType((n, h, w, c), "float32"))
    w = relay.var("w", relay.TensorType((12, 11, 5, 5), "float32"))
    y = relay.nn.conv2d_transpose(x, w,
                                  output_padding=(1, 1),
                                  channels=11,
                                  data_layout="NHWC")
    yy = run_infer_type(y)
    assert yy.checked_type == relay.TensorType(
        (n, 15, 15, 11), "float32")


def test_conv2d_transpose_nchw_run():
    dshape = (1, 3, 18, 18)
    kshape = (3, 10, 3, 3)
    oshape = (1, 10, 37, 37)
    x = relay.var("x", shape=dshape)
    w = relay.var("w")
    y = relay.nn.conv2d_transpose(x, w,
                                  channels=10, kernel_size=(3,3), strides=(2,2),
                                  padding=(1,1), output_padding=(2, 2))
    func = relay.Function([x, w], y)
    dtype = "float32"
    data = np.random.uniform(size=dshape).astype(dtype)
    kernel = np.random.uniform(size=kshape).astype(dtype)
    c_np = topi.testing.conv2d_transpose_nchw_python(
        data, kernel, 2, 1)
    d_np = np.zeros(shape=oshape)
    d_np[:,:,0:c_np.shape[2],0:c_np.shape[3]] = c_np
    ref_res = d_np

    for target, ctx in ctx_list():
        intrp1 = relay.create_executor("graph", ctx=ctx, target=target)
        op_res1 = intrp1.evaluate(func)(data, kernel)
        tvm.testing.assert_allclose(op_res1.asnumpy(), ref_res, rtol=1e-5, atol=1e-5)


def test_conv2d_transpose_nhwc_run():
    dshape_nhwc = (1, 18, 18, 3)
    kshape_hwoi = (3, 3, 10, 3)
    oshape_nhwc = (1, 37, 37, 10)
    x = relay.var("x", shape=dshape_nhwc)
    w = relay.var("w")
    # kshape and kernel_layout should have swapped IO.
    # kshape is HWOI and kernel_layout is HWIO
    y = relay.nn.conv2d_transpose(x, w,
                                  channels=10, kernel_size=(3, 3), strides=(2, 2),
                                  padding=(1, 1), output_padding=(2, 2),
                                  data_layout="NHWC", kernel_layout="HWIO")
    func = relay.Function([x, w], y)
    dtype = "float32"
    data = np.random.uniform(size=dshape_nhwc).astype(dtype)
    kernel = np.random.uniform(size=kshape_hwoi).astype(dtype)
    # use true kshape layout here - HWOI
    c_np = topi.testing.conv2d_transpose_nhwc_python(data, kernel, 'HWOI', 2, 1)
    d_np = np.zeros(shape=oshape_nhwc)
    d_np[:,0:c_np.shape[1],0:c_np.shape[2],:] = c_np


def test_conv1d_transpose_ncw_run():
    dshape = (1, 3, 18)
    kshape = (3, 10, 3)
    oshape = (1, 10, 37)
    x = relay.var("x", shape=dshape)
    w = relay.var("w")
    y = relay.nn.conv1d_transpose(x, w,
                                  channels=10, kernel_size=(3,), strides=(2,),
                                  padding=(1,), output_padding=(2,))
    func = relay.Function([x, w], y)
    dtype = "float32"
    data = np.random.uniform(size=dshape).astype(dtype)
    kernel = np.random.uniform(size=kshape).astype(dtype)
    c_np = topi.testing.conv1d_transpose_ncw_python(
        data, kernel, 2, 1)
    d_np = np.zeros(shape=oshape)
    d_np[:,:,0:c_np.shape[2]] = c_np
    ref_res = d_np

    for target, ctx in ctx_list():
        intrp1 = relay.create_executor("graph", ctx=ctx, target=target)
        op_res1 = intrp1.evaluate(func)(data, kernel)
        tvm.testing.assert_allclose(op_res1.asnumpy(), ref_res, rtol=1e-5, atol=1e-5)


def test_upsampling_infer_type():
<<<<<<< HEAD
    n, c , h, w = tvm.var("n"), tvm.var("c"), tvm.var("h"), tvm.var("w")
=======
    n, c , h, w = tvm.size_var("n"), tvm.size_var("c"), tvm.size_var("h"), tvm.size_var("w")
>>>>>>> c4c61cb7
    scale = tvm.const(2.0, "float64")
    x = relay.var("x", relay.TensorType((n, c, h, w), "float32"))
    y = relay.nn.upsampling(x, scale_h=2, scale_w=2, layout="NCHW", method="bilinear")
    "method=\"BINLINEAR\"" in y.astext()
    yy = run_infer_type(y)
<<<<<<< HEAD
    assert yy.checked_type == relay.TensorType((n, c, tvm.expr.Cast("int32", tvm.round(h*scale)),
                                                tvm.expr.Cast("int32", tvm.round(w*scale))),
                                                "float32")
    n, c = tvm.var("n"), tvm.var("c")
=======
    assert yy.checked_type == relay.TensorType((n, c, tvm.tir.Cast("int32", tvm.round(h*scale)),
                                                tvm.tir.Cast("int32", tvm.round(w*scale))),
                                                "float32")
    n, c = tvm.size_var("n"), tvm.size_var("c")
>>>>>>> c4c61cb7
    x = relay.var("x", relay.TensorType((n, c, 100, 200), "float32"))
    y = relay.nn.upsampling(x, scale_h=2, scale_w=2, layout="NCHW", method="bilinear")
    yy = run_infer_type(y)
    assert yy.checked_type == relay.TensorType((n, c, 200, 400), "float32")

def test_upsampling3d_infer_type():
<<<<<<< HEAD
    n, c, d, h, w = tvm.var("n"), tvm.var("c"), tvm.var("d"), tvm.var("h"), tvm.var("w")
=======
    n, c, d, h, w = tvm.size_var("n"), tvm.size_var("c"),\
                    tvm.size_var("d"), tvm.size_var("h"), tvm.size_var("w")
>>>>>>> c4c61cb7
    scale = tvm.const(2.0, "float64")
    x = relay.var("x", relay.TensorType((n, c, d, h, w), "float32"))
    y = relay.nn.upsampling3d(x, scale_d=2, scale_h=2, scale_w=2, layout="NCDHW", method="trilinear")

    yy = run_infer_type(y)
<<<<<<< HEAD
    assert yy.checked_type == relay.TensorType((n, c, tvm.expr.Cast("int32", tvm.round(d*scale)),
                                                tvm.expr.Cast("int32", tvm.round(h*scale)),
                                                tvm.expr.Cast("int32", tvm.round(w*scale))),
                                                "float32")
    n, c = tvm.var("n"), tvm.var("c")
=======
    assert yy.checked_type == relay.TensorType((n, c, tvm.tir.Cast("int32", tvm.round(d*scale)),
                                                tvm.tir.Cast("int32", tvm.round(h*scale)),
                                                tvm.tir.Cast("int32", tvm.round(w*scale))),
                                                "float32")
    n, c = tvm.size_var("n"), tvm.size_var("c")
>>>>>>> c4c61cb7
    x = relay.var("x", relay.TensorType((n, c, 100, 100, 200), "float32"))
    y = relay.nn.upsampling3d(x, scale_d=2, scale_h=2, scale_w=2, layout="NCDHW", method="trilinear")
    yy = run_infer_type(y)
    assert yy.checked_type == relay.TensorType((n, c, 200, 200, 400), "float32")

def _test_pool2d(opfunc, reffunc):
<<<<<<< HEAD
    n, c, h, w = tvm.var("n"), 10, 224, 224
=======
    n, c, h, w = tvm.size_var("n"), 10, 224, 224
>>>>>>> c4c61cb7
    x = relay.var("x", relay.TensorType((n, c, h, w), "float32"))
    y = opfunc(x, pool_size=(1, 1))
    assert "pool_size=" in y.astext()
    yy = run_infer_type(y)
    assert yy.checked_type == relay.TensorType((n, 10, 224, 224), "float32")
    # test execution
    dtype = "float32"
    dshape = (1, 3, 28, 28)
    x = relay.var("x", shape=dshape)
    y = opfunc(x, pool_size=(2, 2), strides=(2, 2), padding=(0, 0))
    func = relay.Function([x], y)
    data = np.random.uniform(size=dshape).astype(dtype)
    ref_res = reffunc(data.reshape(1, 3, 14, 2, 14, 2), axis=(3, 5))
    for target, ctx in ctx_list():
        intrp1 = relay.create_executor("graph", ctx=ctx, target=target)
        op_res1 = intrp1.evaluate(func)(data)
        tvm.testing.assert_allclose(op_res1.asnumpy(), ref_res, rtol=1e-5, atol=1e-5)

def _test_pool2d_int(opfunc, reffunc, dtype):
<<<<<<< HEAD
    n, c, h, w = tvm.var("n"), 10, 224, 224
=======
    n, c, h, w = tvm.size_var("n"), 10, 224, 224
>>>>>>> c4c61cb7
    x = relay.var("x", relay.TensorType((n, c, h, w), dtype))
    y = opfunc(x, pool_size=(1, 1))
    assert "pool_size=" in y.astext()
    yy = run_infer_type(y)
    assert yy.checked_type == relay.TensorType((n, 10, 224, 224), dtype)
    # test execution
    dtype = "int32"
    dshape = (1, 3, 28, 28)
    x = relay.var("x", shape=dshape, dtype=dtype)
    y = opfunc(x, pool_size=(2, 2), strides=(2, 2), padding=(0, 0))
    func = relay.Function([x], y)
    data = np.random.random_integers(low=-128, high=128, size=dshape)
    ref_res = reffunc(data.reshape(1,3,14,2,14,2), axis=(3,5)).astype(dtype)
    for target, ctx in ctx_list():
        intrp1 = relay.create_executor("graph", ctx=ctx, target=target)
        op_res1 = intrp1.evaluate(func)(data)
        tvm.testing.assert_allclose(op_res1.asnumpy(), ref_res, rtol=1e-5, atol=1e-5)

def _test_global_pool2d(opfunc, reffunc):
<<<<<<< HEAD
    n, c, h, w = tvm.var("n"), tvm.var("c"), 224, 224
=======
    n, c, h, w = tvm.size_var("n"), tvm.size_var("c"), 224, 224
>>>>>>> c4c61cb7
    x = relay.var("x", relay.TensorType((n, h, w, c), "float32"))
    y = opfunc(x, layout="NHWC")
    yy = run_infer_type(y)
    assert yy.checked_type == relay.TensorType((n, 1, 1, c), "float32")

<<<<<<< HEAD
    n, c, h, w = tvm.var("n"), tvm.var("c"), tvm.var("h"), tvm.var("w")
=======
    n, c, h, w = tvm.size_var("n"), tvm.size_var("c"), tvm.size_var("h"), tvm.size_var("w")
>>>>>>> c4c61cb7
    x = relay.var("x", relay.TensorType((n, c, h, w), "float32"))
    y = opfunc(x)
    yy = run_infer_type(y)
    assert yy.checked_type == relay.TensorType((n, c, 1, 1), "float32")
    # test execution
    dtype = "float32"
    dshape = (1, 1024, 7, 7)
    x = relay.var("x", shape=dshape)
    y = opfunc(x)
    func = relay.Function([x], y)
    data = np.random.uniform(size=dshape).astype(dtype)
    ref_res = reffunc(data, axis=(2,3), keepdims=True)
    for target, ctx in ctx_list():
        intrp1 = relay.create_executor("graph", ctx=ctx, target=target)
        op_res1 = intrp1.evaluate(func)(data)
        tvm.testing.assert_allclose(op_res1.asnumpy(), ref_res, rtol=1e-5, atol=1e-5)


def test_pool2d():
    _test_pool2d(relay.nn.max_pool2d, np.max)
    _test_pool2d(relay.nn.avg_pool2d, np.mean)
    _test_pool2d_int(relay.nn.avg_pool2d, np.mean, 'int32')
    _test_pool2d_int(relay.nn.avg_pool2d, np.mean, 'uint16')
    _test_global_pool2d(relay.nn.global_max_pool2d, np.max)
    _test_global_pool2d(relay.nn.global_avg_pool2d, np.mean)


<<<<<<< HEAD
def test_pool3d():

    def _test_pool3d(opfunc):
        n, c, d, h, w = tvm.var("n"), 10, 5, 224, 224
=======
def test_pool1d():

    def _test_pool1d(opfunc):
        n, c, w = tvm.var("n"), 10, 224
        x = relay.var("x", relay.TensorType((n, c, w), "float32"))
        y = opfunc(x, pool_size=(1,))
        assert "pool_size=" in y.astext()
        yy = run_infer_type(y)
        assert yy.checked_type == relay.TensorType((n, 10, 224), "float32")
        # test execution
        dtype = "float32"
        dshape = (1, 3, 32)
        x = relay.var("x", shape=dshape)
        pool_type = 'max' if 'max' in str(opfunc) else 'avg'
        y = opfunc(x, pool_size=(2,), strides=(2,), padding=(0, 0))
        func = relay.Function([x], y)
        data = np.random.uniform(size=dshape).astype(dtype)
        ref_res = topi.testing.pool1d_ncw_python(data, (2,), (2,),
                                                 (0, 0), (1, 3, 16), pool_type, False)
        for target, ctx in ctx_list():
            intrp1 = relay.create_executor("graph", ctx=ctx, target=target)
            op_res1 = intrp1.evaluate(func)(data)
            tvm.testing.assert_allclose(op_res1.asnumpy(), ref_res, rtol=1e-5, atol=1e-5)

    _test_pool1d(relay.nn.max_pool1d)
    _test_pool1d(relay.nn.avg_pool1d)


def test_pool3d():

    def _test_pool3d(opfunc, padding=(0, 0, 0, 0, 0, 0), out_shape=(1, 3, 16, 16, 16)):
        n, c, d, h, w = tvm.size_var("n"), 10, 5, 224, 224
>>>>>>> c4c61cb7
        x = relay.var("x", relay.TensorType((n, c, d, h, w), "float32"))
        y = opfunc(x, pool_size=(1, 1, 1))
        assert "pool_size=" in y.astext()
        yy = run_infer_type(y)
        assert yy.checked_type == relay.TensorType((n, 10, 5, 224, 224), "float32")
        # test execution
        dtype = "float32"
        dshape = (1, 3, 32, 32, 32)
        x = relay.var("x", shape=dshape)
        pool_type = 'max' if 'max' in str(opfunc) else 'avg'
<<<<<<< HEAD
        y = opfunc(x, pool_size=(2, 2, 2), strides=(2, 2, 2), padding=(0, 0, 0, 0, 0, 0))
        func = relay.Function([x], y)
        data = np.random.uniform(size=dshape).astype(dtype)
        ref_res = topi.testing.pool3d_ncdhw_python(data, (2, 2, 2), (2, 2, 2),
                                                   (0, 0, 0, 0, 0, 0), (1, 3, 16, 16, 16), pool_type, False)
=======
        y = opfunc(x, pool_size=(2, 2, 2), strides=(2, 2, 2), padding=padding)
        func = relay.Function([x], y)
        # check output shape
        f_out_shape = tuple(map(lambda x: int(x), run_infer_type(func).ret_type.shape))
        assert out_shape == f_out_shape, \
            "Output shape mismatch. expected {}, actual {}".format(out_shape, f_out_shape)
        data = np.random.uniform(size=dshape).astype(dtype)
        ref_res = topi.testing.pool3d_ncdhw_python(data, (2, 2, 2), (2, 2, 2),
                                                   padding, out_shape, pool_type, False)
>>>>>>> c4c61cb7
        for target, ctx in ctx_list():
            intrp1 = relay.create_executor("graph", ctx=ctx, target=target)
            op_res1 = intrp1.evaluate(func)(data)
            tvm.testing.assert_allclose(op_res1.asnumpy(), ref_res, rtol=1e-5, atol=1e-5)

    _test_pool3d(relay.nn.max_pool3d)
<<<<<<< HEAD
    _test_pool3d(relay.nn.avg_pool3d)
=======
    _test_pool3d(relay.nn.max_pool3d, padding=(2, 0, 0, 2, 0, 0), out_shape=(1, 3, 18, 16, 16))
    _test_pool3d(relay.nn.max_pool3d, padding=(0, 3, 0, 0, 3, 0), out_shape=(1, 3, 16, 19, 16))
    _test_pool3d(relay.nn.max_pool3d, padding=(0, 0, 4, 0, 0, 4), out_shape=(1, 3, 16, 16, 20))
    _test_pool3d(relay.nn.avg_pool3d)
    _test_pool3d(relay.nn.avg_pool3d, padding=(2, 0, 0, 2, 0, 0), out_shape=(1, 3, 18, 16, 16))
    _test_pool3d(relay.nn.avg_pool3d, padding=(0, 3, 0, 0, 3, 0), out_shape=(1, 3, 16, 19, 16))
    _test_pool3d(relay.nn.avg_pool3d, padding=(0, 0, 4, 0, 0, 4), out_shape=(1, 3, 16, 16, 20))
>>>>>>> c4c61cb7


def test_avg_pool2d_no_count_pad():
    kh, kw = (4, 4)
    sh, sw = (2, 2)
    ph, pw = (2, 2)
    n = 1
    (ic, ih, iw) = (3, 28, 28)
    (oc, oh, ow) = (3, 15, 15)
    dshape = (n, ic, ih, iw)
    x = relay.var("x", shape=dshape)
    y = relay.nn.avg_pool2d(x,
                            pool_size=(kh, kw),
                            strides=(sw, sw),
                            padding=(ph, pw),
                            count_include_pad=False)
    func = relay.Function([x], y)
    dtype = "float32"
    a_np = np.random.uniform(low=0.001, size=(n, ic, ih, iw)).astype(dtype)
    pad_np = np.zeros(shape=(n, ic, ih+2*ph, iw+2*pw)).astype(dtype)
    no_zero = (range(n), range(ic), (range(ph, ih+ph)), (range(pw, iw+pw)))
    pad_np[np.ix_(*no_zero)] = a_np
    b_np = np.zeros(shape=(n, oc, oh, ow)).astype(dtype)
    for i in range(oh):
        for j in range(ow):
            pad_count = np.sum(pad_np[:, :, i*sh:i*sh+kh, j*sw:j*sw+kw] > 0, axis=(2,3))
            b_np[:,:,i,j] = np.sum(pad_np[:, :, i*sh:i*sh+kh, j*sw:j*sw+kw],
                                   axis=(2,3)) / np.maximum(pad_count, 1)
    ref_res = np.maximum(b_np, 0.0)
    data = a_np

    for target, ctx in ctx_list():
        intrp1 = relay.create_executor("graph", ctx=ctx, target=target)
        op_res1 = intrp1.evaluate(func)(data)
        tvm.testing.assert_allclose(op_res1.asnumpy(), ref_res, rtol=1e-5, atol=1e-5)

def test_flatten_infer_type():
<<<<<<< HEAD
    d1, d2, d3, d4 = tvm.var("d1"), tvm.var("d2"), tvm.var("d3"), tvm.var("d4")
=======
    d1, d2, d3, d4 = tvm.size_var("d1"), tvm.size_var("d2"), tvm.size_var("d3"), tvm.size_var("d4")
>>>>>>> c4c61cb7
    x = relay.var("x", relay.TensorType((d1, d2, d3, d4), "float32"))
    y = relay.nn.batch_flatten(x)
    yy = run_infer_type(y)
    assert yy.checked_type == relay.TensorType((d1, ((d2*d3)*d4)), "float32")

    x = relay.var("x", relay.TensorType((3, 2, 4, 3), "float32"))
    y = relay.nn.batch_flatten(x)
    yy = run_infer_type(y)
    assert yy.checked_type == relay.TensorType((3, 24), "float32")

    x = relay.var("x", relay.TensorType((d1, 2, d3, 3), "float32"))
    y = relay.nn.batch_flatten(x)
    yy = run_infer_type(y)
    assert yy.checked_type == relay.TensorType((d1, ((2*d3)*3)), "float32")

    shape = (1, 5, 10, 10)
    o_shape = (1, 500)
    dtype = "float32"
    x = relay.var("x", relay.TensorType(shape, dtype))
    z = relay.nn.batch_flatten(x)
    yy = run_infer_type(z)
    assert yy.checked_type == relay.TensorType(o_shape, dtype)
    func = relay.Function([x], z)
    x_data = np.random.uniform(low=-1, high=1, size=shape).astype(dtype)
    ref_res = x_data.flatten().reshape(o_shape)

    for target, ctx in ctx_list():
        intrp1 = relay.create_executor("graph", ctx=ctx, target=target)
        intrp2 = relay.create_executor("debug", ctx=ctx, target=target)
        op_res1 = intrp1.evaluate(func)(x_data)
        tvm.testing.assert_allclose(op_res1.asnumpy(), ref_res, rtol=1e-5)
        op_res2 = intrp2.evaluate(func)(x_data)
        tvm.testing.assert_allclose(op_res2.asnumpy(), ref_res, rtol=1e-5)

def test_pad_infer_type():
    # entirely concrete case
    n, c, h, w = 1, 2, 3, 4
    t = relay.var("t", relay.TensorType((n, c, h, w), "float32"))
    y = relay.nn.pad(t, ((1, 1), (2, 2), (3, 3), (4, 4)))
    "pad_width=" in y.astext()
    yy = run_infer_type(y)
    assert yy.checked_type == relay.TensorType((3, 6, 9, 12), "float32")

    # some symbolic values
<<<<<<< HEAD
    n, c, h, w = tvm.var("n"), 2, 3, tvm.var("w")
=======
    n, c, h, w = tvm.size_var("n"), 2, 3, tvm.size_var("w")
>>>>>>> c4c61cb7
    t = relay.var("t", relay.TensorType((n, c, h, w), "float32"))
    y = relay.nn.pad(t, ((1, 1), (2, 2), (3, 3), (4, 4)))
    yy = run_infer_type(y)
    assert yy.checked_type == relay.TensorType((n + 2, 6, 9, w + 8), "float32")

def test_pad_run():
    def _test_run(dtype):
        dshape = (4, 10, 7, 7)
        x = relay.var("x", shape=dshape)
        y = relay.nn.pad(x, ((1, 1), (2, 2), (3, 3), (4, 4)))
        func = relay.Function([x], y)
        data = np.random.uniform(size=dshape).astype(dtype)
        ref_res = np.pad(data, ((1, 1), (2, 2), (3, 3), (4, 4)), 'constant')
        for target, ctx in ctx_list():
            intrp1 = relay.create_executor("graph", ctx=ctx, target=target)
            op_res1 = intrp1.evaluate(func)(data)
            tvm.testing.assert_allclose(op_res1.asnumpy(), ref_res, rtol=1e-5, atol=1e-5)

    _test_run('float32')
    _test_run('int32')

def test_lrn():
<<<<<<< HEAD
    n, c , h, w = tvm.var("n"), tvm.var("c"), tvm.var("h"), tvm.var("w")
=======
    n, c , h, w = tvm.size_var("n"), tvm.size_var("c"), tvm.size_var("h"), tvm.size_var("w")
>>>>>>> c4c61cb7
    x = relay.var("x", shape=(n, c , h, w))
    y = relay.nn.lrn(x, size=10, axis=2, bias=0.5, alpha=.00001, beta=0.75)
    "alpha=" in y.astext()
    yy = run_infer_type(y)
    assert yy.checked_type == relay.TensorType((n, c , h, w))

    shape = (1, 5, 10, 10)
    dtype = "float32"
    x = relay.var("x", relay.TensorType(shape, dtype))
    size=5
    axis=1
    bias=0.5
    alpha=.00001
    beta=0.75
    z = relay.nn.lrn(x, size=size, axis=axis, bias=bias, alpha=alpha, beta=beta)
    yy = run_infer_type(z)
    assert yy.checked_type == relay.TensorType(shape, dtype)
    func = relay.Function([x], z)
    x_data = np.random.uniform(low=-1, high=1, size=shape).astype(dtype)
    ref_res = topi.testing.lrn_python(x_data, size, axis, bias, alpha, beta)

    for target, ctx in ctx_list():
        intrp1 = relay.create_executor("graph", ctx=ctx, target=target)
        intrp2 = relay.create_executor("debug", ctx=ctx, target=target)
        op_res1 = intrp1.evaluate(func)(x_data)
        tvm.testing.assert_allclose(op_res1.asnumpy(), ref_res, rtol=1e-5)
        op_res2 = intrp2.evaluate(func)(x_data)
        tvm.testing.assert_allclose(op_res2.asnumpy(), ref_res, rtol=1e-5)

def test_l2_normalize():
<<<<<<< HEAD
    n, c , h, w = tvm.var("n"), tvm.var("c"), tvm.var("h"), tvm.var("w")
=======
    n, c , h, w = tvm.size_var("n"), tvm.size_var("c"), tvm.size_var("h"), tvm.size_var("w")
>>>>>>> c4c61cb7
    x = relay.var("x", shape=(n, c , h, w))
    y = relay.nn.l2_normalize(x, eps=0.001, axis=[1])
    "axis=" in y.astext()
    yy = run_infer_type(y)
    assert yy.checked_type == relay.TensorType((n, c , h, w))

    shape = (1, 5, 10, 10)
    dtype = "float32"
    x = relay.var("x", relay.TensorType(shape, dtype))
    eps=0.001
    axis=1
    z = relay.nn.l2_normalize(x, eps=0.001, axis=[axis])
    yy = run_infer_type(z)
    assert yy.checked_type == relay.TensorType(shape, dtype)
    func = relay.Function([x], z)
    x_data = np.random.uniform(low=-1, high=1, size=shape).astype(dtype)
    ref_res = topi.testing.l2_normalize_python(x_data, eps, axis)

    for target, ctx in ctx_list():
        intrp1 = relay.create_executor("graph", ctx=ctx, target=target)
        intrp2 = relay.create_executor("debug", ctx=ctx, target=target)
        op_res1 = intrp1.evaluate(func)(x_data)
        tvm.testing.assert_allclose(op_res1.asnumpy(), ref_res, rtol=1e-5)
        op_res2 = intrp2.evaluate(func)(x_data)
        tvm.testing.assert_allclose(op_res2.asnumpy(), ref_res, rtol=1e-5)


def batch_flatten(data):
    shape = data.shape
    target_dim = 1
    for i in range(len(shape) - 1):
        target_dim = target_dim * shape[i + 1]
    return np.reshape(data, (shape[0], target_dim))


def test_batch_flatten():
    t1 = relay.TensorType((5, 10, 5))
    x = relay.Var("x", t1)
    func = relay.Function([x], relay.nn.batch_flatten(x))

    data = np.random.rand(5, 10, 5).astype(t1.dtype)
    ref_res = batch_flatten(data)
    for target, ctx in ctx_list():
        intrp = relay.create_executor("graph", ctx=ctx, target=target)
        op_res = intrp.evaluate(func)(data)
        np.testing.assert_allclose(op_res.asnumpy(), ref_res, rtol=0.01)


def _test_upsampling(layout, method, align_corners=False):
<<<<<<< HEAD
    n, c, h, w = tvm.var("n"), 16, 32, 32
=======
    n, c, h, w = tvm.size_var("n"), 16, 32, 32
>>>>>>> c4c61cb7
    scale_h = 2.0
    scale_w = 2.0
    dtype = "float32"
    def get_shape():
        if layout == "NCHW":
            return (c, h, w), (c, int(round(h*scale_h)), int(round(w*scale_w)))
        else:
            return (h, w, c), (int(round(h*scale_h)), int(round(w*scale_w)), c)
    ishape, oshape = get_shape()
    x = relay.var("x", relay.TensorType((n,) + ishape, dtype))
    y = relay.nn.upsampling(x, scale_h=scale_h, scale_w=scale_w, layout=layout,
                            method=method, align_corners=align_corners)
    yy = run_infer_type(y)
    assert yy.checked_type == relay.TensorType((n,) + oshape, dtype)
    dshape = (1,) + ishape
    x = relay.var("x", shape=dshape)
    y = relay.nn.upsampling(x, scale_h=scale_h, scale_w=scale_w, layout=layout,
                            method=method, align_corners=align_corners)
    func = relay.Function([x], y)
    data = np.random.uniform(size=dshape).astype(dtype)
    if method == "nearest_neighbor":
        ref = topi.testing.upsampling_python(data, (scale_h, scale_w), layout)
    else:
        ref = topi.testing.bilinear_resize_python(data, (int(round(h*scale_h)),
                                                  int(round(w*scale_w))), layout)
    for target, ctx in ctx_list():
        executor = relay.create_executor("graph", ctx=ctx, target=target)
        out = executor.evaluate(func)(data)
        tvm.testing.assert_allclose(out.asnumpy(), ref, rtol=1e-5, atol=1e-5)


def test_upsampling():
    _test_upsampling("NCHW", "nearest_neighbor")
    _test_upsampling("NCHW", "bilinear", True)
    _test_upsampling("NHWC", "nearest_neighbor")
    _test_upsampling("NHWC", "bilinear", True)

def _test_upsampling3d(layout, method, coordinate_transformation_mode="half_pixel"):
<<<<<<< HEAD
    n, c, d, h, w = tvm.var("n"), 8, 16, 16, 16
=======
    n, c, d, h, w = tvm.size_var("n"), 8, 16, 16, 16
>>>>>>> c4c61cb7
    scale_d = 2.0
    scale_h = 2.0
    scale_w = 2.0
    dtype = "float32"
    def get_shape():
        if layout == "NCDHW":
            return (c, d, h, w), (c, int(round(d*scale_d)), int(round(h*scale_h)),\
                                  int(round(w*scale_w)))
        else:
            return (d, h, w, c), (int(round(d*scale_d)), int(round(h*scale_h)),\
                                  int(round(w*scale_w)), c)
    ishape, oshape = get_shape()
    x = relay.var("x", relay.TensorType((n,) + ishape, dtype))
    y = relay.nn.upsampling3d(x, scale_d=scale_d, scale_h=scale_h, scale_w=scale_w,\
                              layout=layout, method=method,\
                              coordinate_transformation_mode=coordinate_transformation_mode)

    yy = run_infer_type(y)
    assert yy.checked_type == relay.TensorType((n,) + oshape, dtype)
    dshape = (1,) + ishape
    x = relay.var("x", shape=dshape)
    y = relay.nn.upsampling3d(x, scale_d=scale_d, scale_h=scale_h, scale_w=scale_w,\
                            layout=layout, method=method,\
                            coordinate_transformation_mode=coordinate_transformation_mode)
    func = relay.Function([x], y)
    data = np.random.uniform(size=dshape).astype(dtype)
    if method == "nearest_neighbor":
        ref = topi.testing.upsampling3d_python(data, (scale_d, scale_h, scale_w), layout)
    else:
        ref = topi.testing.trilinear_resize3d_python(data, (int(round(d*scale_d)),\
                                                     int(round(h*scale_h)),\
                                                     int(round(w*scale_w))), layout)
    for target, ctx in ctx_list():
        executor = relay.create_executor("graph", ctx=ctx, target=target)
        out = executor.evaluate(func)(data)
        tvm.testing.assert_allclose(out.asnumpy(), ref, rtol=1e-5, atol=1e-5)

def test_upsampling3d():
    _test_upsampling3d("NCDHW", "nearest_neighbor")
    _test_upsampling3d("NCDHW", "trilinear", "align_corners")
    _test_upsampling3d("NDHWC", "nearest_neighbor")
    _test_upsampling3d("NDHWC", "trilinear", "align_corners")

def test_conv2d_int8_intrinsics():
    def _compile(ic, oc, target, data_layout, kernel_layout, dtypes):
        input_dtype, weight_dtype, output_dtype = dtypes

        n, h, w, ch, cw = 1, 64, 64, 3, 3
        if data_layout == 'NCHW':
            data_shape = (n, ic, h, w)
            x = relay.var("x", relay.TensorType(data_shape, input_dtype))
        elif data_layout == 'NHWC':
            data_shape = (n, h, w, ic)
            x = relay.var("x", relay.TensorType(data_shape, input_dtype))
        else:
            raise ValueError('Not supported')

        if kernel_layout == 'OIHW':
            kernel_shape = (oc, ic, ch, cw)
        elif kernel_layout == 'HWIO':
            kernel_shape = (ch, cw, ic, oc)
        else:
            raise ValueError('Not supported')

        weight = relay.var("weight", relay.TensorType(kernel_shape, weight_dtype))
        y = relay.nn.conv2d(x, weight,
                            kernel_size=(ch, cw),
                            channels=oc,
                            padding=(1, 1),
                            dilation=(1, 1),
                            data_layout=data_layout,
                            kernel_layout=kernel_layout,
                            out_dtype=output_dtype)
        func = relay.Function([x, weight], y)
        wdata = np.random.rand(*kernel_shape) * 10
        parameters = {"weight": tvm.nd.array(wdata.astype(weight_dtype))}

        with relay.build_config(opt_level=3):
            graph, lib, params = relay.build(func, target, params=parameters)

        assembly = lib.get_source("asm")
        return assembly

    def _has_fast_int8_instructions(asm, target):
        if 'skylake-avx512' in target:
            return "pmaddubs" in asm
        elif 'cascadelake' in target:
            return "vpdpbusd" in asm
        else:
            assert False, "Target should be Skylake or Cascadelake"

    # compile conv2d for x86 (skylake, cascadelake) and test assembly contains *pmadd* instructions
    targets = ["llvm -mcpu=skylake-avx512", "llvm -mcpu=cascadelake"]
<<<<<<< HEAD
    llvm_version = tvm.codegen.llvm_version_major()
=======
    llvm_version = tvm.target.codegen.llvm_version_major()
>>>>>>> c4c61cb7
    for target in targets:
        if llvm_version >= 8:
            dtypes = ('uint8', 'int8', 'int32')
            # Sweep the input channels to check int8 robustness
            # Input channels should be a multiple of 4 internally.
            for ic in [1, 4, 6]:
                asm = _compile(ic=ic, oc=16, target=target, data_layout="NCHW",
                               kernel_layout='OIHW',
                               dtypes=dtypes)
                assert _has_fast_int8_instructions(asm, target)

            for ic in [1, 4, 6]:
                asm = _compile(ic=ic, oc=16, target=target, data_layout="NHWC",
                               kernel_layout='HWIO',
                               dtypes=dtypes)
                assert _has_fast_int8_instructions(asm, target)

            # Sweep the output channels to check int8 robustness
            # Output channels should be a multiple of 16 internally.
            for oc in [4, 16, 20]:
                asm = _compile(ic=8, oc=oc, target=target, data_layout="NCHW",
                               kernel_layout='OIHW',
                               dtypes=dtypes)
                assert _has_fast_int8_instructions(asm, target)

            for oc in [4, 16, 20]:
                asm = _compile(ic=8, oc=oc, target=target, data_layout="NHWC",
                               kernel_layout='HWIO',
                               dtypes=dtypes)
                assert _has_fast_int8_instructions(asm, target)

            # Check that both non-divisible oc and ic work
            asm = _compile(ic=17, oc=29, target=target, data_layout="NCHW", kernel_layout='OIHW',
                           dtypes=dtypes)
            assert _has_fast_int8_instructions(asm, target)

            asm = _compile(ic=17, oc=29, target=target, data_layout="NHWC", kernel_layout='HWIO',
                           dtypes=dtypes)
            assert _has_fast_int8_instructions(asm, target)

    # Check that int8 x int8 goes through legalization so that fast instructions can be picked up.
    for target in targets:
        if llvm_version >= 8:
            dtypes = (('int8', 'int8', 'int32'))
            # Check that both non-divisible oc and ic work
            asm = _compile(ic=17, oc=29, target=target, data_layout="NCHW", kernel_layout='OIHW',
                           dtypes=dtypes)
            assert _has_fast_int8_instructions(asm, target)

            asm = _compile(ic=17, oc=29, target=target, data_layout="NHWC", kernel_layout='HWIO',
                           dtypes=dtypes)
            assert _has_fast_int8_instructions(asm, target)

    # Ensure that code is generated when datatypes are not HW supported.
    dtypes = ('uint8', 'uint8', 'int32')
    asm = _compile(ic=16, oc=32, target=target, data_layout="NHWC", kernel_layout='HWIO',
                   dtypes=dtypes)
    # Check that intrinisic is not present in the assembly.
    assert not _has_fast_int8_instructions(asm, target)

    # Check that a vectorized instruction is generated for older Intel
    # generations, because we default to NCHWc layout.
    target = "llvm -mcpu=core-avx2"
    fast_int8_dtypes = ('uint8', 'int8', 'int32')
    asm = _compile(ic=16, oc=32, target=target, data_layout="NCHW", kernel_layout='OIHW',
                   dtypes=fast_int8_dtypes)
    # Check that vector int mult and add instructions are generated.
    assert "vpmulld" in asm and "vpadd" in asm


<<<<<<< HEAD
def test_bitserial_conv2d_infer_type():
    # Basic shape test with ambiguous batch.
    n, c, h, w = tvm.var("n"), 32, 224, 224
=======
def test_depthwise_conv2d_int8():
    input_dtype = 'uint8'
    weight_dtype = 'int8'
    output_dtype = 'int32'

    data_shape = (1, 64, 56, 56)
    x = relay.var("x", relay.TensorType(data_shape, input_dtype))

    kernel_shape = (64, 1, 3, 3)
    weight = relay.var("weight", relay.TensorType(kernel_shape, weight_dtype))

    y = relay.nn.conv2d(x, weight,
                        kernel_size=(3, 3),
                        groups=64,
                        padding=(1, 1),
                        dilation=(1, 1),
                        out_dtype=output_dtype)
    func = relay.Function([x, weight], y)
    wdata = np.random.rand(*kernel_shape) * 10
    parameters = {"weight": tvm.nd.array(wdata.astype(weight_dtype))}

    targets = ["llvm -mcpu=skylake-avx512", "llvm -mcpu=cascadelake"]
    llvm_version = tvm.target.codegen.llvm_version_major()
    for target in targets:
        if llvm_version >= 8:
            with relay.build_config(opt_level=3):
                graph, lib, params = relay.build(func, target, params=parameters)


def test_bitserial_conv2d_infer_type():
    # Basic shape test with ambiguous batch.
    n, c, h, w = tvm.size_var("n"), 32, 224, 224
>>>>>>> c4c61cb7
    x = relay.var("x", relay.ty.TensorType((n, c, h, w), "int16"))
    w = relay.var("w", relay.ty.TensorType((32, 32, 3, 3), "int16"))
    y = relay.nn.bitserial_conv2d(
        x, w, kernel_size=(3, 3), padding=(0, 0), channels=32)
    yy = run_infer_type(y)
    assert yy.checked_type ==  relay.TensorType(
        (n, 32, 222, 222), "int16")


def test_bitpack_infer_type():
    # Test axis packing shape inference.
    o, i, h, w = 32, 32, 128, 128
    x = relay.var("x", relay.ty.TensorType((o, i, h, w), "int16"))
    y = relay.nn.bitpack(x, bit_axis=4, pack_axis=1, pack_type='uint16', bits=1)
    yy = run_infer_type(y)
    assert yy.checked_type ==  relay.TensorType(
        (32, 2, 128, 128, 1), "uint16")


if __name__ == "__main__":
<<<<<<< HEAD
=======
    test_pool1d()
>>>>>>> c4c61cb7
    test_pool2d()
    test_pool3d()
    test_avg_pool2d_no_count_pad()
    test_lrn()
    test_l2_normalize()
<<<<<<< HEAD
    test_conv2d_infer_type()
=======
    test_conv1d_infer_type()
    test_conv2d_infer_type()
    test_conv3d_infer_type()
>>>>>>> c4c61cb7
    test_bitpack_infer_type()
    test_upsampling_infer_type()
    test_upsampling3d_infer_type()
    test_flatten_infer_type()
    test_pad_infer_type()
    test_pad_run()
    test_conv2d_transpose_infer_type()
    test_conv2d_transpose_nchw_run()
    test_conv2d_transpose_nhwc_run()
    test_conv1d_transpose_ncw_run()
<<<<<<< HEAD
    test_conv2d_run()
    test_conv2d_winograd()
    test_conv3d_run()
=======
    test_conv1d_run()
    test_conv2d_run()
    test_conv2d_winograd()
    test_conv3d_run()
    test_conv3d_ndhwc_run()
>>>>>>> c4c61cb7
    test_bitserial_conv2d_infer_type()
    test_batch_flatten()
    test_upsampling()
    test_upsampling3d()
<<<<<<< HEAD
    test_conv2d_int8_intrinsics()
=======
    test_conv2d_int8_intrinsics()
    test_depthwise_conv2d_int8()
>>>>>>> c4c61cb7
<|MERGE_RESOLUTION|>--- conflicted
+++ resolved
@@ -21,21 +21,6 @@
 from tvm import autotvm
 from tvm import relay
 from tvm.relay import transform
-<<<<<<< HEAD
-from tvm.relay.testing import ctx_list
-from tvm.contrib import util
-import topi.testing
-
-def run_infer_type(expr):
-    mod = relay.Module.from_expr(expr)
-    mod = transform.InferType()(mod)
-    entry = mod["main"]
-    return entry if isinstance(expr, relay.Function) else entry.body
-
-def test_conv2d_infer_type():
-    # symbolic in batch dimension
-    n, c, h, w = tvm.var("n"), 10, 224, 224
-=======
 from tvm.relay.testing import ctx_list, run_infer_type
 from tvm.contrib import util
 import topi.testing
@@ -138,7 +123,6 @@
 def test_conv2d_infer_type():
     # symbolic in batch dimension
     n, c, h, w = tvm.size_var("n"), 10, 224, 224
->>>>>>> c4c61cb7
     x = relay.var("x", relay.ty.TensorType((n, c, h, w), "float32"))
     w = relay.var("w")
     y = relay.nn.conv2d(x, w,
@@ -152,11 +136,7 @@
         (2, 10, 3, 3), "float32")
 
     # infer by shape of w, mixed precision
-<<<<<<< HEAD
-    n, c, h, w = tvm.var("n"), 10, 224, 224
-=======
     n, c, h, w = tvm.size_var("n"), 10, 224, 224
->>>>>>> c4c61cb7
     x = relay.var("x", relay.TensorType((n, c, h, w), "int8"))
     w = relay.var("w", relay.TensorType((2, 10, 3, 3), "int8"))
     y = relay.nn.conv2d(x, w, out_dtype="int32")
@@ -166,11 +146,7 @@
         (n, 2, 222, 222), "int32")
 
     # infer shape in case of different dtypes for input and weight.
-<<<<<<< HEAD
-    n, c, h, w = tvm.var("n"), 10, 224, 224
-=======
     n, c, h, w = tvm.size_var("n"), 10, 224, 224
->>>>>>> c4c61cb7
     x = relay.var("x", relay.TensorType((n, c, h, w), "uint8"))
     w = relay.var("w", relay.TensorType((2, 10, 3, 3), "int8"))
     y = relay.nn.conv2d(x, w, out_dtype="int32")
@@ -261,11 +237,7 @@
                             groups=groups,
                             **attrs)
         func = relay.Function([x, w], y)
-<<<<<<< HEAD
-        mod = tvm.relay.Module()
-=======
         mod = tvm.IRModule()
->>>>>>> c4c61cb7
         mod["main"] = func
 
         test_schedule='{"i": ["llvm -device=arm_cpu", "topi_nn_depthwise_conv2d_nchw", \
@@ -304,11 +276,7 @@
     dshape = (1, 512, 32, 32)
     kshape = (512, 1, 3, 3)
     compile_test_conv2d_arm_cpu("float32", "float32", 1, dshape, kshape,
-<<<<<<< HEAD
-                                padding=(1, 1), channels=512, 
-=======
                                 padding=(1, 1), channels=512,
->>>>>>> c4c61cb7
                                 groups=512, kernel_size=(3 ,3))
 
     # CUDA is disabled for 'direct' schedule:
@@ -376,11 +344,7 @@
                             groups=groups,
                             **attrs)
         func = relay.Function([x, w], y)
-<<<<<<< HEAD
-        mod = relay.Module()
-=======
         mod = tvm.IRModule()
->>>>>>> c4c61cb7
         mod['main'] = func
         mod = relay.transform.InferType()(mod)
 
@@ -419,8 +383,6 @@
                          padding=(2, 2), channels=192, kernel_size=(7, 7))
 
 
-<<<<<<< HEAD
-=======
 def test_conv3d_infer_type():
     # symbolic in batch dimension
     n, c, d, h, w = tvm.size_var("n"), 10, 224, 224, 224
@@ -471,7 +433,6 @@
         (n, d, h, w, 16), "int32")
 
 
->>>>>>> c4c61cb7
 def test_conv3d_run():
     def run_test_conv3d(dtype, out_dtype, scale, dshape, kshape,
                         padding=(1, 1, 1),
@@ -516,12 +477,6 @@
     run_test_conv3d("float32", "float32", 1, dshape, kshape,
             padding=(1, 1, 1), channels=10, kernel_size=(3, 3 ,3))
 
-<<<<<<< HEAD
-
-def test_conv2d_transpose_infer_type():
-    # symbolic in batch dimension
-    n, c, h, w = tvm.var("n"), 10, 10, 12
-=======
 def test_conv3d_ndhwc_run():
     def run_test_conv3d(dtype, out_dtype, scale, dshape, kshape,
                         padding=(1, 1, 1),
@@ -570,7 +525,6 @@
 def test_conv2d_transpose_infer_type():
     # symbolic in batch dimension
     n, c, h, w = tvm.size_var("n"), 10, 10, 12
->>>>>>> c4c61cb7
     x = relay.var("x", relay.TensorType((n, c, h, w), "float32"))
     w = relay.var("w", relay.IncompleteType())
     y = relay.nn.conv2d_transpose(x, w,
@@ -585,11 +539,7 @@
         (10, 15, 3, 3), "float32")
 
     # infer by shape of w, mixed precision
-<<<<<<< HEAD
-    n, h, w, c = tvm.var("n"), 10, 10, 12
-=======
     n, h, w, c = tvm.size_var("n"), 10, 10, 12
->>>>>>> c4c61cb7
     x = relay.var("x", relay.TensorType((n, h, w, c), "float32"))
     w = relay.var("w", relay.TensorType((12, 11, 5, 5), "float32"))
     y = relay.nn.conv2d_transpose(x, w,
@@ -674,68 +624,41 @@
 
 
 def test_upsampling_infer_type():
-<<<<<<< HEAD
-    n, c , h, w = tvm.var("n"), tvm.var("c"), tvm.var("h"), tvm.var("w")
-=======
     n, c , h, w = tvm.size_var("n"), tvm.size_var("c"), tvm.size_var("h"), tvm.size_var("w")
->>>>>>> c4c61cb7
     scale = tvm.const(2.0, "float64")
     x = relay.var("x", relay.TensorType((n, c, h, w), "float32"))
     y = relay.nn.upsampling(x, scale_h=2, scale_w=2, layout="NCHW", method="bilinear")
     "method=\"BINLINEAR\"" in y.astext()
     yy = run_infer_type(y)
-<<<<<<< HEAD
-    assert yy.checked_type == relay.TensorType((n, c, tvm.expr.Cast("int32", tvm.round(h*scale)),
-                                                tvm.expr.Cast("int32", tvm.round(w*scale))),
-                                                "float32")
-    n, c = tvm.var("n"), tvm.var("c")
-=======
     assert yy.checked_type == relay.TensorType((n, c, tvm.tir.Cast("int32", tvm.round(h*scale)),
                                                 tvm.tir.Cast("int32", tvm.round(w*scale))),
                                                 "float32")
     n, c = tvm.size_var("n"), tvm.size_var("c")
->>>>>>> c4c61cb7
     x = relay.var("x", relay.TensorType((n, c, 100, 200), "float32"))
     y = relay.nn.upsampling(x, scale_h=2, scale_w=2, layout="NCHW", method="bilinear")
     yy = run_infer_type(y)
     assert yy.checked_type == relay.TensorType((n, c, 200, 400), "float32")
 
 def test_upsampling3d_infer_type():
-<<<<<<< HEAD
-    n, c, d, h, w = tvm.var("n"), tvm.var("c"), tvm.var("d"), tvm.var("h"), tvm.var("w")
-=======
     n, c, d, h, w = tvm.size_var("n"), tvm.size_var("c"),\
                     tvm.size_var("d"), tvm.size_var("h"), tvm.size_var("w")
->>>>>>> c4c61cb7
     scale = tvm.const(2.0, "float64")
     x = relay.var("x", relay.TensorType((n, c, d, h, w), "float32"))
     y = relay.nn.upsampling3d(x, scale_d=2, scale_h=2, scale_w=2, layout="NCDHW", method="trilinear")
 
     yy = run_infer_type(y)
-<<<<<<< HEAD
-    assert yy.checked_type == relay.TensorType((n, c, tvm.expr.Cast("int32", tvm.round(d*scale)),
-                                                tvm.expr.Cast("int32", tvm.round(h*scale)),
-                                                tvm.expr.Cast("int32", tvm.round(w*scale))),
-                                                "float32")
-    n, c = tvm.var("n"), tvm.var("c")
-=======
     assert yy.checked_type == relay.TensorType((n, c, tvm.tir.Cast("int32", tvm.round(d*scale)),
                                                 tvm.tir.Cast("int32", tvm.round(h*scale)),
                                                 tvm.tir.Cast("int32", tvm.round(w*scale))),
                                                 "float32")
     n, c = tvm.size_var("n"), tvm.size_var("c")
->>>>>>> c4c61cb7
     x = relay.var("x", relay.TensorType((n, c, 100, 100, 200), "float32"))
     y = relay.nn.upsampling3d(x, scale_d=2, scale_h=2, scale_w=2, layout="NCDHW", method="trilinear")
     yy = run_infer_type(y)
     assert yy.checked_type == relay.TensorType((n, c, 200, 200, 400), "float32")
 
 def _test_pool2d(opfunc, reffunc):
-<<<<<<< HEAD
-    n, c, h, w = tvm.var("n"), 10, 224, 224
-=======
     n, c, h, w = tvm.size_var("n"), 10, 224, 224
->>>>>>> c4c61cb7
     x = relay.var("x", relay.TensorType((n, c, h, w), "float32"))
     y = opfunc(x, pool_size=(1, 1))
     assert "pool_size=" in y.astext()
@@ -755,11 +678,7 @@
         tvm.testing.assert_allclose(op_res1.asnumpy(), ref_res, rtol=1e-5, atol=1e-5)
 
 def _test_pool2d_int(opfunc, reffunc, dtype):
-<<<<<<< HEAD
-    n, c, h, w = tvm.var("n"), 10, 224, 224
-=======
     n, c, h, w = tvm.size_var("n"), 10, 224, 224
->>>>>>> c4c61cb7
     x = relay.var("x", relay.TensorType((n, c, h, w), dtype))
     y = opfunc(x, pool_size=(1, 1))
     assert "pool_size=" in y.astext()
@@ -779,21 +698,13 @@
         tvm.testing.assert_allclose(op_res1.asnumpy(), ref_res, rtol=1e-5, atol=1e-5)
 
 def _test_global_pool2d(opfunc, reffunc):
-<<<<<<< HEAD
-    n, c, h, w = tvm.var("n"), tvm.var("c"), 224, 224
-=======
     n, c, h, w = tvm.size_var("n"), tvm.size_var("c"), 224, 224
->>>>>>> c4c61cb7
     x = relay.var("x", relay.TensorType((n, h, w, c), "float32"))
     y = opfunc(x, layout="NHWC")
     yy = run_infer_type(y)
     assert yy.checked_type == relay.TensorType((n, 1, 1, c), "float32")
 
-<<<<<<< HEAD
-    n, c, h, w = tvm.var("n"), tvm.var("c"), tvm.var("h"), tvm.var("w")
-=======
     n, c, h, w = tvm.size_var("n"), tvm.size_var("c"), tvm.size_var("h"), tvm.size_var("w")
->>>>>>> c4c61cb7
     x = relay.var("x", relay.TensorType((n, c, h, w), "float32"))
     y = opfunc(x)
     yy = run_infer_type(y)
@@ -821,12 +732,6 @@
     _test_global_pool2d(relay.nn.global_avg_pool2d, np.mean)
 
 
-<<<<<<< HEAD
-def test_pool3d():
-
-    def _test_pool3d(opfunc):
-        n, c, d, h, w = tvm.var("n"), 10, 5, 224, 224
-=======
 def test_pool1d():
 
     def _test_pool1d(opfunc):
@@ -859,7 +764,6 @@
 
     def _test_pool3d(opfunc, padding=(0, 0, 0, 0, 0, 0), out_shape=(1, 3, 16, 16, 16)):
         n, c, d, h, w = tvm.size_var("n"), 10, 5, 224, 224
->>>>>>> c4c61cb7
         x = relay.var("x", relay.TensorType((n, c, d, h, w), "float32"))
         y = opfunc(x, pool_size=(1, 1, 1))
         assert "pool_size=" in y.astext()
@@ -870,13 +774,6 @@
         dshape = (1, 3, 32, 32, 32)
         x = relay.var("x", shape=dshape)
         pool_type = 'max' if 'max' in str(opfunc) else 'avg'
-<<<<<<< HEAD
-        y = opfunc(x, pool_size=(2, 2, 2), strides=(2, 2, 2), padding=(0, 0, 0, 0, 0, 0))
-        func = relay.Function([x], y)
-        data = np.random.uniform(size=dshape).astype(dtype)
-        ref_res = topi.testing.pool3d_ncdhw_python(data, (2, 2, 2), (2, 2, 2),
-                                                   (0, 0, 0, 0, 0, 0), (1, 3, 16, 16, 16), pool_type, False)
-=======
         y = opfunc(x, pool_size=(2, 2, 2), strides=(2, 2, 2), padding=padding)
         func = relay.Function([x], y)
         # check output shape
@@ -886,16 +783,12 @@
         data = np.random.uniform(size=dshape).astype(dtype)
         ref_res = topi.testing.pool3d_ncdhw_python(data, (2, 2, 2), (2, 2, 2),
                                                    padding, out_shape, pool_type, False)
->>>>>>> c4c61cb7
         for target, ctx in ctx_list():
             intrp1 = relay.create_executor("graph", ctx=ctx, target=target)
             op_res1 = intrp1.evaluate(func)(data)
             tvm.testing.assert_allclose(op_res1.asnumpy(), ref_res, rtol=1e-5, atol=1e-5)
 
     _test_pool3d(relay.nn.max_pool3d)
-<<<<<<< HEAD
-    _test_pool3d(relay.nn.avg_pool3d)
-=======
     _test_pool3d(relay.nn.max_pool3d, padding=(2, 0, 0, 2, 0, 0), out_shape=(1, 3, 18, 16, 16))
     _test_pool3d(relay.nn.max_pool3d, padding=(0, 3, 0, 0, 3, 0), out_shape=(1, 3, 16, 19, 16))
     _test_pool3d(relay.nn.max_pool3d, padding=(0, 0, 4, 0, 0, 4), out_shape=(1, 3, 16, 16, 20))
@@ -903,7 +796,6 @@
     _test_pool3d(relay.nn.avg_pool3d, padding=(2, 0, 0, 2, 0, 0), out_shape=(1, 3, 18, 16, 16))
     _test_pool3d(relay.nn.avg_pool3d, padding=(0, 3, 0, 0, 3, 0), out_shape=(1, 3, 16, 19, 16))
     _test_pool3d(relay.nn.avg_pool3d, padding=(0, 0, 4, 0, 0, 4), out_shape=(1, 3, 16, 16, 20))
->>>>>>> c4c61cb7
 
 
 def test_avg_pool2d_no_count_pad():
@@ -941,11 +833,7 @@
         tvm.testing.assert_allclose(op_res1.asnumpy(), ref_res, rtol=1e-5, atol=1e-5)
 
 def test_flatten_infer_type():
-<<<<<<< HEAD
-    d1, d2, d3, d4 = tvm.var("d1"), tvm.var("d2"), tvm.var("d3"), tvm.var("d4")
-=======
     d1, d2, d3, d4 = tvm.size_var("d1"), tvm.size_var("d2"), tvm.size_var("d3"), tvm.size_var("d4")
->>>>>>> c4c61cb7
     x = relay.var("x", relay.TensorType((d1, d2, d3, d4), "float32"))
     y = relay.nn.batch_flatten(x)
     yy = run_infer_type(y)
@@ -990,11 +878,7 @@
     assert yy.checked_type == relay.TensorType((3, 6, 9, 12), "float32")
 
     # some symbolic values
-<<<<<<< HEAD
-    n, c, h, w = tvm.var("n"), 2, 3, tvm.var("w")
-=======
     n, c, h, w = tvm.size_var("n"), 2, 3, tvm.size_var("w")
->>>>>>> c4c61cb7
     t = relay.var("t", relay.TensorType((n, c, h, w), "float32"))
     y = relay.nn.pad(t, ((1, 1), (2, 2), (3, 3), (4, 4)))
     yy = run_infer_type(y)
@@ -1017,11 +901,7 @@
     _test_run('int32')
 
 def test_lrn():
-<<<<<<< HEAD
-    n, c , h, w = tvm.var("n"), tvm.var("c"), tvm.var("h"), tvm.var("w")
-=======
     n, c , h, w = tvm.size_var("n"), tvm.size_var("c"), tvm.size_var("h"), tvm.size_var("w")
->>>>>>> c4c61cb7
     x = relay.var("x", shape=(n, c , h, w))
     y = relay.nn.lrn(x, size=10, axis=2, bias=0.5, alpha=.00001, beta=0.75)
     "alpha=" in y.astext()
@@ -1052,11 +932,7 @@
         tvm.testing.assert_allclose(op_res2.asnumpy(), ref_res, rtol=1e-5)
 
 def test_l2_normalize():
-<<<<<<< HEAD
-    n, c , h, w = tvm.var("n"), tvm.var("c"), tvm.var("h"), tvm.var("w")
-=======
     n, c , h, w = tvm.size_var("n"), tvm.size_var("c"), tvm.size_var("h"), tvm.size_var("w")
->>>>>>> c4c61cb7
     x = relay.var("x", shape=(n, c , h, w))
     y = relay.nn.l2_normalize(x, eps=0.001, axis=[1])
     "axis=" in y.astext()
@@ -1106,11 +982,7 @@
 
 
 def _test_upsampling(layout, method, align_corners=False):
-<<<<<<< HEAD
-    n, c, h, w = tvm.var("n"), 16, 32, 32
-=======
     n, c, h, w = tvm.size_var("n"), 16, 32, 32
->>>>>>> c4c61cb7
     scale_h = 2.0
     scale_w = 2.0
     dtype = "float32"
@@ -1149,11 +1021,7 @@
     _test_upsampling("NHWC", "bilinear", True)
 
 def _test_upsampling3d(layout, method, coordinate_transformation_mode="half_pixel"):
-<<<<<<< HEAD
-    n, c, d, h, w = tvm.var("n"), 8, 16, 16, 16
-=======
     n, c, d, h, w = tvm.size_var("n"), 8, 16, 16, 16
->>>>>>> c4c61cb7
     scale_d = 2.0
     scale_h = 2.0
     scale_w = 2.0
@@ -1247,11 +1115,7 @@
 
     # compile conv2d for x86 (skylake, cascadelake) and test assembly contains *pmadd* instructions
     targets = ["llvm -mcpu=skylake-avx512", "llvm -mcpu=cascadelake"]
-<<<<<<< HEAD
-    llvm_version = tvm.codegen.llvm_version_major()
-=======
     llvm_version = tvm.target.codegen.llvm_version_major()
->>>>>>> c4c61cb7
     for target in targets:
         if llvm_version >= 8:
             dtypes = ('uint8', 'int8', 'int32')
@@ -1322,11 +1186,6 @@
     assert "vpmulld" in asm and "vpadd" in asm
 
 
-<<<<<<< HEAD
-def test_bitserial_conv2d_infer_type():
-    # Basic shape test with ambiguous batch.
-    n, c, h, w = tvm.var("n"), 32, 224, 224
-=======
 def test_depthwise_conv2d_int8():
     input_dtype = 'uint8'
     weight_dtype = 'int8'
@@ -1359,7 +1218,6 @@
 def test_bitserial_conv2d_infer_type():
     # Basic shape test with ambiguous batch.
     n, c, h, w = tvm.size_var("n"), 32, 224, 224
->>>>>>> c4c61cb7
     x = relay.var("x", relay.ty.TensorType((n, c, h, w), "int16"))
     w = relay.var("w", relay.ty.TensorType((32, 32, 3, 3), "int16"))
     y = relay.nn.bitserial_conv2d(
@@ -1380,22 +1238,15 @@
 
 
 if __name__ == "__main__":
-<<<<<<< HEAD
-=======
     test_pool1d()
->>>>>>> c4c61cb7
     test_pool2d()
     test_pool3d()
     test_avg_pool2d_no_count_pad()
     test_lrn()
     test_l2_normalize()
-<<<<<<< HEAD
-    test_conv2d_infer_type()
-=======
     test_conv1d_infer_type()
     test_conv2d_infer_type()
     test_conv3d_infer_type()
->>>>>>> c4c61cb7
     test_bitpack_infer_type()
     test_upsampling_infer_type()
     test_upsampling3d_infer_type()
@@ -1406,24 +1257,14 @@
     test_conv2d_transpose_nchw_run()
     test_conv2d_transpose_nhwc_run()
     test_conv1d_transpose_ncw_run()
-<<<<<<< HEAD
-    test_conv2d_run()
-    test_conv2d_winograd()
-    test_conv3d_run()
-=======
     test_conv1d_run()
     test_conv2d_run()
     test_conv2d_winograd()
     test_conv3d_run()
     test_conv3d_ndhwc_run()
->>>>>>> c4c61cb7
     test_bitserial_conv2d_infer_type()
     test_batch_flatten()
     test_upsampling()
     test_upsampling3d()
-<<<<<<< HEAD
     test_conv2d_int8_intrinsics()
-=======
-    test_conv2d_int8_intrinsics()
-    test_depthwise_conv2d_int8()
->>>>>>> c4c61cb7
+    test_depthwise_conv2d_int8()