# Licensed to the Apache Software Foundation (ASF) under one
# Licensed to the Apache Software Foundation (ASF) under one
# or more contributor license agreements.  See the NOTICE file
# distributed with this work for additional information
# regarding copyright ownership.  The ASF licenses this file
# to you under the Apache License, Version 2.0 (the
# "License"); you may not use this file except in compliance
# with the License.  You may obtain a copy of the License at
#
#   http://www.apache.org/licenses/LICENSE-2.0
#
# Unless required by applicable law or agreed to in writing,
# software distributed under the License is distributed on an
# "AS IS" BASIS, WITHOUT WARRANTIES OR CONDITIONS OF ANY
# KIND, either express or implied.  See the License for the
# specific language governing permissions and limitations
# under the License.
""" Support level2 operator test cases.
"""
import numpy as np
import tvm
from tvm import autotvm
from tvm import relay
from tvm.relay import transform
from tvm.relay.testing import ctx_list
from tvm.contrib import util
import topi.testing

def run_infer_type(expr):
    mod = relay.Module.from_expr(expr)
    mod = transform.InferType()(mod)
    entry = mod["main"]
    return entry if isinstance(expr, relay.Function) else entry.body

def test_conv2d_infer_type():
    # symbolic in batch dimension
    n, c, h, w = tvm.var("n"), 10, 224, 224
    x = relay.var("x", relay.ty.TensorType((n, c, h, w), "float32"))
    w = relay.var("w")
    y = relay.nn.conv2d(x, w,
                        kernel_size=(3, 3),
                        padding=(1, 1),
                        channels=2)
    yy = run_infer_type(y)
    assert yy.checked_type ==  relay.TensorType(
        (n, 2, 224, 224), "float32")
    assert yy.args[1].checked_type == relay.TensorType(
        (2, 10, 3, 3), "float32")

    # infer by shape of w, mixed precision
    n, c, h, w = tvm.var("n"), 10, 224, 224
    x = relay.var("x", relay.TensorType((n, c, h, w), "int8"))
    w = relay.var("w", relay.TensorType((2, 10, 3, 3), "int8"))
    y = relay.nn.conv2d(x, w, out_dtype="int32")
    assert "out_dtype=\"int32\"" in y.astext()
    yy = run_infer_type(y)
    assert yy.checked_type ==  relay.TensorType(
        (n, 2, 222, 222), "int32")

    # infer shape in case of different dtypes for input and weight.
    n, c, h, w = tvm.var("n"), 10, 224, 224
    x = relay.var("x", relay.TensorType((n, c, h, w), "uint8"))
    w = relay.var("w", relay.TensorType((2, 10, 3, 3), "int8"))
    y = relay.nn.conv2d(x, w, out_dtype="int32")
    assert "out_dtype=\"int32\"" in y.astext()
    yy = run_infer_type(y)
    assert yy.checked_type ==  relay.TensorType(
        (n, 2, 222, 222), "int32")

    # Infer with a different layout
    n, c, h, w = 4, 32, 224, 224
    x = relay.var("x", relay.TensorType((n//4, c//4, h, w, 4, 4), "int8"))
    wt = relay.var("w")
    y = relay.nn.conv2d(x, wt,
                        kernel_size=(3, 3),
                        padding=(1, 1),
                        channels=16,
                        data_layout="NCHW4n4c",
                        kernel_layout="OIHW4o4i",
                        out_dtype="int32")
    yy = run_infer_type(y)
    assert yy.checked_type ==  relay.TensorType(
        (1, 4, 224, 224, 4, 4), "int32")
    assert yy.args[1].checked_type == relay.TensorType(
        (4, 8, 3, 3, 4, 4), "int8")

    # Infer with NHWC
    n, c, h, w = 4, 32, 224, 224
    x = relay.var("x", relay.TensorType((n, h, w, c), "int8"))
    wt = relay.var("w")
    y = relay.nn.conv2d(x, wt,
                        kernel_size=(3, 3),
                        padding=(1, 1),
                        channels=16,
                        data_layout="NHWC",
                        out_dtype="int32")
    yy = run_infer_type(y)
    assert yy.checked_type ==  relay.TensorType(
        (n, h, w, 16), "int32")


def test_conv2d_run():
    def run_test_conv2d(dtype, out_dtype, scale, dshape, kshape,
                        padding=(1, 1),
                        fref=None,
                        groups=1,
                        dilation=(1, 1),
                        except_targets=None,
                        **attrs):
        if except_targets is None:
            except_targets = []

        x = relay.var("x", shape=dshape, dtype=dtype)
        w = relay.var("w", dtype=dtype)
        y = relay.nn.conv2d(x, w,
                            padding=padding,
                            dilation=dilation,
                            groups=groups,
                            **attrs)
        func = relay.Function([x, w], y)
        data = np.random.uniform(-scale, scale, size=dshape).astype(dtype)
        kernel = np.random.uniform(-scale, scale, size=kshape).astype(dtype)
        dkernel = topi.testing.dilate_python(kernel, (1, 1) + dilation)
        if fref is None:
            ref_res = topi.testing.conv2d_nchw_python(
                data.astype(out_dtype), dkernel.astype(out_dtype), 1, padding,
                groups=groups)
        else:
            ref_res = fref(data.astype(out_dtype), dkernel.astype(out_dtype))


        for target, ctx in ctx_list():
            if target in except_targets:
                continue
            intrp1 = relay.create_executor("graph", ctx=ctx, target=target)
            op_res1 = intrp1.evaluate(func)(data, kernel)
            tvm.testing.assert_allclose(op_res1.asnumpy(), ref_res, rtol=1e-5, atol=1e-5)

    def compile_test_conv2d_arm_cpu(dtype, out_dtype, scale, dshape, kshape,
                        padding=(1, 1),
                        groups=1,
                        dilation=(1, 1),
                        **attrs):
        x = relay.var("x", shape=dshape, dtype=dtype)
        w = relay.var("w", dtype=dtype)
        y = relay.nn.conv2d(x, w,
                            padding=padding,
                            dilation=dilation,
                            groups=groups,
                            **attrs)
        func = relay.Function([x, w], y)
        mod = tvm.relay.Module()
        mod["main"] = func

        test_schedule='{"i": ["llvm -device=arm_cpu", "topi_nn_depthwise_conv2d_nchw", \
                        [["TENSOR", [1, 512, 32, 32], "float32"], \
                        ["TENSOR", [512, 1, 3, 3], "float32"], \
                        [1, 1], [1, 1], [1, 1], "float32"], {}, \
                        ["depthwise_conv2d_nchw", [1, 512, 32, 32, "float32"], \
                        [512, 1, 3, 3, "float32"], [1, 1], [1, 1], [1, 1], "float32"], \
                        {"i": 743640, "t": "contrib_spatial_pack", "c": null, \
                        "e": [["tile_co", "sp", [32, 16]], ["tile_oh", "sp", [8, 1]], \
                        ["tile_ow", "sp", [1, 8]], \
                        ["reorder_0", "re", [0, 1, 2, 3, 4, 5, 8, 6, 7]], \
                        ["reorder_1", "re", [0, 1, 2, 3, 6, 4, 5]], \
                        ["ann_reduce", "an", ["unroll", "none"]], \
                        ["ann_spatial", "an", ["unroll", "unroll", "vec"]], \
                        ["data_pad_inline", "ot", 4], ["data_vec_inline", "ot", 1], \
                        ["conv_inline", "ot", 0]]}], "r": [[0.0002933163], \
                        0, 3.1976189613342285, 1570811630.6058347], "v": 0.1}'
        temp = util.tempdir()
        with open(temp.relpath("temp.log"), "w") as log_file:
            log_file.write(test_schedule)
        with autotvm.apply_history_best(temp.relpath("temp.log")):
            with relay.build_config(opt_level=3):
                print('Compiling...')
                graph_json, mod, params = tvm.relay.build(mod, target="llvm -device=arm_cpu")

    # depthwise conv2d
    dshape = (1, 32, 18, 18)
    kshape = (32, 1, 3, 3)
    run_test_conv2d("float32", "float32", 1, dshape, kshape,
                    padding=(1, 1), channels=32, groups=32, kernel_size=(3 ,3),
                    fref=lambda x, w: topi.testing.depthwise_conv2d_python_nchw(
                        x, w, (1, 1), "SAME"))

    # depthwise conv2d for arm_cpu
    dshape = (1, 512, 32, 32)
    kshape = (512, 1, 3, 3)
    compile_test_conv2d_arm_cpu("float32", "float32", 1, dshape, kshape,
                                padding=(1, 1), channels=512, 
                                groups=512, kernel_size=(3 ,3))

    # CUDA is disabled for 'direct' schedule:
    # https://github.com/apache/incubator-tvm/pull/3070#issuecomment-486597553
    # group conv2d
    dshape = (1, 32, 18, 18)
    kshape = (32, 4, 3, 3)
    run_test_conv2d("float32", "float32", 1, dshape, kshape,
                    padding=(1, 1), channels=32, groups=8, kernel_size=(3 ,3),
                    except_targets=['cuda'])
    # also group conv2d
    dshape = (1, 32, 18, 18)
    kshape = (64, 1, 3, 3)
    run_test_conv2d("float32", "float32", 1, dshape, kshape,
                    padding=(1, 1), channels=64, groups=32, kernel_size=(3 ,3),
                    except_targets=['cuda'])

    # normal conv2d
    dshape = (1, 3, 224, 224)
    kshape = (10, 3, 3, 3)
    run_test_conv2d("float32", "float32", 1, dshape, kshape,
                    padding=(1, 1), channels=10, kernel_size=(3 ,3))
    # mixed precision
    run_test_conv2d("int8", "int32", 1, dshape, kshape,
                    padding=(1, 1), channels=10, kernel_size=(3 ,3))
    kshape = (10, 3, 1, 3)
    # mixed precision.
    run_test_conv2d("int8", "int32", 1, dshape, kshape,
                    padding=(0, 1), channels=10, kernel_size=(1 ,3))
    # dilated conv2d
    dshape = (1, 3, 18, 18)
    kshape = (10, 3, 3, 3)
    run_test_conv2d("float32", "float32", 1, dshape, kshape,
                    padding=(1, 1), channels=10, kernel_size=(3 ,3), dilation=(3, 3))

def test_dilation2d_infer_type():
    # symbolic in batch dimension
    n, h, w, c = tvm.var("n"), 224, 224,10
    x = relay.var("x", relay.ty.TensorType((n, c, h, w), "float32"))
    kc, kh, kw = 10, 8, 8
    w = relay.var("w", relay.ty.TensorType((kc, kw, kh), "float32"))
    y = relay.nn.dilation2d(x, w,
                        #kernel_size=(3, 3),
                        strides=[1, 1, 1, 1],
                        rates=[1, 1, 1, 1],
                        padding=[0, 0, 0, 0])
    yy = run_infer_type(y)
    assert yy.checked_type == relay.TensorType(
        (n, 10, 217, 217,), "float32")


def test_dilation2d_run():
    def run_test_dilation2d(dtype, out_dtype, scale, dshape, kshape,
                            strides=[1, 1, 1, 1],
                            padding=[0, 0, 0, 0],
                            rates=[1, 1],
                            except_targets=None,
                            **attrs):
        if except_targets is None:
            except_targets = []

        x = relay.var("x", shape=dshape, dtype=dtype)
        w = relay.var("w", shape=kshape, dtype=dtype)
        y = relay.nn.dilation2d(x, w,
                                strides=strides,
                                rates=rates,
                                padding=padding,
                                **attrs)
        func = relay.Function([x, w], y)
        data = np.random.uniform(-scale, scale, size=dshape).astype(dtype)
        kernel = np.random.uniform(-scale, scale, size=kshape).astype(dtype)

        ref_res = topi.testing.dilation2d_python(
            data.astype(out_dtype), kernel.astype(out_dtype), strides, padding)

        for target, ctx in ctx_list():
            if target in except_targets:
                continue
            intrp1 = relay.create_executor("graph", ctx=ctx, target=target)
            op_res1 = intrp1.evaluate(func)(data, kernel)
            tvm.testing.assert_allclose(op_res1.asnumpy(), ref_res, rtol=1e-5, atol=1e-5)

    # dilation2d
    dshape = (1, 3, 32, 32)
    kshape = (3, 3, 3)
    run_test_dilation2d("float32", "float32", 1, dshape, kshape,
                        strides=[1, 1],
                        rates=[1, 1,],
                        padding=[0, 0, 0, 0],
                        except_targets=['cuda'])
    #  dilation rate 1
    dshape = (1, 32, 18, 18)
    kshape = (32, 4, 4)
    run_test_dilation2d("float32", "float32", 1, dshape, kshape,
                        strides=[1, 1],
                        rates=[1, 1],
                        padding=[0, 0, 0, 0],
                        except_targets=['cuda'])


def test_conv2d_winograd():
    class WinogradFallback(autotvm.FallbackContext):
        def _query_inside(self, target, workload):
            key = (target, workload)
            if key in self.memory:
                return self.memory[key]
            cfg = autotvm.task.space.FallbackConfigEntity()
            cfg.template_key = 'winograd'
            cfg.is_fallback = False
            cfg['tile_b'] = autotvm.task.space.SplitEntity([-1, 1, 1, 1])
            cfg['tile_y'] = autotvm.task.space.SplitEntity([-1, 1, 1, 1])
            cfg['tile_x'] = autotvm.task.space.SplitEntity([-1, 1, 1, 1])
            cfg['tile_rc'] = autotvm.task.space.SplitEntity([-1, 1])
            cfg['auto_unroll_max_setp'] = autotvm.task.space.OtherOptionEntity(1500)
            cfg['unroll_explicit'] = autotvm.task.space.OtherOptionEntity(1)
            self.memory[key] = cfg
            return cfg

    def run_test_conv2d_cuda(dtype, out_dtype, scale, dshape, kshape,
                             padding=(1, 1),
                             groups=1,
                             dilation=(1, 1),
                             **attrs):

        x = relay.var("x", shape=dshape, dtype=dtype)
        w = relay.var("w", shape=kshape, dtype=dtype)
        y = relay.nn.conv2d(x, w,
                            padding=padding,
                            dilation=dilation,
                            groups=groups,
                            **attrs)
        func = relay.Function([x, w], y)
        mod = relay.Module()
        mod['main'] = func
        mod = relay.transform.InferType()(mod)

        data = np.random.uniform(-scale, scale, size=dshape).astype(dtype)
        kernel = np.random.uniform(-scale, scale, size=kshape).astype(dtype)
        ref_res = topi.testing.conv2d_nchw_python(
            data.astype(out_dtype), kernel.astype(out_dtype), 1, padding,
            groups=groups)

        with WinogradFallback(), relay.build_config(opt_level=3):
            for target, ctx in ctx_list():
                if target != 'cuda':
                    continue
                params = {'w': tvm.nd.array(kernel)}
                graph, lib, params = relay.build_module.build(mod, target=target, params=params)
                module = tvm.contrib.graph_runtime.create(graph, lib, ctx)
                module.set_input('x', tvm.nd.array(data))
                module.set_input(**params)
                module.run()
                op_res1 = module.get_output(0)
                tvm.testing.assert_allclose(op_res1.asnumpy(), ref_res, rtol=1e-3, atol=1e-3)

    # normal winograd: stride 1, padding 1, kernel 3x3
    dshape = (1, 80, 73, 73)
    kshape = (192, 80, 3, 3)
    run_test_conv2d_cuda("float32", "float32", 1, dshape, kshape,
                         padding=(1, 1), channels=192, kernel_size=(3, 3))
    # extended winograd: stride 1, padding N, kernel 3x3
    run_test_conv2d_cuda("float32", "float32", 1, dshape, kshape,
                         padding=(0, 0), channels=192, kernel_size=(3, 3))
    run_test_conv2d_cuda("float32", "float32", 1, dshape, kshape,
                         padding=(2, 2), channels=192, kernel_size=(3, 3))
    # extended winograd: stride 1, padding N, kernel NxN
    kshape = (192, 80, 7, 7)
    run_test_conv2d_cuda("float32", "float32", 1, dshape, kshape,
                         padding=(2, 2), channels=192, kernel_size=(7, 7))


def test_conv3d_run():
    def run_test_conv3d(dtype, out_dtype, scale, dshape, kshape,
                        padding=(1, 1, 1),
                        fref=None,
                        groups=1,
                        dilation=(1, 1, 1),
                        except_targets=None,
                        **attrs):
        if except_targets is None:
            except_targets = []

        x = relay.var("x", shape=dshape, dtype=dtype)
        w = relay.var("w", dtype=dtype)
        y = relay.nn.conv3d(x, w,
                            padding=padding,
                            dilation=dilation,
                            groups=groups,
                            **attrs)
        func = relay.Function([x, w], y)
        data = np.random.uniform(-scale, scale, size=dshape).astype(dtype)
        kernel = np.random.uniform(-scale, scale, size=kshape).astype(dtype)
        dkernel = topi.testing.dilate_python(kernel, (1, 1) + dilation)
        if fref is None:
            ref_res = topi.testing.conv3d_ncdhw_python(
                data.astype(out_dtype), dkernel.astype(out_dtype), 1, padding,
                groups=groups)
        else:
            ref_res = fref(data.astype(out_dtype), dkernel.astype(out_dtype))


        for target, ctx in ctx_list():
            if target in except_targets:
                continue

            intrp1 = relay.create_executor("graph", ctx=ctx, target=target)
            op_res1 = intrp1.evaluate(func)(data, kernel)
            tvm.testing.assert_allclose(op_res1.asnumpy(), ref_res, rtol=1e-5, atol=1e-5)

    # normal conv3d
    dshape = (1, 3, 5, 224, 224)
    kshape = (10, 3, 3, 3, 3)
    run_test_conv3d("float32", "float32", 1, dshape, kshape,
            padding=(1, 1, 1), channels=10, kernel_size=(3, 3 ,3))


def test_conv2d_transpose_infer_type():
    # symbolic in batch dimension
    n, c, h, w = tvm.var("n"), 10, 10, 12
    x = relay.var("x", relay.TensorType((n, c, h, w), "float32"))
    w = relay.var("w", relay.IncompleteType())
    y = relay.nn.conv2d_transpose(x, w,
                                  kernel_size=(3, 3),
                                  padding=(1, 1),
                                  channels=15)
    assert "channels=15" in y.astext()
    yy = run_infer_type(y)
    assert yy.checked_type == relay.TensorType(
        (n, 15, 10, 12), "float32")
    assert yy.args[1].checked_type == relay.TensorType(
        (10, 15, 3, 3), "float32")

    # infer by shape of w, mixed precision
    n, h, w, c = tvm.var("n"), 10, 10, 12
    x = relay.var("x", relay.TensorType((n, h, w, c), "float32"))
    w = relay.var("w", relay.TensorType((12, 11, 5, 5), "float32"))
    y = relay.nn.conv2d_transpose(x, w,
                                  output_padding=(1, 1),
                                  channels=11,
                                  data_layout="NHWC")
    yy = run_infer_type(y)
    assert yy.checked_type == relay.TensorType(
        (n, 15, 15, 11), "float32")


def test_conv2d_transpose_nchw_run():
    dshape = (1, 3, 18, 18)
    kshape = (3, 10, 3, 3)
    oshape = (1, 10, 37, 37)
    x = relay.var("x", shape=dshape)
    w = relay.var("w")
    y = relay.nn.conv2d_transpose(x, w,
                                  channels=10, kernel_size=(3,3), strides=(2,2),
                                  padding=(1,1), output_padding=(2, 2))
    func = relay.Function([x, w], y)
    dtype = "float32"
    data = np.random.uniform(size=dshape).astype(dtype)
    kernel = np.random.uniform(size=kshape).astype(dtype)
    c_np = topi.testing.conv2d_transpose_nchw_python(
        data, kernel, 2, 1)
    d_np = np.zeros(shape=oshape)
    d_np[:,:,0:c_np.shape[2],0:c_np.shape[3]] = c_np
    ref_res = d_np

    for target, ctx in ctx_list():
        intrp1 = relay.create_executor("graph", ctx=ctx, target=target)
        op_res1 = intrp1.evaluate(func)(data, kernel)
        tvm.testing.assert_allclose(op_res1.asnumpy(), ref_res, rtol=1e-5, atol=1e-5)


def test_conv2d_transpose_nhwc_run():
    dshape_nhwc = (1, 18, 18, 3)
    kshape_hwoi = (3, 3, 10, 3)
    oshape_nhwc = (1, 37, 37, 10)
    x = relay.var("x", shape=dshape_nhwc)
    w = relay.var("w")
    # kshape and kernel_layout should have swapped IO.
    # kshape is HWOI and kernel_layout is HWIO
    y = relay.nn.conv2d_transpose(x, w,
                                  channels=10, kernel_size=(3, 3), strides=(2, 2),
                                  padding=(1, 1), output_padding=(2, 2),
                                  data_layout="NHWC", kernel_layout="HWIO")
    func = relay.Function([x, w], y)
    dtype = "float32"
    data = np.random.uniform(size=dshape_nhwc).astype(dtype)
    kernel = np.random.uniform(size=kshape_hwoi).astype(dtype)
    # use true kshape layout here - HWOI
    c_np = topi.testing.conv2d_transpose_nhwc_python(data, kernel, 'HWOI', 2, 1)
    d_np = np.zeros(shape=oshape_nhwc)
    d_np[:,0:c_np.shape[1],0:c_np.shape[2],:] = c_np


def test_conv1d_transpose_ncw_run():
    dshape = (1, 3, 18)
    kshape = (3, 10, 3)
    oshape = (1, 10, 37)
    x = relay.var("x", shape=dshape)
    w = relay.var("w")
    y = relay.nn.conv1d_transpose(x, w,
                                  channels=10, kernel_size=(3,), strides=(2,),
                                  padding=(1,), output_padding=(2,))
    func = relay.Function([x, w], y)
    dtype = "float32"
    data = np.random.uniform(size=dshape).astype(dtype)
    kernel = np.random.uniform(size=kshape).astype(dtype)
    c_np = topi.testing.conv1d_transpose_ncw_python(
        data, kernel, 2, 1)
    d_np = np.zeros(shape=oshape)
    d_np[:,:,0:c_np.shape[2]] = c_np
    ref_res = d_np

    for target, ctx in ctx_list():
        intrp1 = relay.create_executor("graph", ctx=ctx, target=target)
        op_res1 = intrp1.evaluate(func)(data, kernel)
        tvm.testing.assert_allclose(op_res1.asnumpy(), ref_res, rtol=1e-5, atol=1e-5)


def test_upsampling_infer_type():
    n, c , h, w = tvm.var("n"), tvm.var("c"), tvm.var("h"), tvm.var("w")
    scale = tvm.const(2.0, "float64")
    x = relay.var("x", relay.TensorType((n, c, h, w), "float32"))
    y = relay.nn.upsampling(x, scale_h=2, scale_w=2, layout="NCHW", method="bilinear")
    "method=\"BINLINEAR\"" in y.astext()
    yy = run_infer_type(y)
    assert yy.checked_type == relay.TensorType((n, c, tvm.expr.Cast("int32", tvm.round(h*scale)),
                                                tvm.expr.Cast("int32", tvm.round(w*scale))),
                                                "float32")
    n, c = tvm.var("n"), tvm.var("c")
    x = relay.var("x", relay.TensorType((n, c, 100, 200), "float32"))
    y = relay.nn.upsampling(x, scale_h=2, scale_w=2, layout="NCHW", method="bilinear")
    yy = run_infer_type(y)
    assert yy.checked_type == relay.TensorType((n, c, 200, 400), "float32")

def test_upsampling3d_infer_type():
    n, c, d, h, w = tvm.var("n"), tvm.var("c"), tvm.var("d"), tvm.var("h"), tvm.var("w")
    scale = tvm.const(2.0, "float64")
    x = relay.var("x", relay.TensorType((n, c, d, h, w), "float32"))
    y = relay.nn.upsampling3d(x, scale_d=2, scale_h=2, scale_w=2, layout="NCDHW", method="trilinear")

    yy = run_infer_type(y)
    assert yy.checked_type == relay.TensorType((n, c, tvm.expr.Cast("int32", tvm.round(d*scale)),
                                                tvm.expr.Cast("int32", tvm.round(h*scale)),
                                                tvm.expr.Cast("int32", tvm.round(w*scale))),
                                                "float32")
    n, c = tvm.var("n"), tvm.var("c")
    x = relay.var("x", relay.TensorType((n, c, 100, 100, 200), "float32"))
    y = relay.nn.upsampling3d(x, scale_d=2, scale_h=2, scale_w=2, layout="NCDHW", method="trilinear")
    yy = run_infer_type(y)
    assert yy.checked_type == relay.TensorType((n, c, 200, 200, 400), "float32")

def _test_pool2d(opfunc, reffunc):
    n, c, h, w = tvm.var("n"), 10, 224, 224
    x = relay.var("x", relay.TensorType((n, c, h, w), "float32"))
    y = opfunc(x, pool_size=(1, 1))
    assert "pool_size=" in y.astext()
    yy = run_infer_type(y)
    assert yy.checked_type == relay.TensorType((n, 10, 224, 224), "float32")
    # test execution
    dtype = "float32"
    dshape = (1, 3, 28, 28)
    x = relay.var("x", shape=dshape)
    y = opfunc(x, pool_size=(2, 2), strides=(2, 2), padding=(0, 0))
    func = relay.Function([x], y)
    data = np.random.uniform(size=dshape).astype(dtype)
    ref_res = reffunc(data.reshape(1, 3, 14, 2, 14, 2), axis=(3, 5))
    for target, ctx in ctx_list():
        intrp1 = relay.create_executor("graph", ctx=ctx, target=target)
        op_res1 = intrp1.evaluate(func)(data)
        tvm.testing.assert_allclose(op_res1.asnumpy(), ref_res, rtol=1e-5, atol=1e-5)

def _test_pool2d_int(opfunc, reffunc, dtype):
    n, c, h, w = tvm.var("n"), 10, 224, 224
    x = relay.var("x", relay.TensorType((n, c, h, w), dtype))
    y = opfunc(x, pool_size=(1, 1))
    assert "pool_size=" in y.astext()
    yy = run_infer_type(y)
    assert yy.checked_type == relay.TensorType((n, 10, 224, 224), dtype)
    # test execution
    dtype = "int32"
    dshape = (1, 3, 28, 28)
    x = relay.var("x", shape=dshape, dtype=dtype)
    y = opfunc(x, pool_size=(2, 2), strides=(2, 2), padding=(0, 0))
    func = relay.Function([x], y)
    data = np.random.random_integers(low=-128, high=128, size=dshape)
    ref_res = reffunc(data.reshape(1,3,14,2,14,2), axis=(3,5)).astype(dtype)
    for target, ctx in ctx_list():
        intrp1 = relay.create_executor("graph", ctx=ctx, target=target)
        op_res1 = intrp1.evaluate(func)(data)
        tvm.testing.assert_allclose(op_res1.asnumpy(), ref_res, rtol=1e-5, atol=1e-5)

def _test_global_pool2d(opfunc, reffunc):
    n, c, h, w = tvm.var("n"), tvm.var("c"), 224, 224
    x = relay.var("x", relay.TensorType((n, h, w, c), "float32"))
    y = opfunc(x, layout="NHWC")
    yy = run_infer_type(y)
    assert yy.checked_type == relay.TensorType((n, 1, 1, c), "float32")

    n, c, h, w = tvm.var("n"), tvm.var("c"), tvm.var("h"), tvm.var("w")
    x = relay.var("x", relay.TensorType((n, c, h, w), "float32"))
    y = opfunc(x)
    yy = run_infer_type(y)
    assert yy.checked_type == relay.TensorType((n, c, 1, 1), "float32")
    # test execution
    dtype = "float32"
    dshape = (1, 1024, 7, 7)
    x = relay.var("x", shape=dshape)
    y = opfunc(x)
    func = relay.Function([x], y)
    data = np.random.uniform(size=dshape).astype(dtype)
    ref_res = reffunc(data, axis=(2,3), keepdims=True)
    for target, ctx in ctx_list():
        intrp1 = relay.create_executor("graph", ctx=ctx, target=target)
        op_res1 = intrp1.evaluate(func)(data)
        tvm.testing.assert_allclose(op_res1.asnumpy(), ref_res, rtol=1e-5, atol=1e-5)


def test_pool2d():
    _test_pool2d(relay.nn.max_pool2d, np.max)
    _test_pool2d(relay.nn.avg_pool2d, np.mean)
    _test_pool2d_int(relay.nn.avg_pool2d, np.mean, 'int32')
    _test_pool2d_int(relay.nn.avg_pool2d, np.mean, 'uint16')
    _test_global_pool2d(relay.nn.global_max_pool2d, np.max)
    _test_global_pool2d(relay.nn.global_avg_pool2d, np.mean)


def test_pool3d():

    def _test_pool3d(opfunc):
        n, c, d, h, w = tvm.var("n"), 10, 5, 224, 224
        x = relay.var("x", relay.TensorType((n, c, d, h, w), "float32"))
        y = opfunc(x, pool_size=(1, 1, 1))
        assert "pool_size=" in y.astext()
        yy = run_infer_type(y)
        assert yy.checked_type == relay.TensorType((n, 10, 5, 224, 224), "float32")
        # test execution
        dtype = "float32"
        dshape = (1, 3, 32, 32, 32)
        x = relay.var("x", shape=dshape)
        pool_type = 'max' if 'max' in str(opfunc) else 'avg'
        y = opfunc(x, pool_size=(2, 2, 2), strides=(2, 2, 2), padding=(0, 0, 0, 0, 0, 0))
        func = relay.Function([x], y)
        data = np.random.uniform(size=dshape).astype(dtype)
        ref_res = topi.testing.pool3d_ncdhw_python(data, (2, 2, 2), (2, 2, 2),
                                                   (0, 0, 0, 0, 0, 0), (1, 3, 16, 16, 16), pool_type, False)
        for target, ctx in ctx_list():
            intrp1 = relay.create_executor("graph", ctx=ctx, target=target)
            op_res1 = intrp1.evaluate(func)(data)
            tvm.testing.assert_allclose(op_res1.asnumpy(), ref_res, rtol=1e-5, atol=1e-5)

    _test_pool3d(relay.nn.max_pool3d)
    _test_pool3d(relay.nn.avg_pool3d)


def test_avg_pool2d_no_count_pad():
    kh, kw = (4, 4)
    sh, sw = (2, 2)
    ph, pw = (2, 2)
    n = 1
    (ic, ih, iw) = (3, 28, 28)
    (oc, oh, ow) = (3, 15, 15)
    dshape = (n, ic, ih, iw)
    x = relay.var("x", shape=dshape)
    y = relay.nn.avg_pool2d(x,
                            pool_size=(kh, kw),
                            strides=(sw, sw),
                            padding=(ph, pw),
                            count_include_pad=False)
    func = relay.Function([x], y)
    dtype = "float32"
    a_np = np.random.uniform(low=0.001, size=(n, ic, ih, iw)).astype(dtype)
    pad_np = np.zeros(shape=(n, ic, ih+2*ph, iw+2*pw)).astype(dtype)
    no_zero = (range(n), range(ic), (range(ph, ih+ph)), (range(pw, iw+pw)))
    pad_np[np.ix_(*no_zero)] = a_np
    b_np = np.zeros(shape=(n, oc, oh, ow)).astype(dtype)
    for i in range(oh):
        for j in range(ow):
            pad_count = np.sum(pad_np[:, :, i*sh:i*sh+kh, j*sw:j*sw+kw] > 0, axis=(2,3))
            b_np[:,:,i,j] = np.sum(pad_np[:, :, i*sh:i*sh+kh, j*sw:j*sw+kw],
                                   axis=(2,3)) / np.maximum(pad_count, 1)
    ref_res = np.maximum(b_np, 0.0)
    data = a_np

    for target, ctx in ctx_list():
        intrp1 = relay.create_executor("graph", ctx=ctx, target=target)
        op_res1 = intrp1.evaluate(func)(data)
        tvm.testing.assert_allclose(op_res1.asnumpy(), ref_res, rtol=1e-5, atol=1e-5)

def test_flatten_infer_type():
    d1, d2, d3, d4 = tvm.var("d1"), tvm.var("d2"), tvm.var("d3"), tvm.var("d4")
    x = relay.var("x", relay.TensorType((d1, d2, d3, d4), "float32"))
    y = relay.nn.batch_flatten(x)
    yy = run_infer_type(y)
    assert yy.checked_type == relay.TensorType((d1, ((d2*d3)*d4)), "float32")

    x = relay.var("x", relay.TensorType((3, 2, 4, 3), "float32"))
    y = relay.nn.batch_flatten(x)
    yy = run_infer_type(y)
    assert yy.checked_type == relay.TensorType((3, 24), "float32")

    x = relay.var("x", relay.TensorType((d1, 2, d3, 3), "float32"))
    y = relay.nn.batch_flatten(x)
    yy = run_infer_type(y)
    assert yy.checked_type == relay.TensorType((d1, ((2*d3)*3)), "float32")

    shape = (1, 5, 10, 10)
    o_shape = (1, 500)
    dtype = "float32"
    x = relay.var("x", relay.TensorType(shape, dtype))
    z = relay.nn.batch_flatten(x)
    yy = run_infer_type(z)
    assert yy.checked_type == relay.TensorType(o_shape, dtype)
    func = relay.Function([x], z)
    x_data = np.random.uniform(low=-1, high=1, size=shape).astype(dtype)
    ref_res = x_data.flatten().reshape(o_shape)

    for target, ctx in ctx_list():
        intrp1 = relay.create_executor("graph", ctx=ctx, target=target)
        intrp2 = relay.create_executor("debug", ctx=ctx, target=target)
        op_res1 = intrp1.evaluate(func)(x_data)
        tvm.testing.assert_allclose(op_res1.asnumpy(), ref_res, rtol=1e-5)
        op_res2 = intrp2.evaluate(func)(x_data)
        tvm.testing.assert_allclose(op_res2.asnumpy(), ref_res, rtol=1e-5)

def test_pad_infer_type():
    # entirely concrete case
    n, c, h, w = 1, 2, 3, 4
    t = relay.var("t", relay.TensorType((n, c, h, w), "float32"))
    y = relay.nn.pad(t, ((1, 1), (2, 2), (3, 3), (4, 4)))
    "pad_width=" in y.astext()
    yy = run_infer_type(y)
    assert yy.checked_type == relay.TensorType((3, 6, 9, 12), "float32")

    # some symbolic values
    n, c, h, w = tvm.var("n"), 2, 3, tvm.var("w")
    t = relay.var("t", relay.TensorType((n, c, h, w), "float32"))
    y = relay.nn.pad(t, ((1, 1), (2, 2), (3, 3), (4, 4)))
    yy = run_infer_type(y)
    assert yy.checked_type == relay.TensorType((n + 2, 6, 9, w + 8), "float32")

def test_pad_run():
    def _test_run(dtype):
        dshape = (4, 10, 7, 7)
        x = relay.var("x", shape=dshape)
        y = relay.nn.pad(x, ((1, 1), (2, 2), (3, 3), (4, 4)))
        func = relay.Function([x], y)
        data = np.random.uniform(size=dshape).astype(dtype)
        ref_res = np.pad(data, ((1, 1), (2, 2), (3, 3), (4, 4)), 'constant')
        for target, ctx in ctx_list():
            intrp1 = relay.create_executor("graph", ctx=ctx, target=target)
            op_res1 = intrp1.evaluate(func)(data)
            tvm.testing.assert_allclose(op_res1.asnumpy(), ref_res, rtol=1e-5, atol=1e-5)

    _test_run('float32')
    _test_run('int32')

def test_lrn():
    n, c , h, w = tvm.var("n"), tvm.var("c"), tvm.var("h"), tvm.var("w")
    x = relay.var("x", shape=(n, c , h, w))
    y = relay.nn.lrn(x, size=10, axis=2, bias=0.5, alpha=.00001, beta=0.75)
    "alpha=" in y.astext()
    yy = run_infer_type(y)
    assert yy.checked_type == relay.TensorType((n, c , h, w))

    shape = (1, 5, 10, 10)
    dtype = "float32"
    x = relay.var("x", relay.TensorType(shape, dtype))
    size=5
    axis=1
    bias=0.5
    alpha=.00001
    beta=0.75
    z = relay.nn.lrn(x, size=size, axis=axis, bias=bias, alpha=alpha, beta=beta)
    yy = run_infer_type(z)
    assert yy.checked_type == relay.TensorType(shape, dtype)
    func = relay.Function([x], z)
    x_data = np.random.uniform(low=-1, high=1, size=shape).astype(dtype)
    ref_res = topi.testing.lrn_python(x_data, size, axis, bias, alpha, beta)

    for target, ctx in ctx_list():
        intrp1 = relay.create_executor("graph", ctx=ctx, target=target)
        intrp2 = relay.create_executor("debug", ctx=ctx, target=target)
        op_res1 = intrp1.evaluate(func)(x_data)
        tvm.testing.assert_allclose(op_res1.asnumpy(), ref_res, rtol=1e-5)
        op_res2 = intrp2.evaluate(func)(x_data)
        tvm.testing.assert_allclose(op_res2.asnumpy(), ref_res, rtol=1e-5)

def test_l2_normalize():
    n, c , h, w = tvm.var("n"), tvm.var("c"), tvm.var("h"), tvm.var("w")
    x = relay.var("x", shape=(n, c , h, w))
    y = relay.nn.l2_normalize(x, eps=0.001, axis=[1])
    "axis=" in y.astext()
    yy = run_infer_type(y)
    assert yy.checked_type == relay.TensorType((n, c , h, w))

    shape = (1, 5, 10, 10)
    dtype = "float32"
    x = relay.var("x", relay.TensorType(shape, dtype))
    eps=0.001
    axis=1
    z = relay.nn.l2_normalize(x, eps=0.001, axis=[axis])
    yy = run_infer_type(z)
    assert yy.checked_type == relay.TensorType(shape, dtype)
    func = relay.Function([x], z)
    x_data = np.random.uniform(low=-1, high=1, size=shape).astype(dtype)
    ref_res = topi.testing.l2_normalize_python(x_data, eps, axis)

    for target, ctx in ctx_list():
        intrp1 = relay.create_executor("graph", ctx=ctx, target=target)
        intrp2 = relay.create_executor("debug", ctx=ctx, target=target)
        op_res1 = intrp1.evaluate(func)(x_data)
        tvm.testing.assert_allclose(op_res1.asnumpy(), ref_res, rtol=1e-5)
        op_res2 = intrp2.evaluate(func)(x_data)
        tvm.testing.assert_allclose(op_res2.asnumpy(), ref_res, rtol=1e-5)


def batch_flatten(data):
    shape = data.shape
    target_dim = 1
    for i in range(len(shape) - 1):
        target_dim = target_dim * shape[i + 1]
    return np.reshape(data, (shape[0], target_dim))


def test_batch_flatten():
    t1 = relay.TensorType((5, 10, 5))
    x = relay.Var("x", t1)
    func = relay.Function([x], relay.nn.batch_flatten(x))

    data = np.random.rand(5, 10, 5).astype(t1.dtype)
    ref_res = batch_flatten(data)
    for target, ctx in ctx_list():
        intrp = relay.create_executor("graph", ctx=ctx, target=target)
        op_res = intrp.evaluate(func)(data)
        np.testing.assert_allclose(op_res.asnumpy(), ref_res, rtol=0.01)


def _test_upsampling(layout, method, align_corners=False):
    n, c, h, w = tvm.var("n"), 16, 32, 32
    scale_h = 2.0
    scale_w = 2.0
    dtype = "float32"
    def get_shape():
        if layout == "NCHW":
            return (c, h, w), (c, int(round(h*scale_h)), int(round(w*scale_w)))
        else:
            return (h, w, c), (int(round(h*scale_h)), int(round(w*scale_w)), c)
    ishape, oshape = get_shape()
    x = relay.var("x", relay.TensorType((n,) + ishape, dtype))
    y = relay.nn.upsampling(x, scale_h=scale_h, scale_w=scale_w, layout=layout,
                            method=method, align_corners=align_corners)
    yy = run_infer_type(y)
    assert yy.checked_type == relay.TensorType((n,) + oshape, dtype)
    dshape = (1,) + ishape
    x = relay.var("x", shape=dshape)
    y = relay.nn.upsampling(x, scale_h=scale_h, scale_w=scale_w, layout=layout,
                            method=method, align_corners=align_corners)
    func = relay.Function([x], y)
    data = np.random.uniform(size=dshape).astype(dtype)
    if method == "nearest_neighbor":
        ref = topi.testing.upsampling_python(data, (scale_h, scale_w), layout)
    else:
        ref = topi.testing.bilinear_resize_python(data, (int(round(h*scale_h)),
                                                  int(round(w*scale_w))), layout)
    for target, ctx in ctx_list():
        executor = relay.create_executor("graph", ctx=ctx, target=target)
        out = executor.evaluate(func)(data)
        tvm.testing.assert_allclose(out.asnumpy(), ref, rtol=1e-5, atol=1e-5)


def test_upsampling():
    _test_upsampling("NCHW", "nearest_neighbor")
    _test_upsampling("NCHW", "bilinear", True)
    _test_upsampling("NHWC", "nearest_neighbor")
    _test_upsampling("NHWC", "bilinear", True)

def _test_upsampling3d(layout, method, coordinate_transformation_mode="half_pixel"):
    n, c, d, h, w = tvm.var("n"), 8, 16, 16, 16
    scale_d = 2.0
    scale_h = 2.0
    scale_w = 2.0
    dtype = "float32"
    def get_shape():
        if layout == "NCDHW":
            return (c, d, h, w), (c, int(round(d*scale_d)), int(round(h*scale_h)),\
                                  int(round(w*scale_w)))
        else:
            return (d, h, w, c), (int(round(d*scale_d)), int(round(h*scale_h)),\
                                  int(round(w*scale_w)), c)
    ishape, oshape = get_shape()
    x = relay.var("x", relay.TensorType((n,) + ishape, dtype))
    y = relay.nn.upsampling3d(x, scale_d=scale_d, scale_h=scale_h, scale_w=scale_w,\
                              layout=layout, method=method,\
                              coordinate_transformation_mode=coordinate_transformation_mode)

    yy = run_infer_type(y)
    assert yy.checked_type == relay.TensorType((n,) + oshape, dtype)
    dshape = (1,) + ishape
    x = relay.var("x", shape=dshape)
    y = relay.nn.upsampling3d(x, scale_d=scale_d, scale_h=scale_h, scale_w=scale_w,\
                            layout=layout, method=method,\
                            coordinate_transformation_mode=coordinate_transformation_mode)
    func = relay.Function([x], y)
    data = np.random.uniform(size=dshape).astype(dtype)
    if method == "nearest_neighbor":
        ref = topi.testing.upsampling3d_python(data, (scale_d, scale_h, scale_w), layout)
    else:
        ref = topi.testing.trilinear_resize3d_python(data, (int(round(d*scale_d)),\
                                                     int(round(h*scale_h)),\
                                                     int(round(w*scale_w))), layout)
    for target, ctx in ctx_list():
        executor = relay.create_executor("graph", ctx=ctx, target=target)
        out = executor.evaluate(func)(data)
        tvm.testing.assert_allclose(out.asnumpy(), ref, rtol=1e-5, atol=1e-5)

def test_upsampling3d():
    _test_upsampling3d("NCDHW", "nearest_neighbor")
    _test_upsampling3d("NCDHW", "trilinear", "align_corners")
    _test_upsampling3d("NDHWC", "nearest_neighbor")
    _test_upsampling3d("NDHWC", "trilinear", "align_corners")

def test_conv2d_int8_intrinsics():
    def _compile(ic, oc, target, data_layout, kernel_layout, dtypes):
        input_dtype, weight_dtype, output_dtype = dtypes

        n, h, w, ch, cw = 1, 64, 64, 3, 3
        if data_layout == 'NCHW':
            data_shape = (n, ic, h, w)
            x = relay.var("x", relay.TensorType(data_shape, input_dtype))
        elif data_layout == 'NHWC':
            data_shape = (n, h, w, ic)
            x = relay.var("x", relay.TensorType(data_shape, input_dtype))
        else:
            raise ValueError('Not supported')

        if kernel_layout == 'OIHW':
            kernel_shape = (oc, ic, ch, cw)
        elif kernel_layout == 'HWIO':
            kernel_shape = (ch, cw, ic, oc)
        else:
            raise ValueError('Not supported')

        weight = relay.var("weight", relay.TensorType(kernel_shape, weight_dtype))
        y = relay.nn.conv2d(x, weight,
                            kernel_size=(ch, cw),
                            channels=oc,
                            padding=(1, 1),
                            dilation=(1, 1),
                            data_layout=data_layout,
                            kernel_layout=kernel_layout,
                            out_dtype=output_dtype)
        func = relay.Function([x, weight], y)
        wdata = np.random.rand(*kernel_shape) * 10
        parameters = {"weight": tvm.nd.array(wdata.astype(weight_dtype))}

        with relay.build_config(opt_level=3):
            graph, lib, params = relay.build(func, target, params=parameters)

        assembly = lib.get_source("asm")
        return assembly

    def _has_fast_int8_instructions(asm, target):
        if 'skylake-avx512' in target:
            return "pmaddubs" in asm
        elif 'cascadelake' in target:
            return "vpdpbusd" in asm
        else:
            assert False, "Target should be Skylake or Cascadelake"

    # compile conv2d for x86 (skylake, cascadelake) and test assembly contains *pmadd* instructions
    targets = ["llvm -mcpu=skylake-avx512", "llvm -mcpu=cascadelake"]
    llvm_version = tvm.codegen.llvm_version_major()
    for target in targets:
        if llvm_version >= 8:
            dtypes = ('uint8', 'int8', 'int32')
            # Sweep the input channels to check int8 robustness
            # Input channels should be a multiple of 4 internally.
            for ic in [1, 4, 6]:
                asm = _compile(ic=ic, oc=16, target=target, data_layout="NCHW",
                               kernel_layout='OIHW',
                               dtypes=dtypes)
                assert _has_fast_int8_instructions(asm, target)

            for ic in [1, 4, 6]:
                asm = _compile(ic=ic, oc=16, target=target, data_layout="NHWC",
                               kernel_layout='HWIO',
                               dtypes=dtypes)
                assert _has_fast_int8_instructions(asm, target)

            # Sweep the output channels to check int8 robustness
            # Output channels should be a multiple of 16 internally.
            for oc in [4, 16, 20]:
                asm = _compile(ic=8, oc=oc, target=target, data_layout="NCHW",
                               kernel_layout='OIHW',
                               dtypes=dtypes)
                assert _has_fast_int8_instructions(asm, target)

            for oc in [4, 16, 20]:
                asm = _compile(ic=8, oc=oc, target=target, data_layout="NHWC",
                               kernel_layout='HWIO',
                               dtypes=dtypes)
                assert _has_fast_int8_instructions(asm, target)

            # Check that both non-divisible oc and ic work
            asm = _compile(ic=17, oc=29, target=target, data_layout="NCHW", kernel_layout='OIHW',
                           dtypes=dtypes)
            assert _has_fast_int8_instructions(asm, target)

            asm = _compile(ic=17, oc=29, target=target, data_layout="NHWC", kernel_layout='HWIO',
                           dtypes=dtypes)
            assert _has_fast_int8_instructions(asm, target)

    # Check that int8 x int8 goes through legalization so that fast instructions can be picked up.
    for target in targets:
        if llvm_version >= 8:
            dtypes = (('int8', 'int8', 'int32'))
            # Check that both non-divisible oc and ic work
            asm = _compile(ic=17, oc=29, target=target, data_layout="NCHW", kernel_layout='OIHW',
                           dtypes=dtypes)
            assert _has_fast_int8_instructions(asm, target)

            asm = _compile(ic=17, oc=29, target=target, data_layout="NHWC", kernel_layout='HWIO',
                           dtypes=dtypes)
            assert _has_fast_int8_instructions(asm, target)

    # Ensure that code is generated when datatypes are not HW supported.
    dtypes = ('uint8', 'uint8', 'int32')
    asm = _compile(ic=16, oc=32, target=target, data_layout="NHWC", kernel_layout='HWIO',
                   dtypes=dtypes)
    # Check that intrinisic is not present in the assembly.
    assert not _has_fast_int8_instructions(asm, target)

    # Check that a vectorized instruction is generated for older Intel
    # generations, because we default to NCHWc layout.
    target = "llvm -mcpu=core-avx2"
    fast_int8_dtypes = ('uint8', 'int8', 'int32')
    asm = _compile(ic=16, oc=32, target=target, data_layout="NCHW", kernel_layout='OIHW',
                   dtypes=fast_int8_dtypes)
    # Check that vector int mult and add instructions are generated.
    assert "vpmulld" in asm and "vpadd" in asm


def test_bitserial_conv2d_infer_type():
    # Basic shape test with ambiguous batch.
    n, c, h, w = tvm.var("n"), 32, 224, 224
    x = relay.var("x", relay.ty.TensorType((n, c, h, w), "int16"))
    w = relay.var("w", relay.ty.TensorType((32, 32, 3, 3), "int16"))
    y = relay.nn.bitserial_conv2d(
        x, w, kernel_size=(3, 3), padding=(0, 0), channels=32)
    yy = run_infer_type(y)
    assert yy.checked_type ==  relay.TensorType(
        (n, 32, 222, 222), "int16")


def test_bitpack_infer_type():
    # Test axis packing shape inference.
    o, i, h, w = 32, 32, 128, 128
    x = relay.var("x", relay.ty.TensorType((o, i, h, w), "int16"))
    y = relay.nn.bitpack(x, bit_axis=4, pack_axis=1, pack_type='uint16', bits=1)
    yy = run_infer_type(y)
    assert yy.checked_type ==  relay.TensorType(
        (32, 2, 128, 128, 1), "uint16")


if __name__ == "__main__":
<<<<<<< HEAD
    test_dilation2d_infer_type()
    test_dilation2d_run()
    # test_pool2d()
    # test_avg_pool2d_no_count_pad()
    # test_lrn()
    # test_l2_normalize()
    # test_conv2d_infer_type()
    # test_bitpack_infer_type()
    # test_upsampling_infer_type()
    # test_flatten_infer_type()
    # test_pad_infer_type()
    # test_pad_run()
    # test_conv2d_transpose_infer_type()
    # test_conv2d_transpose_nchw_run()
    # test_conv2d_transpose_nhwc_run()
    # test_conv2d_run()
    # test_conv2d_winograd()
    # test_conv3d_run()
    # test_bitserial_conv2d_infer_type()
    # test_batch_flatten()
    # test_upsampling()
    # test_conv2d_int8_intrinsics()
=======
    test_pool2d()
    test_pool3d()
    test_avg_pool2d_no_count_pad()
    test_lrn()
    test_l2_normalize()
    test_conv2d_infer_type()
    test_bitpack_infer_type()
    test_upsampling_infer_type()
    test_upsampling3d_infer_type()
    test_flatten_infer_type()
    test_pad_infer_type()
    test_pad_run()
    test_conv2d_transpose_infer_type()
    test_conv2d_transpose_nchw_run()
    test_conv2d_transpose_nhwc_run()
    test_conv1d_transpose_ncw_run()
    test_conv2d_run()
    test_conv2d_winograd()
    test_conv3d_run()
    test_bitserial_conv2d_infer_type()
    test_batch_flatten()
    test_upsampling()
    test_upsampling3d()
    test_conv2d_int8_intrinsics()
>>>>>>> 303a4719
<|MERGE_RESOLUTION|>--- conflicted
+++ resolved
@@ -1,4 +1,3 @@
-# Licensed to the Apache Software Foundation (ASF) under one
 # Licensed to the Apache Software Foundation (ASF) under one
 # or more contributor license agreements.  See the NOTICE file
 # distributed with this work for additional information
@@ -1053,30 +1052,8 @@
 
 
 if __name__ == "__main__":
-<<<<<<< HEAD
     test_dilation2d_infer_type()
     test_dilation2d_run()
-    # test_pool2d()
-    # test_avg_pool2d_no_count_pad()
-    # test_lrn()
-    # test_l2_normalize()
-    # test_conv2d_infer_type()
-    # test_bitpack_infer_type()
-    # test_upsampling_infer_type()
-    # test_flatten_infer_type()
-    # test_pad_infer_type()
-    # test_pad_run()
-    # test_conv2d_transpose_infer_type()
-    # test_conv2d_transpose_nchw_run()
-    # test_conv2d_transpose_nhwc_run()
-    # test_conv2d_run()
-    # test_conv2d_winograd()
-    # test_conv3d_run()
-    # test_bitserial_conv2d_infer_type()
-    # test_batch_flatten()
-    # test_upsampling()
-    # test_conv2d_int8_intrinsics()
-=======
     test_pool2d()
     test_pool3d()
     test_avg_pool2d_no_count_pad()
@@ -1100,5 +1077,4 @@
     test_batch_flatten()
     test_upsampling()
     test_upsampling3d()
-    test_conv2d_int8_intrinsics()
->>>>>>> 303a4719
+    test_conv2d_int8_intrinsics()