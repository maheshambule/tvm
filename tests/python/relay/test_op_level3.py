--- conflicted
+++ resolved
@@ -21,18 +21,8 @@
 import tvm
 from tvm import relay
 from tvm.relay import create_executor, transform
-<<<<<<< HEAD
-from tvm.relay.testing import ctx_list, check_grad
-
-def run_infer_type(expr):
-    mod = relay.Module.from_expr(expr)
-    mod = transform.InferType()(mod)
-    entry = mod["main"]
-    return entry if isinstance(expr, relay.Function) else entry.body
-=======
 from tvm.relay.testing import ctx_list, check_grad, run_infer_type
 
->>>>>>> c4c61cb7
 
 def test_zeros_ones():
     for op, ref in [(relay.zeros, np.zeros), (relay.ones, np.ones)]:
@@ -176,11 +166,7 @@
 
 
 def test_transpose_infer_type():
-<<<<<<< HEAD
-    n, t, d = tvm.var("n"), tvm.var("t"), 100
-=======
     n, t, d = tvm.size_var("n"), tvm.size_var("t"), 100
->>>>>>> c4c61cb7
     x = relay.var("x", relay.TensorType((n, t, d), "float32"))
     y = relay.transpose(x, axes=(1, 0, 2))
     assert "axes=" in y.astext()
@@ -288,11 +274,7 @@
     assert zz.checked_type == relay.TensorType((1, 6), "float32")
 
     # symbolic shape
-<<<<<<< HEAD
-    n, c, h, w = tvm.var("n"), 2, 3, tvm.var("w")
-=======
     n, c, h, w = tvm.size_var("n"), 2, 3, tvm.size_var("w")
->>>>>>> c4c61cb7
     x = relay.var("x", relay.TensorType((n, c, h, w), "float32"))
     y = relay.var("y", relay.TensorType((1, 8, 8), "float32"))
     z = relay.reshape_like(x, y)
@@ -305,7 +287,6 @@
         x_data = np.random.uniform(low=-1, high=1, size=shape).astype("float32")
         y_data = np.random.uniform(low=-1, high=1, size=oshape).astype("float32")
         ref_res = np.reshape(x_data, y_data.shape)
-<<<<<<< HEAD
 
         x = relay.var("x", relay.TensorType(shape, "float32"))
         y = relay.var("x", relay.TensorType(oshape, "float32"))
@@ -321,23 +302,6 @@
                 op_res = intrp.evaluate(func)(x_data, y_data)
                 tvm.testing.assert_allclose(op_res.asnumpy(), ref_res, rtol=1e-5)
 
-=======
-
-        x = relay.var("x", relay.TensorType(shape, "float32"))
-        y = relay.var("x", relay.TensorType(oshape, "float32"))
-        z = relay.reshape_like(x, y)
-        zz = run_infer_type(z)
-        assert zz.checked_type == relay.ty.TensorType(ref_res.shape, "float32")
-
-        func = relay.Function([x, y], z)
-
-        for target, ctx in ctx_list():
-            for kind in ["graph", "debug"]:
-                intrp = relay.create_executor(kind, ctx=ctx, target=target)
-                op_res = intrp.evaluate(func)(x_data, y_data)
-                tvm.testing.assert_allclose(op_res.asnumpy(), ref_res, rtol=1e-5)
-
->>>>>>> c4c61cb7
     verify_reshape_like((2, 3, 4), (1, 8, 3))
     verify_reshape_like((4, 7), (2, 7, 2))
 
@@ -483,11 +447,7 @@
     assert yy.checked_type == relay.TensorType((1, 2, 3), "float32")
 
     # symbolic shape
-<<<<<<< HEAD
-    n, c, h, w = tvm.var("n"), 2, 3, tvm.var("w")
-=======
     n, c, h, w = tvm.size_var("n"), 2, 3, tvm.size_var("w")
->>>>>>> c4c61cb7
     base = relay.var("base", relay.TensorType((n, c, h, w), "float32"))
     fill = relay.var("fill", relay.TensorType((), "float32"))
     y = relay.full_like(base, fill)
@@ -515,11 +475,7 @@
 
 
 def test_infer_type_leaky_relu():
-<<<<<<< HEAD
-    n, c , h, w = tvm.var("n"), tvm.var("c"), tvm.var("h"), tvm.var("w")
-=======
     n, c , h, w = tvm.size_var("n"), tvm.size_var("c"), tvm.size_var("h"), tvm.size_var("w")
->>>>>>> c4c61cb7
     x = relay.var("x", relay.TensorType((n, c, h, w), "float32"))
     y = relay.nn.leaky_relu(x, alpha=0.1)
     "alpha=0.1" in y.astext()
@@ -561,11 +517,7 @@
         alpha_shape = (data[axis],)
         assert zz.args[1].checked_type == relay.TensorType(alpha_shape, "float32")
 
-<<<<<<< HEAD
-    if all(isinstance(v, tvm.expr.Var) == 1 for v in data) or not alpha:
-=======
     if all(isinstance(v, tvm.tir.Var) == 1 for v in data) or not alpha:
->>>>>>> c4c61cb7
         return
 
     func = relay.Function([x, y], z)
@@ -587,11 +539,7 @@
 
 
 def test_infer_type_prelu():
-<<<<<<< HEAD
-    n, c , h, w = tvm.var("n"), tvm.var("c"), tvm.var("h"), tvm.var("w")
-=======
     n, c , h, w = tvm.size_var("n"), tvm.size_var("c"), tvm.size_var("h"), tvm.size_var("w")
->>>>>>> c4c61cb7
     verify_infer_type_prelu((n, c, h, w), (c,), 1, (n, c, h, w))
     verify_infer_type_prelu((n, h, w, c), (c,), 3, (n, h, w, c))
     verify_infer_type_prelu((n, c, h, w), None, 1, (n, c, h, w))
