# Licensed to the Apache Software Foundation (ASF) under one
# or more contributor license agreements.  See the NOTICE file
# distributed with this work for additional information
# regarding copyright ownership.  The ASF licenses this file
# to you under the Apache License, Version 2.0 (the
# "License"); you may not use this file except in compliance
# with the License.  You may obtain a copy of the License at
#
#   http://www.apache.org/licenses/LICENSE-2.0
#
# Unless required by applicable law or agreed to in writing,
# software distributed under the License is distributed on an
# "AS IS" BASIS, WITHOUT WARRANTIES OR CONDITIONS OF ANY
# KIND, either express or implied.  See the License for the
# specific language governing permissions and limitations
# under the License.
import tvm
from tvm import relay
from tvm.relay.analysis import check_kind
import pytest

def test_typevar_kind():
    # returns the same kind
<<<<<<< HEAD
    tp1 = relay.TypeVar('tp1', relay.Kind.Type)
    tp2 = relay.TypeVar('tp2', relay.Kind.Shape)
    tp3 = relay.TypeVar('tp3', relay.Kind.Constraint)

    assert check_kind(tp1) == relay.Kind.Type
    assert check_kind(tp2) == relay.Kind.Shape
    assert check_kind(tp3) == relay.Kind.Constraint
=======
    tp1 = relay.TypeVar('tp1', relay.TypeKind.Type)
    tp2 = relay.TypeVar('tp2', relay.TypeKind.ShapeVar)
    tp3 = relay.TypeVar('tp3', relay.TypeKind.Constraint)

    assert check_kind(tp1) == relay.TypeKind.Type
    assert check_kind(tp2) == relay.TypeKind.ShapeVar
    assert check_kind(tp3) == relay.TypeKind.Constraint
>>>>>>> c4c61cb7


def test_tuple_kind():
    # only contain type kinds
<<<<<<< HEAD
    tp = relay.TypeVar('tp', relay.Kind.Type)
=======
    tp = relay.TypeVar('tp', relay.TypeKind.Type)
>>>>>>> c4c61cb7
    tt = relay.TensorType(tvm.convert([1, 2, 3]), 'float32')
    tf = relay.FuncType(tvm.convert([]), tt, tvm.convert([]), tvm.convert([]))
    fields = tvm.convert([tp, tf, tt])

    tup_ty = relay.TupleType(fields)
<<<<<<< HEAD
    assert check_kind(tup_ty) == relay.Kind.Type
=======
    assert check_kind(tup_ty) == relay.TypeKind.Type
>>>>>>> c4c61cb7


def test_func_kind():
    # only contain type kinds
<<<<<<< HEAD
    tp1 = relay.TypeVar('tp1', relay.Kind.Type)
    tp2 = relay.TypeVar('tp2', relay.Kind.Type)
=======
    tp1 = relay.TypeVar('tp1', relay.TypeKind.Type)
    tp2 = relay.TypeVar('tp2', relay.TypeKind.Type)
>>>>>>> c4c61cb7

    shape = tvm.convert([1, 2, 3])
    dtype = 'float32'
    tensor_type = relay.TensorType(shape, dtype)

    tr = relay.TypeRelation(None, tvm.convert([tensor_type, tp1]) , 1, None)

    type_params = tvm.convert([tp1, tp2])
    type_constraints = tvm.convert([tr])
    arg_types = tvm.convert([tp1, tensor_type])
    ret_type = relay.TupleType(tvm.convert([tp2, tensor_type]))

    tf = relay.FuncType(arg_types, ret_type, type_params, type_constraints)
<<<<<<< HEAD
    assert check_kind(tf) == relay.Kind.Type
=======
    assert check_kind(tf) == relay.TypeKind.Type
>>>>>>> c4c61cb7


def test_ref_kind():
    # only contain type kinds
    tt = relay.TensorType(tvm.convert([1, 2, 3]), 'float32')
    ft = relay.FuncType(tvm.convert([]), tt, tvm.convert([]), tvm.convert([]))

    rt1 = relay.RefType(tt)
<<<<<<< HEAD
    assert check_kind(rt1) == relay.Kind.Type
    rt2 = relay.RefType(ft)
    assert check_kind(rt2) == relay.Kind.Type
    rt3 = relay.RefType(relay.TupleType([rt1, rt2]))
    assert check_kind(rt3) == relay.Kind.Type
=======
    assert check_kind(rt1) == relay.TypeKind.Type
    rt2 = relay.RefType(ft)
    assert check_kind(rt2) == relay.TypeKind.Type
    rt3 = relay.RefType(relay.TupleType([rt1, rt2]))
    assert check_kind(rt3) == relay.TypeKind.Type
>>>>>>> c4c61cb7


def test_relation_kind():
    # only have type kinds for arguments
<<<<<<< HEAD
    tp = relay.TypeVar('tp', relay.Kind.Type)
=======
    tp = relay.TypeVar('tp', relay.TypeKind.Type)
>>>>>>> c4c61cb7
    tt = relay.TensorType(tvm.convert([1, 2, 3]), 'float32')
    tf = relay.FuncType(tvm.convert([]), tt, tvm.convert([]), tvm.convert([]))
    args = tvm.convert([tf, tt, tp])

    tr = relay.TypeRelation(None, args, 2, None)
<<<<<<< HEAD
    assert check_kind(tr) == relay.Kind.Constraint


def test_global_typevar_kind():
    v1 = relay.GlobalTypeVar('gtv1', relay.Kind.AdtHandle)
    v2 = relay.GlobalTypeVar('gtv2', relay.Kind.Type)

    assert check_kind(v1) == relay.Kind.AdtHandle
    assert check_kind(v2) == relay.Kind.Type
=======
    assert check_kind(tr) == relay.TypeKind.Constraint


def test_global_typevar_kind():
    v1 = relay.GlobalTypeVar('gtv1', relay.TypeKind.AdtHandle)
    v2 = relay.GlobalTypeVar('gtv2', relay.TypeKind.Type)

    assert check_kind(v1) == relay.TypeKind.AdtHandle
    assert check_kind(v2) == relay.TypeKind.Type
>>>>>>> c4c61cb7


def test_typecall_kind():
    gtv = relay.GlobalTypeVar('gtv')

<<<<<<< HEAD
    mod = relay.Module()
    data = relay.TypeData(gtv, [], [])
    mod[gtv] = data
    empty_call = relay.TypeCall(gtv, [])
    assert check_kind(empty_call, mod) == relay.Kind.Type

    new_mod = relay.Module()
=======
    mod = tvm.IRModule()
    data = relay.TypeData(gtv, [], [])
    mod[gtv] = data
    empty_call = relay.TypeCall(gtv, [])
    assert check_kind(empty_call, mod) == relay.TypeKind.Type

    new_mod = tvm.IRModule()
>>>>>>> c4c61cb7
    tv = relay.TypeVar('tv')
    new_data = relay.TypeData(gtv, [tv], [])
    new_mod[gtv] = new_data
    call = relay.TypeCall(gtv, [relay.TupleType([])])
<<<<<<< HEAD
    assert check_kind(call, new_mod) == relay.Kind.Type


@pytest.mark.xfail(raises=tvm._ffi.base.TVMError)
def test_invalid_tuple_kind():
    tp1 = relay.TypeVar('tp1', relay.Kind.Shape)
    tp2 = relay.TypeVar('tp2', relay.Kind.BaseType)
    tp3 = relay.TypeVar('tp3', relay.Kind.ShapeVar)
=======
    assert check_kind(call, new_mod) == relay.TypeKind.Type


@pytest.mark.xfail(raises=tvm.error.TVMError)
def test_invalid_tuple_kind():
    tp1 = relay.TypeVar('tp1', relay.TypeKind.ShapeVar)
    tp2 = relay.TypeVar('tp2', relay.TypeKind.BaseType)
    tp3 = relay.TypeVar('tp3', relay.TypeKind.Constraint)
>>>>>>> c4c61cb7
    fields = tvm.convert([tp1, tp2, tp3])

    tup_ty = relay.TupleType(fields)
    check_kind(tup_ty)


<<<<<<< HEAD
@pytest.mark.xfail(raises=tvm._ffi.base.TVMError)
def test_invalid_func_kind():
    tp1 = relay.TypeVar('tp1', relay.Kind.Shape)
    tp2 = relay.TypeVar('tp2', relay.Kind.BaseType)
    tp3 = relay.TypeVar('tp3', relay.Kind.ShapeVar)
=======
@pytest.mark.xfail(raises=tvm.error.TVMError)
def test_invalid_func_kind():
    tp1 = relay.TypeVar('tp1', relay.TypeKind.ShapeVar)
    tp2 = relay.TypeVar('tp2', relay.TypeKind.BaseType)
    tp3 = relay.TypeVar('tp3', relay.TypeKind.Constraint)
>>>>>>> c4c61cb7

    type_params = tvm.convert([tp1, tp2, tp3])
    type_constraints = tvm.convert([])
    arg_types = tvm.convert([tp1, tp2])
    ret_type = tp3

    tf = relay.FuncType(arg_types, ret_type, type_params, type_constraints)
    check_kind(tf)


<<<<<<< HEAD
@pytest.mark.xfail(raises=tvm._ffi.base.TVMError)
def test_invalid_ref_kind():
    tp = relay.TypeVar('tp', relay.Kind.Shape)
=======
@pytest.mark.xfail(raises=tvm.error.TVMError)
def test_invalid_ref_kind():
    tp = relay.TypeVar('tp', relay.TypeKind.ShapeVar)
>>>>>>> c4c61cb7
    rt = relay.RefType(tp)
    check_kind(rt)


<<<<<<< HEAD
@pytest.mark.xfail(raises=tvm._ffi.base.TVMError)
def test_invalid_relation_kind():
    tp1 = relay.TypeVar('tp1', relay.Kind.Shape)
    tp2 = relay.TypeVar('tp2', relay.Kind.BaseType)
    tp3 = relay.TypeVar('tp3', relay.Kind.ShapeVar)
    args = tvm.convert([tp1, tp2, tp3])

    func = tvm.get_env_func("tvm.relay.type_relation.Broadcast")
=======
@pytest.mark.xfail(raises=tvm.error.TVMError)
def test_invalid_relation_kind():
    tp1 = relay.TypeVar('tp1', relay.TypeKind.ShapeVar)
    tp2 = relay.TypeVar('tp2', relay.TypeKind.BaseType)
    tp3 = relay.TypeVar('tp3', relay.TypeKind.Constraint)
    args = tvm.convert([tp1, tp2, tp3])

    func = tvm.ir.EnvFunc.get("tvm.relay.type_relation.Broadcast")
>>>>>>> c4c61cb7
    tr = relay.TypeRelation(func, args, 2, None)
    check_kind(tr)


<<<<<<< HEAD
@pytest.mark.xfail(raises=tvm._ffi.base.TVMError)
def test_typecall_invalid_callee():
    # global type var must be an ADT handle
    gtv = relay.GlobalTypeVar('v1', relay.Kind.Type)
    check_kind(relay.TypeCall(gtv, []))


@pytest.mark.xfail(raises=tvm._ffi.base.TVMError)
def test_typecall_invalid_args():
    # args must all be type kind
    mod = relay.Module()
=======
@pytest.mark.xfail(raises=tvm.error.TVMError)
def test_typecall_invalid_callee():
    # global type var must be an ADT handle
    gtv = relay.GlobalTypeVar('v1', relay.TypeKind.Type)
    check_kind(relay.TypeCall(gtv, []))


@pytest.mark.xfail(raises=tvm.error.TVMError)
def test_typecall_invalid_args():
    # args must all be type kind
    mod = tvm.IRModule()
>>>>>>> c4c61cb7
    gtv = relay.GlobalTypeVar('v1')
    data = relay.TypeData(gtv, [], [])
    mod[gtv] = data

    check_kind(relay.TypeCall(gtv, [data]))


<<<<<<< HEAD
@pytest.mark.xfail(raises=tvm._ffi.base.TVMError)
def test_typecall_invalid_num_args():
    mod = relay.Module()
=======
@pytest.mark.xfail(raises=tvm.error.TVMError)
def test_typecall_invalid_num_args():
    mod = tvm.IRModule()
>>>>>>> c4c61cb7
    gtv = relay.GlobalTypeVar('v1')
    tv = relay.TypeVar('tv')
    data = relay.TypeData(gtv, [tv], [])
    mod[gtv] = data
    check_kind(relay.TypeCall(gtv, []))


<<<<<<< HEAD
@pytest.mark.xfail(raises=tvm._ffi.base.TVMError)
def test_func_with_invalid_ret_type():
    tp1 = relay.TypeVar('tp1', relay.Kind.Type)
    tp2 = relay.TypeVar('tp2', relay.Kind.Shape)
=======
@pytest.mark.xfail(raises=tvm.error.TVMError)
def test_func_with_invalid_ret_type():
    tp1 = relay.TypeVar('tp1', relay.TypeKind.Type)
    tp2 = relay.TypeVar('tp2', relay.TypeKind.ShapeVar)
>>>>>>> c4c61cb7
    tf = relay.FuncType(tvm.convert([tp1]), tp2, tvm.convert([tp1, tp2]), tvm.convert([]))

    check_kind(tf)


<<<<<<< HEAD
@pytest.mark.xfail(raises=tvm._ffi.base.TVMError)
def test_func_with_invalid_arg_types():
    tp1 = relay.TypeVar('tp1', relay.Kind.Shape)
    tp2 = relay.TypeVar('tp2', relay.Kind.Type)
=======
@pytest.mark.xfail(raises=tvm.error.TVMError)
def test_func_with_invalid_arg_types():
    tp1 = relay.TypeVar('tp1', relay.TypeKind.ShapeVar)
    tp2 = relay.TypeVar('tp2', relay.TypeKind.Type)
>>>>>>> c4c61cb7
    tf = relay.FuncType(tvm.convert([tp1]), tp2, tvm.convert([tp1, tp2]), tvm.convert([]))

    check_kind(tf)


<<<<<<< HEAD
@pytest.mark.xfail(raises=tvm._ffi.base.TVMError)
def test_func_with_invalid_tuple():
    tp1 = relay.TypeVar('tp1', relay.Kind.Shape)
=======
@pytest.mark.xfail(raises=tvm.error.TVMError)
def test_func_with_invalid_tuple():
    tp1 = relay.TypeVar('tp1', relay.TypeKind.ShapeVar)
>>>>>>> c4c61cb7

    ret_type = relay.TupleType(tvm.convert([tp1, tp1, tp1]))

    tf = relay.FuncType(tvm.convert([]), ret_type, tvm.convert([tp1]), tvm.convert([]))
    check_kind(tf)


<<<<<<< HEAD
@pytest.mark.xfail(raises=tvm._ffi.base.TVMError)
def test_func_with_invalid_relation():
    tp1 = relay.TypeVar('tp1', relay.Kind.Type)
    tp2 = relay.TypeVar('tp2', relay.Kind.Shape)
    tp3 = relay.TypeVar('tp3', relay.Kind.ShapeVar)

    func = tvm.get_env_func("tvm.relay.type_relation.Identity")
=======
@pytest.mark.xfail(raises=tvm.error.TVMError)
def test_func_with_invalid_relation():
    tp1 = relay.TypeVar('tp1', relay.TypeKind.Type)
    tp2 = relay.TypeVar('tp2', relay.TypeKind.ShapeVar)
    tp3 = relay.TypeVar('tp3', relay.TypeKind.Constraint)

    func = tvm.ir.EnvFunc.get("tvm.relay.type_relation.Identity")
>>>>>>> c4c61cb7
    tr = relay.TypeRelation(func, tvm.convert([tp2, tp3]), 1, None)

    tf = relay.FuncType(tvm.convert([tp1]), tp1, tvm.convert([tp1, tp2, tp3]), tvm.convert([tr]))
    check_kind(tf)


<<<<<<< HEAD
@pytest.mark.xfail(raises=tvm._ffi.base.TVMError)
def test_tuple_with_invalid_func():
    tensor_type = relay.TensorType(tvm.convert([1, 2, 3]), 'float32')

    tp1 = relay.TypeVar('tp1', relay.Kind.Shape)
=======
@pytest.mark.xfail(raises=tvm.error.TVMError)
def test_tuple_with_invalid_func():
    tensor_type = relay.TensorType(tvm.convert([1, 2, 3]), 'float32')

    tp1 = relay.TypeVar('tp1', relay.TypeKind.ShapeVar)
>>>>>>> c4c61cb7
    tf = relay.FuncType(tvm.convert([]), tp1, tvm.convert([tp1]), tvm.convert([]))

    tup_ty = relay.TupleType(tvm.convert([tensor_type, tf]))
    check_kind(tup_ty)


if __name__ == "__main__":
    test_tuple_kind()
    test_func_kind()
    test_ref_kind()
    test_relation_kind()
    test_global_typevar_kind()
    test_typecall_kind()
    test_invalid_tuple_kind()
    test_invalid_func_kind()
    test_invalid_ref_kind()
    test_invalid_relation_kind()
    test_typecall_invalid_callee()
    test_typecall_invalid_args()
    test_typecall_invalid_num_args()
    test_func_with_invalid_ret_type()
    test_func_with_invalid_arg_types()
    test_func_with_invalid_tuple()
    test_func_with_invalid_relation()
    test_tuple_with_invalid_func()<|MERGE_RESOLUTION|>--- conflicted
+++ resolved
@@ -21,15 +21,6 @@
 
 def test_typevar_kind():
     # returns the same kind
-<<<<<<< HEAD
-    tp1 = relay.TypeVar('tp1', relay.Kind.Type)
-    tp2 = relay.TypeVar('tp2', relay.Kind.Shape)
-    tp3 = relay.TypeVar('tp3', relay.Kind.Constraint)
-
-    assert check_kind(tp1) == relay.Kind.Type
-    assert check_kind(tp2) == relay.Kind.Shape
-    assert check_kind(tp3) == relay.Kind.Constraint
-=======
     tp1 = relay.TypeVar('tp1', relay.TypeKind.Type)
     tp2 = relay.TypeVar('tp2', relay.TypeKind.ShapeVar)
     tp3 = relay.TypeVar('tp3', relay.TypeKind.Constraint)
@@ -37,37 +28,23 @@
     assert check_kind(tp1) == relay.TypeKind.Type
     assert check_kind(tp2) == relay.TypeKind.ShapeVar
     assert check_kind(tp3) == relay.TypeKind.Constraint
->>>>>>> c4c61cb7
 
 
 def test_tuple_kind():
     # only contain type kinds
-<<<<<<< HEAD
-    tp = relay.TypeVar('tp', relay.Kind.Type)
-=======
     tp = relay.TypeVar('tp', relay.TypeKind.Type)
->>>>>>> c4c61cb7
     tt = relay.TensorType(tvm.convert([1, 2, 3]), 'float32')
     tf = relay.FuncType(tvm.convert([]), tt, tvm.convert([]), tvm.convert([]))
     fields = tvm.convert([tp, tf, tt])
 
     tup_ty = relay.TupleType(fields)
-<<<<<<< HEAD
-    assert check_kind(tup_ty) == relay.Kind.Type
-=======
     assert check_kind(tup_ty) == relay.TypeKind.Type
->>>>>>> c4c61cb7
 
 
 def test_func_kind():
     # only contain type kinds
-<<<<<<< HEAD
-    tp1 = relay.TypeVar('tp1', relay.Kind.Type)
-    tp2 = relay.TypeVar('tp2', relay.Kind.Type)
-=======
     tp1 = relay.TypeVar('tp1', relay.TypeKind.Type)
     tp2 = relay.TypeVar('tp2', relay.TypeKind.Type)
->>>>>>> c4c61cb7
 
     shape = tvm.convert([1, 2, 3])
     dtype = 'float32'
@@ -81,11 +58,7 @@
     ret_type = relay.TupleType(tvm.convert([tp2, tensor_type]))
 
     tf = relay.FuncType(arg_types, ret_type, type_params, type_constraints)
-<<<<<<< HEAD
-    assert check_kind(tf) == relay.Kind.Type
-=======
     assert check_kind(tf) == relay.TypeKind.Type
->>>>>>> c4c61cb7
 
 
 def test_ref_kind():
@@ -94,44 +67,21 @@
     ft = relay.FuncType(tvm.convert([]), tt, tvm.convert([]), tvm.convert([]))
 
     rt1 = relay.RefType(tt)
-<<<<<<< HEAD
-    assert check_kind(rt1) == relay.Kind.Type
-    rt2 = relay.RefType(ft)
-    assert check_kind(rt2) == relay.Kind.Type
-    rt3 = relay.RefType(relay.TupleType([rt1, rt2]))
-    assert check_kind(rt3) == relay.Kind.Type
-=======
     assert check_kind(rt1) == relay.TypeKind.Type
     rt2 = relay.RefType(ft)
     assert check_kind(rt2) == relay.TypeKind.Type
     rt3 = relay.RefType(relay.TupleType([rt1, rt2]))
     assert check_kind(rt3) == relay.TypeKind.Type
->>>>>>> c4c61cb7
 
 
 def test_relation_kind():
     # only have type kinds for arguments
-<<<<<<< HEAD
-    tp = relay.TypeVar('tp', relay.Kind.Type)
-=======
     tp = relay.TypeVar('tp', relay.TypeKind.Type)
->>>>>>> c4c61cb7
     tt = relay.TensorType(tvm.convert([1, 2, 3]), 'float32')
     tf = relay.FuncType(tvm.convert([]), tt, tvm.convert([]), tvm.convert([]))
     args = tvm.convert([tf, tt, tp])
 
     tr = relay.TypeRelation(None, args, 2, None)
-<<<<<<< HEAD
-    assert check_kind(tr) == relay.Kind.Constraint
-
-
-def test_global_typevar_kind():
-    v1 = relay.GlobalTypeVar('gtv1', relay.Kind.AdtHandle)
-    v2 = relay.GlobalTypeVar('gtv2', relay.Kind.Type)
-
-    assert check_kind(v1) == relay.Kind.AdtHandle
-    assert check_kind(v2) == relay.Kind.Type
-=======
     assert check_kind(tr) == relay.TypeKind.Constraint
 
 
@@ -141,21 +91,11 @@
 
     assert check_kind(v1) == relay.TypeKind.AdtHandle
     assert check_kind(v2) == relay.TypeKind.Type
->>>>>>> c4c61cb7
 
 
 def test_typecall_kind():
     gtv = relay.GlobalTypeVar('gtv')
 
-<<<<<<< HEAD
-    mod = relay.Module()
-    data = relay.TypeData(gtv, [], [])
-    mod[gtv] = data
-    empty_call = relay.TypeCall(gtv, [])
-    assert check_kind(empty_call, mod) == relay.Kind.Type
-
-    new_mod = relay.Module()
-=======
     mod = tvm.IRModule()
     data = relay.TypeData(gtv, [], [])
     mod[gtv] = data
@@ -163,49 +103,29 @@
     assert check_kind(empty_call, mod) == relay.TypeKind.Type
 
     new_mod = tvm.IRModule()
->>>>>>> c4c61cb7
     tv = relay.TypeVar('tv')
     new_data = relay.TypeData(gtv, [tv], [])
     new_mod[gtv] = new_data
     call = relay.TypeCall(gtv, [relay.TupleType([])])
-<<<<<<< HEAD
-    assert check_kind(call, new_mod) == relay.Kind.Type
-
-
-@pytest.mark.xfail(raises=tvm._ffi.base.TVMError)
+    assert check_kind(call, new_mod) == relay.TypeKind.Type
+
+
+@pytest.mark.xfail(raises=tvm.error.TVMError)
 def test_invalid_tuple_kind():
-    tp1 = relay.TypeVar('tp1', relay.Kind.Shape)
-    tp2 = relay.TypeVar('tp2', relay.Kind.BaseType)
-    tp3 = relay.TypeVar('tp3', relay.Kind.ShapeVar)
-=======
-    assert check_kind(call, new_mod) == relay.TypeKind.Type
-
-
-@pytest.mark.xfail(raises=tvm.error.TVMError)
-def test_invalid_tuple_kind():
     tp1 = relay.TypeVar('tp1', relay.TypeKind.ShapeVar)
     tp2 = relay.TypeVar('tp2', relay.TypeKind.BaseType)
     tp3 = relay.TypeVar('tp3', relay.TypeKind.Constraint)
->>>>>>> c4c61cb7
     fields = tvm.convert([tp1, tp2, tp3])
 
     tup_ty = relay.TupleType(fields)
     check_kind(tup_ty)
 
 
-<<<<<<< HEAD
-@pytest.mark.xfail(raises=tvm._ffi.base.TVMError)
+@pytest.mark.xfail(raises=tvm.error.TVMError)
 def test_invalid_func_kind():
-    tp1 = relay.TypeVar('tp1', relay.Kind.Shape)
-    tp2 = relay.TypeVar('tp2', relay.Kind.BaseType)
-    tp3 = relay.TypeVar('tp3', relay.Kind.ShapeVar)
-=======
-@pytest.mark.xfail(raises=tvm.error.TVMError)
-def test_invalid_func_kind():
     tp1 = relay.TypeVar('tp1', relay.TypeKind.ShapeVar)
     tp2 = relay.TypeVar('tp2', relay.TypeKind.BaseType)
     tp3 = relay.TypeVar('tp3', relay.TypeKind.Constraint)
->>>>>>> c4c61cb7
 
     type_params = tvm.convert([tp1, tp2, tp3])
     type_constraints = tvm.convert([])
@@ -216,55 +136,25 @@
     check_kind(tf)
 
 
-<<<<<<< HEAD
-@pytest.mark.xfail(raises=tvm._ffi.base.TVMError)
-def test_invalid_ref_kind():
-    tp = relay.TypeVar('tp', relay.Kind.Shape)
-=======
 @pytest.mark.xfail(raises=tvm.error.TVMError)
 def test_invalid_ref_kind():
     tp = relay.TypeVar('tp', relay.TypeKind.ShapeVar)
->>>>>>> c4c61cb7
     rt = relay.RefType(tp)
     check_kind(rt)
 
 
-<<<<<<< HEAD
-@pytest.mark.xfail(raises=tvm._ffi.base.TVMError)
+@pytest.mark.xfail(raises=tvm.error.TVMError)
 def test_invalid_relation_kind():
-    tp1 = relay.TypeVar('tp1', relay.Kind.Shape)
-    tp2 = relay.TypeVar('tp2', relay.Kind.BaseType)
-    tp3 = relay.TypeVar('tp3', relay.Kind.ShapeVar)
+    tp1 = relay.TypeVar('tp1', relay.TypeKind.ShapeVar)
+    tp2 = relay.TypeVar('tp2', relay.TypeKind.BaseType)
+    tp3 = relay.TypeVar('tp3', relay.TypeKind.Constraint)
     args = tvm.convert([tp1, tp2, tp3])
 
-    func = tvm.get_env_func("tvm.relay.type_relation.Broadcast")
-=======
-@pytest.mark.xfail(raises=tvm.error.TVMError)
-def test_invalid_relation_kind():
-    tp1 = relay.TypeVar('tp1', relay.TypeKind.ShapeVar)
-    tp2 = relay.TypeVar('tp2', relay.TypeKind.BaseType)
-    tp3 = relay.TypeVar('tp3', relay.TypeKind.Constraint)
-    args = tvm.convert([tp1, tp2, tp3])
-
     func = tvm.ir.EnvFunc.get("tvm.relay.type_relation.Broadcast")
->>>>>>> c4c61cb7
     tr = relay.TypeRelation(func, args, 2, None)
     check_kind(tr)
 
 
-<<<<<<< HEAD
-@pytest.mark.xfail(raises=tvm._ffi.base.TVMError)
-def test_typecall_invalid_callee():
-    # global type var must be an ADT handle
-    gtv = relay.GlobalTypeVar('v1', relay.Kind.Type)
-    check_kind(relay.TypeCall(gtv, []))
-
-
-@pytest.mark.xfail(raises=tvm._ffi.base.TVMError)
-def test_typecall_invalid_args():
-    # args must all be type kind
-    mod = relay.Module()
-=======
 @pytest.mark.xfail(raises=tvm.error.TVMError)
 def test_typecall_invalid_callee():
     # global type var must be an ADT handle
@@ -276,7 +166,6 @@
 def test_typecall_invalid_args():
     # args must all be type kind
     mod = tvm.IRModule()
->>>>>>> c4c61cb7
     gtv = relay.GlobalTypeVar('v1')
     data = relay.TypeData(gtv, [], [])
     mod[gtv] = data
@@ -284,15 +173,9 @@
     check_kind(relay.TypeCall(gtv, [data]))
 
 
-<<<<<<< HEAD
-@pytest.mark.xfail(raises=tvm._ffi.base.TVMError)
-def test_typecall_invalid_num_args():
-    mod = relay.Module()
-=======
 @pytest.mark.xfail(raises=tvm.error.TVMError)
 def test_typecall_invalid_num_args():
     mod = tvm.IRModule()
->>>>>>> c4c61cb7
     gtv = relay.GlobalTypeVar('v1')
     tv = relay.TypeVar('tv')
     data = relay.TypeData(gtv, [tv], [])
@@ -300,47 +183,27 @@
     check_kind(relay.TypeCall(gtv, []))
 
 
-<<<<<<< HEAD
-@pytest.mark.xfail(raises=tvm._ffi.base.TVMError)
+@pytest.mark.xfail(raises=tvm.error.TVMError)
 def test_func_with_invalid_ret_type():
-    tp1 = relay.TypeVar('tp1', relay.Kind.Type)
-    tp2 = relay.TypeVar('tp2', relay.Kind.Shape)
-=======
-@pytest.mark.xfail(raises=tvm.error.TVMError)
-def test_func_with_invalid_ret_type():
     tp1 = relay.TypeVar('tp1', relay.TypeKind.Type)
     tp2 = relay.TypeVar('tp2', relay.TypeKind.ShapeVar)
->>>>>>> c4c61cb7
     tf = relay.FuncType(tvm.convert([tp1]), tp2, tvm.convert([tp1, tp2]), tvm.convert([]))
 
     check_kind(tf)
 
 
-<<<<<<< HEAD
-@pytest.mark.xfail(raises=tvm._ffi.base.TVMError)
+@pytest.mark.xfail(raises=tvm.error.TVMError)
 def test_func_with_invalid_arg_types():
-    tp1 = relay.TypeVar('tp1', relay.Kind.Shape)
-    tp2 = relay.TypeVar('tp2', relay.Kind.Type)
-=======
-@pytest.mark.xfail(raises=tvm.error.TVMError)
-def test_func_with_invalid_arg_types():
     tp1 = relay.TypeVar('tp1', relay.TypeKind.ShapeVar)
     tp2 = relay.TypeVar('tp2', relay.TypeKind.Type)
->>>>>>> c4c61cb7
     tf = relay.FuncType(tvm.convert([tp1]), tp2, tvm.convert([tp1, tp2]), tvm.convert([]))
 
     check_kind(tf)
 
 
-<<<<<<< HEAD
-@pytest.mark.xfail(raises=tvm._ffi.base.TVMError)
+@pytest.mark.xfail(raises=tvm.error.TVMError)
 def test_func_with_invalid_tuple():
-    tp1 = relay.TypeVar('tp1', relay.Kind.Shape)
-=======
-@pytest.mark.xfail(raises=tvm.error.TVMError)
-def test_func_with_invalid_tuple():
-    tp1 = relay.TypeVar('tp1', relay.TypeKind.ShapeVar)
->>>>>>> c4c61cb7
+    tp1 = relay.TypeVar('tp1', relay.TypeKind.ShapeVar)
 
     ret_type = relay.TupleType(tvm.convert([tp1, tp1, tp1]))
 
@@ -348,42 +211,24 @@
     check_kind(tf)
 
 
-<<<<<<< HEAD
-@pytest.mark.xfail(raises=tvm._ffi.base.TVMError)
+@pytest.mark.xfail(raises=tvm.error.TVMError)
 def test_func_with_invalid_relation():
-    tp1 = relay.TypeVar('tp1', relay.Kind.Type)
-    tp2 = relay.TypeVar('tp2', relay.Kind.Shape)
-    tp3 = relay.TypeVar('tp3', relay.Kind.ShapeVar)
-
-    func = tvm.get_env_func("tvm.relay.type_relation.Identity")
-=======
-@pytest.mark.xfail(raises=tvm.error.TVMError)
-def test_func_with_invalid_relation():
     tp1 = relay.TypeVar('tp1', relay.TypeKind.Type)
     tp2 = relay.TypeVar('tp2', relay.TypeKind.ShapeVar)
     tp3 = relay.TypeVar('tp3', relay.TypeKind.Constraint)
 
     func = tvm.ir.EnvFunc.get("tvm.relay.type_relation.Identity")
->>>>>>> c4c61cb7
     tr = relay.TypeRelation(func, tvm.convert([tp2, tp3]), 1, None)
 
     tf = relay.FuncType(tvm.convert([tp1]), tp1, tvm.convert([tp1, tp2, tp3]), tvm.convert([tr]))
     check_kind(tf)
 
 
-<<<<<<< HEAD
-@pytest.mark.xfail(raises=tvm._ffi.base.TVMError)
+@pytest.mark.xfail(raises=tvm.error.TVMError)
 def test_tuple_with_invalid_func():
     tensor_type = relay.TensorType(tvm.convert([1, 2, 3]), 'float32')
 
-    tp1 = relay.TypeVar('tp1', relay.Kind.Shape)
-=======
-@pytest.mark.xfail(raises=tvm.error.TVMError)
-def test_tuple_with_invalid_func():
-    tensor_type = relay.TensorType(tvm.convert([1, 2, 3]), 'float32')
-
-    tp1 = relay.TypeVar('tp1', relay.TypeKind.ShapeVar)
->>>>>>> c4c61cb7
+    tp1 = relay.TypeVar('tp1', relay.TypeKind.ShapeVar)
     tf = relay.FuncType(tvm.convert([]), tp1, tvm.convert([tp1]), tvm.convert([]))
 
     tup_ty = relay.TupleType(tvm.convert([tensor_type, tf]))
