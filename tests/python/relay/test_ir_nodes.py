# Licensed to the Apache Software Foundation (ASF) under one
# or more contributor license agreements.  See the NOTICE file
# distributed with this work for additional information
# regarding copyright ownership.  The ASF licenses this file
# to you under the Apache License, Version 2.0 (the
# "License"); you may not use this file except in compliance
# with the License.  You may obtain a copy of the License at
#
#   http://www.apache.org/licenses/LICENSE-2.0
#
# Unless required by applicable law or agreed to in writing,
# software distributed under the License is distributed on an
# "AS IS" BASIS, WITHOUT WARRANTIES OR CONDITIONS OF ANY
# KIND, either express or implied.  See the License for the
# specific language governing permissions and limitations
# under the License.
""" test ir"""
import pytest
import tvm
from tvm import relay
<<<<<<< HEAD
from tvm.expr import *
=======
from tvm.tir.expr import *
>>>>>>> c4c61cb7
from tvm.relay import op
from tvm.relay.analysis import graph_equal
import numpy as np

def check_json_roundtrip(node):
<<<<<<< HEAD
    json_str = tvm.save_json(node)
    back = tvm.load_json(json_str)
=======
    json_str = tvm.ir.save_json(node)
    back = tvm.ir.load_json(json_str)
>>>>>>> c4c61cb7
    assert graph_equal(back, node)


def test_bad_constructor():
    try:
        x = relay.ty.TensorType("xx", "xx")
    except tvm.error.TVMError:
        pass


# Span
def test_span():
    span = relay.Span(None, 1, 1)
    assert span.source == None
    assert span.lineno == 1
    assert span.col_offset == 1
    assert span.same_as(span)
    assert span == span
    assert isinstance(span, relay.base.Span)
    str(span)

    # span is not a node so we can't use graph_equal
    # to test the round trip
<<<<<<< HEAD
    back = tvm.load_json(tvm.save_json(span))
=======
    back = tvm.ir.load_json(tvm.ir.save_json(span))
>>>>>>> c4c61cb7
    assert back.source == span.source
    assert back.lineno == span.lineno
    assert back.col_offset == span.col_offset

# Types

def test_tensor_type():
    shape = tvm.convert([1, 2, 3])
    dtype = 'float32'
    tt = relay.TensorType(shape, dtype)
    assert tt.dtype == dtype
    assert tt.shape == shape
    assert tt.span == None
    str(tt)
    check_json_roundtrip(tt)


def test_type_param():
<<<<<<< HEAD
    tp = relay.TypeVar('name', relay.Kind.Type)
    assert tp.kind == relay.Kind.Type
=======
    tp = relay.TypeVar('name', relay.TypeKind.Type)
    assert tp.kind == relay.TypeKind.Type
>>>>>>> c4c61cb7
    # assert tp.span  # TODO allow us to set span
    str(tp)
    check_json_roundtrip(tp)


def test_func_type():
    type_params = tvm.convert([])
    type_constraints = tvm.convert([])  # TODO: fill me in
    arg_types = tvm.convert([])
    ret_type = relay.TensorType((1, 2, 3), 'float32')
    tf = relay.FuncType(arg_types, ret_type, type_params, type_constraints)
    assert tf.type_params == type_params
    assert tf.type_constraints == type_constraints
    assert tf.arg_types == arg_types
    assert tf.ret_type == ret_type
    assert tf.span == None
    # TODO make sure we can set span
    str(tf)
    check_json_roundtrip(tf)


def test_tuple_type():
<<<<<<< HEAD
    tp = relay.TypeVar('tp', relay.Kind.Type)
=======
    tp = relay.TypeVar('tp', relay.TypeKind.Type)
>>>>>>> c4c61cb7
    tf = relay.FuncType(tvm.convert([]), None, tvm.convert([]), tvm.convert([]))
    tt = relay.TensorType(tvm.convert([1, 2, 3]), 'float32')
    fields = tvm.convert([tp, tf, tt])

    tup_ty = relay.TupleType(fields)
    assert tup_ty.fields == fields
    str(tup_ty)
    check_json_roundtrip(tup_ty)


def test_type_relation():
<<<<<<< HEAD
    tp = relay.TypeVar('tp', relay.Kind.Type)
=======
    tp = relay.TypeVar('tp', relay.TypeKind.Type)
>>>>>>> c4c61cb7
    tf = relay.FuncType(tvm.convert([]), None, tvm.convert([]), tvm.convert([]))
    tt = relay.TensorType(tvm.convert([1, 2, 3]), 'float32')
    args = tvm.convert([tp, tf, tt])

    num_inputs = 2
    func = tvm.ir.EnvFunc.get("tvm.relay.type_relation.Broadcast")
    attrs = tvm.ir.make_node("attrs.TestAttrs", name="attr", padding=(3,4))

    tr = relay.TypeRelation(func, args, num_inputs, attrs)
    assert tr.args == args
    assert tr.num_inputs == num_inputs
    str(tr)
    check_json_roundtrip(tr)


def test_constant():
    arr = tvm.nd.array(10)
    const = relay.Constant(arr)
    assert const.data == arr
    assert const.span == None
    str(const)
    check_json_roundtrip(const)


def test_tuple():
    fields = tvm.convert([])
    tup = relay.Tuple(fields)
    assert tup.fields == fields
    assert tup.span == None
    str(tup)
    check_json_roundtrip(tup)


def test_local_var():
    name_hint = 's'
    lv = relay.Var(name_hint)
    assert lv.name_hint == name_hint
    assert lv.type_annotation is None
    # assert lv.span == None todo(@jroesch): what do we do about spans
    str(lv)
    check_json_roundtrip(lv)

    t1 = relay.ty.TensorType((), "float")
    lv = relay.Var(name_hint, t1)
    assert lv.name_hint == name_hint
    assert lv.type_annotation == t1


def test_global_var():
    name_hint = 'g'
    gv = relay.GlobalVar(name_hint)
    gv.name_hint == name_hint
    # assert lv.span == None todo(@jroesch): what do we do about spans
    str(gv)
    check_json_roundtrip(gv)

def test_function():
    param_names = ['a', 'b', 'c', 'd']
    params = tvm.convert([relay.Var(n) for n in param_names])
    ret_type = relay.TupleType(tvm.convert([]))
    body = relay.Tuple(tvm.convert([]))
    type_params = tvm.convert([])
    fn = relay.Function(params, body, ret_type, type_params)
<<<<<<< HEAD
=======
    fn = fn.set_attribute("test_attribute", tvm.tir.StringImm("value"))
>>>>>>> c4c61cb7
    assert fn.params == params
    assert fn.body == body
    assert fn.type_params == type_params
    assert fn.span == None
    assert fn.get_attribute("test_attribute") == "value"
    str(fn)
    check_json_roundtrip(fn)

<<<<<<< HEAD
=======
@pytest.mark.skip(reason="AttrsEqualHandler doesn't handle Map so far.")
>>>>>>> c4c61cb7
def test_function_attrs():
    param_names = ['a', 'b', 'c', 'd']
    params = tvm.convert([relay.var(n, shape=(5, 2)) for n in param_names])
    ret_type = relay.TupleType(tvm.convert([]))
    body = relay.Tuple(tvm.convert([]))
    type_params = tvm.convert([])
    fn = relay.Function(params, body, ret_type, type_params)
    model_params = {}
    for param in params[:1]:
        cty = param.type_annotation
        tensor = np.random.rand(*[int(sh) for sh in cty.shape]).astype(cty.dtype)
        model_params[param] = tvm.nd.array(tensor)
    fn = fn.set_params(model_params)
    assert fn.params == params
    assert fn.body == body
    assert fn.type_params == type_params
    assert fn.span == None
    str(fn)
    check_json_roundtrip(fn)
<<<<<<< HEAD
    json_str = tvm.save_json(fn)
    fn_after = tvm.load_json(json_str)
=======
    json_str = tvm.ir.save_json(fn)
    fn_after = tvm.ir.load_json(json_str)
>>>>>>> c4c61cb7
    model_params_after = fn_after.get_params()
    after_keys = [item[0] for item in model_params_after.items()]
    for key1, key2 in zip(model_params, after_keys):
        assert key1.name_hint == key2.name_hint
        p1 = model_params[key1]
        p2 = model_params_after[key2]
        np.testing.assert_allclose(p1.data.asnumpy(), p2.data.asnumpy())

def test_call():
    op = relay.Var('f')
    arg_names = ['a', 'b', 'c', 'd']
    args = tvm.convert([relay.Var(n) for n in arg_names])
    call = relay.Call(op, args, None, None)
    assert call.op == op
    assert call.args == args
    assert call.span == None
    str(call)
    check_json_roundtrip(call)


def test_let():
    lv = relay.Var('x')
    ty = None
    arr = tvm.nd.array(10)
    value = relay.Constant(arr)
    # I would prefer that the order of arguments
    # matches syntax let x: t = v in b
    let = relay.Let(lv, value, lv)
    assert let.var == lv
    assert let.value == value
    assert let.body == lv
    assert let.span == None
    str(let)
    check_json_roundtrip(let)


def test_if():
    cond = relay.Var('cond')
    left = relay.Var('left')
    right = relay.Var('right')
    ife = relay.If(cond, left, right)
    assert ife.cond == cond
    assert ife.true_branch == left
    assert ife.false_branch == right
    assert ife.span == None
    str(ife)
    check_json_roundtrip(ife)


def test_tuple_get_item():
    tup = relay.Var("tuple")
    get = relay.TupleGetItem(tup, 1)
    assert get.tuple_value == tup
    assert get.index == 1
    str(get)
    check_json_roundtrip(get)


def test_op():
    add = op.op.get("add")
    check_json_roundtrip(add)


def test_conv2d_attrs():
    data = relay.var('data', shape=(1, 3, 224, 224))
    param = relay.var('param', shape=(64, 3, 7, 7))
    out = op.nn.conv2d(
        data,
        param,
        strides=(2, 2),
        padding=(3, 3),
        channels=64,
        kernel_size=(7, 7))
    check_json_roundtrip(out)


if __name__ == "__main__":
    test_bad_constructor()
    test_span()
    test_tensor_type()
    test_type_param()
    test_func_type()
    test_tuple_type()
    test_type_relation()
    test_constant()
    test_tuple()
    test_local_var()
    test_global_var()
    test_function()
    test_function_attrs()
    test_call()
    test_let()
    test_if()
    test_tuple_get_item()
    test_op()
    test_conv2d_attrs()
<|MERGE_RESOLUTION|>--- conflicted
+++ resolved
@@ -18,23 +18,14 @@
 import pytest
 import tvm
 from tvm import relay
-<<<<<<< HEAD
-from tvm.expr import *
-=======
 from tvm.tir.expr import *
->>>>>>> c4c61cb7
 from tvm.relay import op
 from tvm.relay.analysis import graph_equal
 import numpy as np
 
 def check_json_roundtrip(node):
-<<<<<<< HEAD
-    json_str = tvm.save_json(node)
-    back = tvm.load_json(json_str)
-=======
     json_str = tvm.ir.save_json(node)
     back = tvm.ir.load_json(json_str)
->>>>>>> c4c61cb7
     assert graph_equal(back, node)
 
 
@@ -58,11 +49,7 @@
 
     # span is not a node so we can't use graph_equal
     # to test the round trip
-<<<<<<< HEAD
-    back = tvm.load_json(tvm.save_json(span))
-=======
     back = tvm.ir.load_json(tvm.ir.save_json(span))
->>>>>>> c4c61cb7
     assert back.source == span.source
     assert back.lineno == span.lineno
     assert back.col_offset == span.col_offset
@@ -81,13 +68,8 @@
 
 
 def test_type_param():
-<<<<<<< HEAD
-    tp = relay.TypeVar('name', relay.Kind.Type)
-    assert tp.kind == relay.Kind.Type
-=======
     tp = relay.TypeVar('name', relay.TypeKind.Type)
     assert tp.kind == relay.TypeKind.Type
->>>>>>> c4c61cb7
     # assert tp.span  # TODO allow us to set span
     str(tp)
     check_json_roundtrip(tp)
@@ -110,11 +92,7 @@
 
 
 def test_tuple_type():
-<<<<<<< HEAD
-    tp = relay.TypeVar('tp', relay.Kind.Type)
-=======
     tp = relay.TypeVar('tp', relay.TypeKind.Type)
->>>>>>> c4c61cb7
     tf = relay.FuncType(tvm.convert([]), None, tvm.convert([]), tvm.convert([]))
     tt = relay.TensorType(tvm.convert([1, 2, 3]), 'float32')
     fields = tvm.convert([tp, tf, tt])
@@ -126,11 +104,7 @@
 
 
 def test_type_relation():
-<<<<<<< HEAD
-    tp = relay.TypeVar('tp', relay.Kind.Type)
-=======
     tp = relay.TypeVar('tp', relay.TypeKind.Type)
->>>>>>> c4c61cb7
     tf = relay.FuncType(tvm.convert([]), None, tvm.convert([]), tvm.convert([]))
     tt = relay.TensorType(tvm.convert([1, 2, 3]), 'float32')
     args = tvm.convert([tp, tf, tt])
@@ -194,10 +168,7 @@
     body = relay.Tuple(tvm.convert([]))
     type_params = tvm.convert([])
     fn = relay.Function(params, body, ret_type, type_params)
-<<<<<<< HEAD
-=======
     fn = fn.set_attribute("test_attribute", tvm.tir.StringImm("value"))
->>>>>>> c4c61cb7
     assert fn.params == params
     assert fn.body == body
     assert fn.type_params == type_params
@@ -206,10 +177,7 @@
     str(fn)
     check_json_roundtrip(fn)
 
-<<<<<<< HEAD
-=======
 @pytest.mark.skip(reason="AttrsEqualHandler doesn't handle Map so far.")
->>>>>>> c4c61cb7
 def test_function_attrs():
     param_names = ['a', 'b', 'c', 'd']
     params = tvm.convert([relay.var(n, shape=(5, 2)) for n in param_names])
@@ -229,13 +197,8 @@
     assert fn.span == None
     str(fn)
     check_json_roundtrip(fn)
-<<<<<<< HEAD
-    json_str = tvm.save_json(fn)
-    fn_after = tvm.load_json(json_str)
-=======
     json_str = tvm.ir.save_json(fn)
     fn_after = tvm.ir.load_json(json_str)
->>>>>>> c4c61cb7
     model_params_after = fn_after.get_params()
     after_keys = [item[0] for item in model_params_after.items()]
     for key1, key2 in zip(model_params, after_keys):
