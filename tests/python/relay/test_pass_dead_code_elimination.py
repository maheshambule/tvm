--- conflicted
+++ resolved
@@ -47,11 +47,7 @@
 
 def run_opt_pass(expr, opt_pass):
     assert isinstance(opt_pass, transform.Pass)
-<<<<<<< HEAD
-    mod = relay.Module.from_expr(expr)
-=======
     mod = tvm.IRModule.from_expr(expr)
->>>>>>> c4c61cb7
     mod = opt_pass(mod)
     entry = mod["main"]
     return entry if isinstance(expr, relay.Function) else entry.body
