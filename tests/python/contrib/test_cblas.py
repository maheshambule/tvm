# Licensed to the Apache Software Foundation (ASF) under one
# or more contributor license agreements.  See the NOTICE file
# distributed with this work for additional information
# regarding copyright ownership.  The ASF licenses this file
# to you under the Apache License, Version 2.0 (the
# "License"); you may not use this file except in compliance
# with the License.  You may obtain a copy of the License at
#
#   http://www.apache.org/licenses/LICENSE-2.0
#
# Unless required by applicable law or agreed to in writing,
# software distributed under the License is distributed on an
# "AS IS" BASIS, WITHOUT WARRANTIES OR CONDITIONS OF ANY
# KIND, either express or implied.  See the License for the
# specific language governing permissions and limitations
# under the License.
import tvm
import numpy as np
import topi.testing
from tvm.contrib import cblas

def verify_matmul_add(m, l, n, transa=False, transb=False, dtype=tvm.float32):
    bias = tvm.var('bias', dtype=dtype)
    ashape = (l, n) if transa else (n, l)
    bshape = (m, l) if transb else (l, m)
    A = tvm.placeholder(ashape, name='A', dtype=dtype)
    B = tvm.placeholder(bshape, name='B', dtype=dtype)
    C = cblas.matmul(A, B, transa, transb)
    D = tvm.compute(C.shape, lambda i, j: C[i,j] + bias, name="D")
    s = tvm.create_schedule(D.op)

    def get_numpy(a, b, bb, transa, transb):
        if transa:
            a = a.transpose()
        if transb:
            b = b.transpose()
        return np.dot(a, b) + bb

    def verify(target="llvm"):
        if not tvm.runtime.enabled(target):
            print("skip because %s is not enabled..." % target)
            return
        if not tvm.get_global_func("tvm.contrib.cblas.matmul", True):
            print("skip because extern function is not available")
            return
        ctx = tvm.cpu(0)
        f = tvm.build(s, [A, B, D, bias], target)
        a = tvm.nd.array(np.random.uniform(size=ashape).astype(A.dtype), ctx)
        b = tvm.nd.array(np.random.uniform(size=bshape).astype(B.dtype), ctx)
        d = tvm.nd.array(np.zeros((n, m), dtype=D.dtype), ctx)
        bb = 10.0
        f(a, b, d, bb)
        tvm.testing.assert_allclose(
            d.asnumpy(), get_numpy(a.asnumpy(), b.asnumpy(), bb, transa, transb), rtol=1e-5)
    verify()

def test_matmul_add():
    verify_matmul_add(235, 128, 1024)
    verify_matmul_add(235, 128, 1024, True, False)
    verify_matmul_add(235, 128, 1024, False, True)
    verify_matmul_add(235, 128, 1024, True, True)
    verify_matmul_add(1, 16, 4)
    verify_matmul_add(1, 16, 3, True, False)
    verify_matmul_add(1, 16, 3, False, False)
    verify_matmul_add(1, 16, 3, True, True)

def verify_batch_matmul(batch, m, l, n, transa=False, transb=False, iterative=False, dtype=tvm.float32):
    ashape = (batch, l, n) if transa else (batch, n, l)
    bshape = (batch, m, l) if transb else (batch, l, m)
    A = tvm.placeholder(ashape, name='A', dtype=dtype)
    B = tvm.placeholder(bshape, name='B', dtype=dtype)
    C = cblas.batch_matmul(A, B, transa, transb)
    D = tvm.compute(C.shape, lambda k, i, j: C[k, i,j], name="D")
    s = tvm.create_schedule(D.op)

    def get_numpy(a, b, transa, transb):
        if transa:
            a = a.transpose(0, 2, 1)
        if not transb:
            b = b.transpose(0, 2, 1)
        return topi.testing.batch_matmul(a, b)

    def verify(target="llvm"):
<<<<<<< HEAD
        if not tvm.module.enabled(target):
=======
        if not tvm.runtime.enabled(target):
>>>>>>> c4c61cb7
            print("skip because %s is not enabled..." % target)
            return
        if not tvm.get_global_func("tvm.contrib.cblas.matmul", True):
            print("skip because extern function is not available")
            return
        ctx = tvm.cpu(0)
        f = tvm.build(s, [A, B, D], target)
        a = tvm.nd.array(np.random.uniform(size=ashape).astype(A.dtype), ctx)
        b = tvm.nd.array(np.random.uniform(size=bshape).astype(B.dtype), ctx)
        d = tvm.nd.array(np.zeros((batch, n, m), dtype=D.dtype), ctx)
        f(a, b, d)
        tvm.testing.assert_allclose(
            d.asnumpy(), get_numpy(a.asnumpy(), b.asnumpy(), transa, transb), rtol=1e-5)
    verify()

def test_batch_matmul():
    verify_batch_matmul(16, 235, 128, 1024)
    verify_batch_matmul(16, 235, 128, 1024, True, False)
    verify_batch_matmul(16, 235, 128, 1024, False, True)
    verify_batch_matmul(16, 235, 128, 1024, True, True)
    verify_batch_matmul(1, 1, 16, 3)
    verify_batch_matmul(1, 1, 16, 3, True, False)
    verify_batch_matmul(1, 1, 16, 3, False, False)
    verify_batch_matmul(1, 1, 16, 3, True, True)
    verify_batch_matmul(1, 1, 16, 3, iterative=True)

if __name__ == "__main__":
    test_matmul_add()
    test_batch_matmul()<|MERGE_RESOLUTION|>--- conflicted
+++ resolved
@@ -81,11 +81,7 @@
         return topi.testing.batch_matmul(a, b)
 
     def verify(target="llvm"):
-<<<<<<< HEAD
-        if not tvm.module.enabled(target):
-=======
         if not tvm.runtime.enabled(target):
->>>>>>> c4c61cb7
             print("skip because %s is not enabled..." % target)
             return
         if not tvm.get_global_func("tvm.contrib.cblas.matmul", True):
