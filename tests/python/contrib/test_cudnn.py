# Licensed to the Apache Software Foundation (ASF) under one
# or more contributor license agreements.  See the NOTICE file
# distributed with this work for additional information
# regarding copyright ownership.  The ASF licenses this file
# to you under the Apache License, Version 2.0 (the
# "License"); you may not use this file except in compliance
# with the License.  You may obtain a copy of the License at
#
#   http://www.apache.org/licenses/LICENSE-2.0
#
# Unless required by applicable law or agreed to in writing,
# software distributed under the License is distributed on an
# "AS IS" BASIS, WITHOUT WARRANTIES OR CONDITIONS OF ANY
# KIND, either express or implied.  See the License for the
# specific language governing permissions and limitations
# under the License.
import tvm
from tvm.contrib import cudnn
import numpy as np
import topi.testing


def verify_conv2d(data_dtype, conv_dtype, tensor_format=0):
    in_channel = 4
    out_channel = 16
    filter_h = 3
    filter_w = 3
    pad_h = 1
    pad_w = 1
    stride_h = 1
    stride_w = 1
    dilation_h = 1
    dilation_w = 1
    batch = 3
    height = 32
    weight = 32

<<<<<<< HEAD
    if not tvm.module.enabled("cuda"):
=======
    if not tvm.runtime.enabled("cuda"):
>>>>>>> c4c61cb7
        print("skip because cuda is not enabled...")
        return
    if not tvm.get_global_func("tvm.contrib.cudnn.conv.output_shape", True):
        print("skip because cudnn is not enabled...")
        return
    if tensor_format == 0:
        xshape = [batch, in_channel, height, weight]
        wshape = [out_channel, in_channel, filter_h, filter_w]
    else:
        xshape = [batch, height, weight, in_channel]
        wshape = [out_channel, filter_h, filter_w, in_channel]

    X = tvm.placeholder(xshape, name='X', dtype=data_dtype)
    W = tvm.placeholder(wshape, name='W', dtype=data_dtype)
    Y = cudnn.conv_forward(X,
                           W,
                           [pad_h, pad_w],
                           [stride_h, stride_w],
                           [dilation_h, dilation_w],
                           conv_mode=1,
                           tensor_format=tensor_format,
                           conv_dtype=conv_dtype,
                           algo=-1)
    yshape = [x.value for x in Y.shape]
    s = tvm.create_schedule(Y.op)

    def verify():
        ctx = tvm.gpu(0)
        f = tvm.build(s, [X, W, Y], "cuda", target_host="llvm", name="conv2d")
        x_np = np.random.uniform(-1, 1, xshape).astype(data_dtype)
        w_np = np.random.uniform(-1, 1, wshape).astype(data_dtype)
        y_np = np.zeros(yshape).astype(data_dtype)
        x = tvm.nd.array(x_np, ctx)
        w = tvm.nd.array(w_np, ctx)
        y = tvm.nd.array(y_np, ctx)
        if tensor_format == 0:
            c_np = topi.testing.conv2d_nchw_python(x_np, w_np, 1, 1)
        elif tensor_format == 1:
            wt = w_np.transpose((1, 2, 3, 0))  #OHWI => HWIO
            c_np = topi.testing.conv2d_nhwc_python(x_np, wt, 1, 1)

<<<<<<< HEAD
        f(x, w, y)
        tvm.testing.assert_allclose(y.asnumpy(), c_np, atol=1e-5, rtol=1e-3)

    verify()

def test_conv2d():
    verify_conv2d("float32", "float32", tensor_format=0)
    verify_conv2d("float16", "float32", tensor_format=1)
    #Not pass accuracy test, need check
    #verify_conv2d("float16", "float16", tensor_format=0)
    verify_conv2d("int8", "int32", tensor_format=1)


def verify_conv3d(data_dtype, conv_dtype, tensor_format=0):
    in_channel = 4
    out_channel = 16
    filter_d = 3
    filter_h = 3
    filter_w = 3
    pad_d = 1
    pad_h = 1
    pad_w = 1
    stride_d = 1
    stride_h = 1
    stride_w = 1
    dilation_d = 1
    dilation_h = 1
    dilation_w = 1
    batch = 3
    depth = 32
    height = 32
    weight = 32

    if not tvm.module.enabled("cuda"):
        print("skip because cuda is not enabled...")
        return
    if not tvm.get_global_func("tvm.contrib.cudnn.conv.output_shape", True):
        print("skip because cudnn is not enabled...")
        return

    xshape = [batch, in_channel, depth, height, weight]
    wshape = [out_channel, in_channel, filter_d, filter_h, filter_w]

    X = tvm.placeholder(xshape, name='X', dtype=data_dtype)
    W = tvm.placeholder(wshape, name='W', dtype=data_dtype)
    Y = cudnn.conv_forward(X,
                           W,
                           [pad_d, pad_h, pad_w],
                           [stride_d, stride_h, stride_w],
                           [dilation_d, dilation_h, dilation_w],
                           conv_mode=1,
                           tensor_format=tensor_format,
                           algo=-1,
                           conv_dtype=conv_dtype)
    yshape = [x.value for x in Y.shape]
    s = tvm.create_schedule(Y.op)

    def verify():
        ctx = tvm.gpu(0)
        f = tvm.build(s, [X, W, Y], "cuda", target_host="llvm", name="conv3d")
        x_np = np.random.uniform(-1, 1, xshape).astype(data_dtype)
        w_np = np.random.uniform(-1, 1, wshape).astype(data_dtype)
        y_np = np.zeros(yshape).astype(data_dtype)
        x = tvm.nd.array(x_np, ctx)
        w = tvm.nd.array(w_np, ctx)
        y = tvm.nd.array(y_np, ctx)
        if tensor_format == 0:
            c_np = topi.testing.conv3d_ncdhw_python(x_np, w_np, 1, 1)
        else:
            raise AssertionError("For now, conv3d tensor format only support: 0(NCHW)")

        f(x, w, y)
        tvm.testing.assert_allclose(y.asnumpy(), c_np, atol=1e-5, rtol=1e-4)

    verify()

=======
        f(x, w, y)
        tvm.testing.assert_allclose(y.asnumpy(), c_np, atol=3e-5, rtol=1e-3)

    verify()

def test_conv2d():
    verify_conv2d("float32", "float32", tensor_format=0)
    verify_conv2d("float16", "float32", tensor_format=1)
    #Not pass accuracy test, need check
    #verify_conv2d("float16", "float16", tensor_format=0)
    verify_conv2d("int8", "int32", tensor_format=1)


def verify_conv3d(data_dtype, conv_dtype, tensor_format=0):
    in_channel = 4
    out_channel = 16
    filter_d = 3
    filter_h = 3
    filter_w = 3
    pad_d = 1
    pad_h = 1
    pad_w = 1
    stride_d = 1
    stride_h = 1
    stride_w = 1
    dilation_d = 1
    dilation_h = 1
    dilation_w = 1
    batch = 3
    depth = 32
    height = 32
    weight = 32

    if not tvm.runtime.enabled("cuda"):
        print("skip because cuda is not enabled...")
        return
    if not tvm.get_global_func("tvm.contrib.cudnn.conv.output_shape", True):
        print("skip because cudnn is not enabled...")
        return

    xshape = [batch, in_channel, depth, height, weight]
    wshape = [out_channel, in_channel, filter_d, filter_h, filter_w]

    X = tvm.placeholder(xshape, name='X', dtype=data_dtype)
    W = tvm.placeholder(wshape, name='W', dtype=data_dtype)
    Y = cudnn.conv_forward(X,
                           W,
                           [pad_d, pad_h, pad_w],
                           [stride_d, stride_h, stride_w],
                           [dilation_d, dilation_h, dilation_w],
                           conv_mode=1,
                           tensor_format=tensor_format,
                           algo=-1,
                           conv_dtype=conv_dtype)
    yshape = [x.value for x in Y.shape]
    s = tvm.create_schedule(Y.op)

    def verify():
        ctx = tvm.gpu(0)
        f = tvm.build(s, [X, W, Y], "cuda", target_host="llvm", name="conv3d")
        x_np = np.random.uniform(-1, 1, xshape).astype(data_dtype)
        w_np = np.random.uniform(-1, 1, wshape).astype(data_dtype)
        y_np = np.zeros(yshape).astype(data_dtype)
        x = tvm.nd.array(x_np, ctx)
        w = tvm.nd.array(w_np, ctx)
        y = tvm.nd.array(y_np, ctx)
        if tensor_format == 0:
            c_np = topi.testing.conv3d_ncdhw_python(x_np, w_np, 1, 1)
        else:
            raise AssertionError("For now, conv3d tensor format only support: 0(NCHW)")

        f(x, w, y)
        tvm.testing.assert_allclose(y.asnumpy(), c_np, atol=3e-5, rtol=1e-4)

    verify()

>>>>>>> c4c61cb7

def test_conv3d():
    verify_conv3d("float32", "float32", tensor_format=0)

if __name__ == "__main__":
    test_conv2d()
    test_conv3d()<|MERGE_RESOLUTION|>--- conflicted
+++ resolved
@@ -35,11 +35,7 @@
     height = 32
     weight = 32
 
-<<<<<<< HEAD
-    if not tvm.module.enabled("cuda"):
-=======
     if not tvm.runtime.enabled("cuda"):
->>>>>>> c4c61cb7
         print("skip because cuda is not enabled...")
         return
     if not tvm.get_global_func("tvm.contrib.cudnn.conv.output_shape", True):
@@ -81,84 +77,6 @@
             wt = w_np.transpose((1, 2, 3, 0))  #OHWI => HWIO
             c_np = topi.testing.conv2d_nhwc_python(x_np, wt, 1, 1)
 
-<<<<<<< HEAD
-        f(x, w, y)
-        tvm.testing.assert_allclose(y.asnumpy(), c_np, atol=1e-5, rtol=1e-3)
-
-    verify()
-
-def test_conv2d():
-    verify_conv2d("float32", "float32", tensor_format=0)
-    verify_conv2d("float16", "float32", tensor_format=1)
-    #Not pass accuracy test, need check
-    #verify_conv2d("float16", "float16", tensor_format=0)
-    verify_conv2d("int8", "int32", tensor_format=1)
-
-
-def verify_conv3d(data_dtype, conv_dtype, tensor_format=0):
-    in_channel = 4
-    out_channel = 16
-    filter_d = 3
-    filter_h = 3
-    filter_w = 3
-    pad_d = 1
-    pad_h = 1
-    pad_w = 1
-    stride_d = 1
-    stride_h = 1
-    stride_w = 1
-    dilation_d = 1
-    dilation_h = 1
-    dilation_w = 1
-    batch = 3
-    depth = 32
-    height = 32
-    weight = 32
-
-    if not tvm.module.enabled("cuda"):
-        print("skip because cuda is not enabled...")
-        return
-    if not tvm.get_global_func("tvm.contrib.cudnn.conv.output_shape", True):
-        print("skip because cudnn is not enabled...")
-        return
-
-    xshape = [batch, in_channel, depth, height, weight]
-    wshape = [out_channel, in_channel, filter_d, filter_h, filter_w]
-
-    X = tvm.placeholder(xshape, name='X', dtype=data_dtype)
-    W = tvm.placeholder(wshape, name='W', dtype=data_dtype)
-    Y = cudnn.conv_forward(X,
-                           W,
-                           [pad_d, pad_h, pad_w],
-                           [stride_d, stride_h, stride_w],
-                           [dilation_d, dilation_h, dilation_w],
-                           conv_mode=1,
-                           tensor_format=tensor_format,
-                           algo=-1,
-                           conv_dtype=conv_dtype)
-    yshape = [x.value for x in Y.shape]
-    s = tvm.create_schedule(Y.op)
-
-    def verify():
-        ctx = tvm.gpu(0)
-        f = tvm.build(s, [X, W, Y], "cuda", target_host="llvm", name="conv3d")
-        x_np = np.random.uniform(-1, 1, xshape).astype(data_dtype)
-        w_np = np.random.uniform(-1, 1, wshape).astype(data_dtype)
-        y_np = np.zeros(yshape).astype(data_dtype)
-        x = tvm.nd.array(x_np, ctx)
-        w = tvm.nd.array(w_np, ctx)
-        y = tvm.nd.array(y_np, ctx)
-        if tensor_format == 0:
-            c_np = topi.testing.conv3d_ncdhw_python(x_np, w_np, 1, 1)
-        else:
-            raise AssertionError("For now, conv3d tensor format only support: 0(NCHW)")
-
-        f(x, w, y)
-        tvm.testing.assert_allclose(y.asnumpy(), c_np, atol=1e-5, rtol=1e-4)
-
-    verify()
-
-=======
         f(x, w, y)
         tvm.testing.assert_allclose(y.asnumpy(), c_np, atol=3e-5, rtol=1e-3)
 
@@ -235,7 +153,6 @@
 
     verify()
 
->>>>>>> c4c61cb7
 
 def test_conv3d():
     verify_conv3d("float32", "float32", tensor_format=0)
