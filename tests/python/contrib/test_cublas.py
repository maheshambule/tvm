--- conflicted
+++ resolved
@@ -63,11 +63,7 @@
     s = tvm.create_schedule(C.op)
 
     def verify(target="cuda"):
-<<<<<<< HEAD
-        if not tvm.module.enabled(target):
-=======
         if not tvm.runtime.enabled(target):
->>>>>>> c4c61cb7
             print("skip because %s is not enabled..." % target)
             return
         if not tvm.get_global_func("tvm.contrib.cublaslt.matmul", True):
@@ -118,11 +114,7 @@
     s = tvm.create_schedule(C.op)
 
     def verify(target="cuda"):
-<<<<<<< HEAD
-        if not tvm.module.enabled(target):
-=======
         if not tvm.runtime.enabled(target):
->>>>>>> c4c61cb7
             print("skip because %s is not enabled..." % target)
             return
         if not tvm.get_global_func("tvm.contrib.cublas.matmul", True):
