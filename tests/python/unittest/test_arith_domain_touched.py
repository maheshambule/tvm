# Licensed to the Apache Software Foundation (ASF) under one
# or more contributor license agreements.  See the NOTICE file
# distributed with this work for additional information
# regarding copyright ownership.  The ASF licenses this file
# to you under the Apache License, Version 2.0 (the
# "License"); you may not use this file except in compliance
# with the License.  You may obtain a copy of the License at
#
#   http://www.apache.org/licenses/LICENSE-2.0
#
# Unless required by applicable law or agreed to in writing,
# software distributed under the License is distributed on an
# "AS IS" BASIS, WITHOUT WARRANTIES OR CONDITIONS OF ANY
# KIND, either express or implied.  See the License for the
# specific language governing permissions and limitations
# under the License.
import tvm

def test_domain_touched():
    i = tvm.var('i')
    j = tvm.var('j')
    n = tvm.convert(100)
    m = tvm.var('m')
    a = tvm.placeholder((n, m), name = 'a')
    b = tvm.placeholder((n, m), name = 'b')
    ir = tvm.tir.For(
            i, 0, n, 0, 0,
            tvm.tir.For(j, 0, m, 0, 0,
                tvm.tir.Provide(
                    a.op,
                    0,
<<<<<<< HEAD
                    tvm.make.Call(b.dtype, 'b', [i - 1, j + 1], 3, b.op, 0) +
                    tvm.make.Call(a.dtype, 'a', [i - 1, j - 1], 3, a.op, 0),
=======
                    tvm.tir.Call(b.dtype, 'b', [i - 1, j + 1], 3, b.op, 0) +
                    tvm.tir.Call(a.dtype, 'a', [i - 1, j - 1], 3, a.op, 0),
>>>>>>> c4c61cb7
                    [i, j]
                )
            )
    )
    a_domain_r = tvm.arith._ffi_api.DomainTouched(ir, a, True, False)
    assert a_domain_r[0].min.value == -1
    assert a_domain_r[0].extent.value == 100
    assert a_domain_r[1].min.value == -1
    assert a_domain_r[1].extent.name == 'm'

    a_domain_w = tvm.arith._ffi_api.DomainTouched(ir, a, False, True)
    assert a_domain_w[0].min.value == 0
    assert a_domain_w[0].extent.value == 100
    assert a_domain_w[1].min.value == 0
    assert a_domain_w[1].extent.name == 'm'

    a_domain_rw= tvm.arith._ffi_api.DomainTouched(ir, a, True, True)
    assert a_domain_rw[0].min.value == -1
    assert a_domain_rw[0].extent.value == 101
    assert a_domain_rw[1].min.value == -1
    assert isinstance(a_domain_rw[1].extent, tvm.tir.Add)
    assert a_domain_rw[1].extent.a.name == 'm'
    assert a_domain_rw[1].extent.b.value == 1

    b_domain_r = tvm.arith._ffi_api.DomainTouched(ir, b, True, False)
    assert b_domain_r
    assert b_domain_r[0].min.value == -1
    assert b_domain_r[0].extent.value == 100
    assert b_domain_r[1].min.value == 1
    assert b_domain_r[1].extent.name == 'm'

    b_domain_w = tvm.arith._ffi_api.DomainTouched(ir, b, False, True)
    assert isinstance(b_domain_w, tvm.container.Array)
    assert len(b_domain_w) == 0

if __name__ == "__main__":
    test_domain_touched()<|MERGE_RESOLUTION|>--- conflicted
+++ resolved
@@ -29,13 +29,8 @@
                 tvm.tir.Provide(
                     a.op,
                     0,
-<<<<<<< HEAD
-                    tvm.make.Call(b.dtype, 'b', [i - 1, j + 1], 3, b.op, 0) +
-                    tvm.make.Call(a.dtype, 'a', [i - 1, j - 1], 3, a.op, 0),
-=======
                     tvm.tir.Call(b.dtype, 'b', [i - 1, j + 1], 3, b.op, 0) +
                     tvm.tir.Call(a.dtype, 'a', [i - 1, j - 1], 3, a.op, 0),
->>>>>>> c4c61cb7
                     [i, j]
                 )
             )
