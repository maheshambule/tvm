--- conflicted
+++ resolved
@@ -33,11 +33,7 @@
     fapi = tvm.lower(s, [A, B])
 
 def test_dependent_output_shape():
-<<<<<<< HEAD
-    n, m, x = tvm.var('n'), tvm.var('m'), tvm.var('x')
-=======
     n, m, x = tvm.size_var('n'), tvm.size_var('m'), tvm.size_var('x')
->>>>>>> c4c61cb7
     A = tvm.placeholder((n, m))
     B = tvm.compute((m, n//x), lambda i, j: A[i,j] , name='B')
     s = tvm.create_schedule(B.op)
