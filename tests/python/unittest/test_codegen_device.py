# Licensed to the Apache Software Foundation (ASF) under one
# or more contributor license agreements.  See the NOTICE file
# distributed with this work for additional information
# regarding copyright ownership.  The ASF licenses this file
# to you under the Apache License, Version 2.0 (the
# "License"); you may not use this file except in compliance
# with the License.  You may obtain a copy of the License at
#
#   http://www.apache.org/licenses/LICENSE-2.0
#
# Unless required by applicable law or agreed to in writing,
# software distributed under the License is distributed on an
# "AS IS" BASIS, WITHOUT WARRANTIES OR CONDITIONS OF ANY
# KIND, either express or implied.  See the License for the
# specific language governing permissions and limitations
# under the License.
import tvm
from tvm.contrib import util
import numpy as np

def test_large_uint_imm():
    value =  (1 << 63) + 123
    other = tvm.const(3, "uint64")
    n = 12
    num_thread = 2

    A = tvm.compute((n,), lambda *i: tvm.const(value, "uint64") + other, name='A')
    s = tvm.create_schedule(A.op)
    xo, xi = s[A].split(A.op.axis[0], factor=num_thread)
    s[A].bind(xi, tvm.thread_axis("threadIdx.x"))
    s[A].bind(xo, tvm.thread_axis("blockIdx.x"))

    def check_target(device):
        ctx = tvm.context(device, 0)
        if not ctx.exist:
            return
        f = tvm.build(s, [A], device)
        # launch the kernel.
        a = tvm.nd.empty((n, ), dtype=A.dtype, ctx=ctx)
        f(a)
        assert a.asnumpy()[0] == value + 3

    check_target("cuda")
    check_target("vulkan")


def test_add_pipeline():
    n = tvm.size_var('n')
    A = tvm.placeholder((n,), name='A')
    B = tvm.placeholder((), name='B')
    C = tvm.compute(A.shape, lambda *i: A(*i) + B(), name='C')
    D = tvm.compute(A.shape, lambda *i: C(*i) + 1, name='D')
    s = tvm.create_schedule(D.op)

    # GPU schedule have to split by gridIdx and threadIdx
    num_thread = 256
    xo, xi = s[C].split(C.op.axis[0], factor=num_thread)
    s[C].bind(xi, tvm.thread_axis("threadIdx.x"))
    s[C].bind(xo, tvm.thread_axis("blockIdx.x"))

    xo, xi = s[D].split(D.op.axis[0], factor=num_thread)
    s[D].bind(xi, tvm.thread_axis("threadIdx.x"))
    s[D].bind(xo, tvm.thread_axis("blockIdx.x"))

    # compile to IR
    s = s.normalize()
    bounds = tvm.schedule.InferBound(s)
    stmt = tvm.schedule.ScheduleOps(s, bounds)
    Ab = tvm.decl_buffer(A.shape, A.dtype, name='A')
    Bb = tvm.decl_buffer(B.shape, B.dtype, name='B')
    Db = tvm.decl_buffer(D.shape, D.dtype, name='D')
    stmt = tvm.ir_pass.LoopPartition(stmt, False)
    stmt = tvm.ir_pass.StorageFlatten(stmt, {A: Ab, B:Bb, D:Db}, 64)
    stmt = tvm.ir_pass.Simplify(stmt)
    fapi = tvm.ir_pass.MakeAPI(stmt, "myadd", [Ab, Bb, Db], 0, True)
    fsplits = [x for x in tvm.ir_pass.SplitHostDevice(fapi)]
    # lower the floordiv(use stackvm rules so it works for all targets)
    fsplits = [tvm.ir_pass.LowerIntrin(x, "stackvm") for x in fsplits]
    fsplits[0] = tvm.ir_pass.LowerTVMBuiltin(fsplits[0])

    def check_target(device, host="stackvm"):
        ctx = tvm.context(device, 0)
        if not ctx.exist:
            return
        if not tvm.runtime.enabled(host):
            return
        mhost = tvm.target.codegen.build_module(fsplits[0], host)
        mdev = tvm.target.codegen.build_module(fsplits[1:], device)
        mhost.import_module(mdev)
        code = mdev.get_source()
        f = mhost.entry_func
        # launch the kernel.
        n = 1027
        a = tvm.nd.array(np.random.uniform(size=n).astype(Ab.dtype), ctx)
        b = tvm.nd.array(np.random.uniform(size=()).astype(Bb.dtype), ctx)
        d = tvm.nd.array(np.zeros(n, dtype=Db.dtype), ctx)
        f(a, b, d)
        tvm.testing.assert_allclose(
            d.asnumpy(), a.asnumpy() + b.asnumpy() + 1)

    def check_module_save(device, host="stackvm"):
        ctx = tvm.context(device, 0)
        if not ctx.exist:
            return
        if not tvm.runtime.enabled(host):
            return
        if device == "cuda":
            fmt = "ptx"
        elif device == "rocm":
            fmt = "hsaco"
        else:
            fmt = device
<<<<<<< HEAD
        mhost = tvm.codegen.build_module(fsplits[0], host)
        mdev = tvm.codegen.build_module(fsplits[1:], device)
=======
        mhost = tvm.target.codegen.build_module(fsplits[0], host)
        mdev = tvm.target.codegen.build_module(fsplits[1:], device)
>>>>>>> c4c61cb7
        temp = util.tempdir()
        mpath = temp.relpath("test.%s" % fmt)
        mdev.save(mpath)
        mdev2 = tvm.runtime.load_module(mpath)
        mhost.import_module(mdev2)
        f = mhost.entry_func
        # launch the kernel.
        n = 1027
        a = tvm.nd.array(np.random.uniform(size=n).astype(Ab.dtype), ctx)
        b = tvm.nd.array(np.random.uniform(size=()).astype(Bb.dtype), ctx)
        d = tvm.nd.array(np.zeros(n, dtype=Db.dtype), ctx)
        f(a, b, d)
        tvm.testing.assert_allclose(
            d.asnumpy(), a.asnumpy() + b.asnumpy() + 1)

    check_target("cuda", host="stackvm")
    check_target("cuda", host="llvm")
    check_module_save("cuda", host="stackvm")
    check_target("nvptx", host="llvm")
    check_target("vulkan", host="llvm")
    check_module_save("vulkan", host="stackvm")
    check_target("rocm", host="llvm")
    check_module_save("rocm", host="llvm")


if __name__ == "__main__":
    test_large_uint_imm()
    test_add_pipeline()<|MERGE_RESOLUTION|>--- conflicted
+++ resolved
@@ -110,13 +110,8 @@
             fmt = "hsaco"
         else:
             fmt = device
-<<<<<<< HEAD
-        mhost = tvm.codegen.build_module(fsplits[0], host)
-        mdev = tvm.codegen.build_module(fsplits[1:], device)
-=======
         mhost = tvm.target.codegen.build_module(fsplits[0], host)
         mdev = tvm.target.codegen.build_module(fsplits[1:], device)
->>>>>>> c4c61cb7
         temp = util.tempdir()
         mpath = temp.relpath("test.%s" % fmt)
         mdev.save(mpath)
