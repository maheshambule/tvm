# Licensed to the Apache Software Foundation (ASF) under one
# or more contributor license agreements.  See the NOTICE file
# distributed with this work for additional information
# regarding copyright ownership.  The ASF licenses this file
# to you under the Apache License, Version 2.0 (the
# "License"); you may not use this file except in compliance
# with the License.  You may obtain a copy of the License at
#
#   http://www.apache.org/licenses/LICENSE-2.0
#
# Unless required by applicable law or agreed to in writing,
# software distributed under the License is distributed on an
# "AS IS" BASIS, WITHOUT WARRANTIES OR CONDITIONS OF ANY
# KIND, either express or implied.  See the License for the
# specific language governing permissions and limitations
# under the License.
import tvm
import numpy as np
import json
from tvm import rpc
from tvm.contrib import util, graph_runtime

def test_graph_simple():
    n = 4
    A = tvm.placeholder((n,), name='A')
    B = tvm.compute(A.shape, lambda *i: A(*i) + 1.0, name='B')
    s = tvm.create_schedule(B.op)

    node0 = {"op": "null", "name": "x", "inputs": []}
    node1 = {"op": "tvm_op", "name": "add",
             "inputs": [[0, 0, 0]],
             "attrs": {"func_name": "myadd",
                       "flatten_data": "1",
                       "num_inputs" : "1",
                    "num_outputs" : "1"}}
    nodes = [node0, node1]
    arg_nodes = [0]
    node_row_ptr = [0, 1, 2]
    outputs = [[1, 0, 0]]
    shape = (4,)
    attrs = {
        "shape" : ["list_shape", [shape, shape]],
        "dltype" : ["list_str", ["float32", "float32"]],
        "storage_id" : ["list_int", [0, 1]],
    }
    graph = {"nodes": nodes,
             "arg_nodes": arg_nodes,
             "node_row_ptr": node_row_ptr,
             "heads": outputs,
             "attrs": attrs}
    graph = json.dumps(graph)

    def check_verify():
        if not tvm.runtime.enabled("llvm"):
            print("Skip because llvm is not enabled")
            return
        mlib = tvm.build(s, [A, B], "llvm", name="myadd")
        mod = graph_runtime.create(graph, mlib, tvm.cpu(0))
        a = np.random.uniform(size=(n,)).astype(A.dtype)
        mod.run(x=a)
        out = mod.get_output(0, tvm.nd.empty((n,)))
        np.testing.assert_equal(out.asnumpy(), a + 1)

    def check_remote():
        if not tvm.runtime.enabled("llvm"):
            print("Skip because llvm is not enabled")
            return
        mlib = tvm.build(s, [A, B], "llvm", name="myadd")
        server = rpc.Server("localhost")
        remote = rpc.connect(server.host, server.port)
        temp = util.tempdir()
        ctx = remote.cpu(0)
        path_dso = temp.relpath("dev_lib.so")
        mlib.export_library(path_dso)
        remote.upload(path_dso)
        mlib = remote.load_module("dev_lib.so")
        mod = graph_runtime.create(graph, mlib, remote.cpu(0))
        a = np.random.uniform(size=(n,)).astype(A.dtype)
        mod.run(x=tvm.nd.array(a, ctx))
        out = tvm.nd.empty((n,), ctx=ctx)
        out = mod.get_output(0, out)
        np.testing.assert_equal(out.asnumpy(), a + 1)

    def check_sharing():
        from tvm import relay
        x = relay.var('x', shape=(1, 10))
        y = relay.var('y', shape=(1, 10))
        z = relay.add(x, y)
        func = relay.Function([x, y], z)

        x_in = np.ones((1, 10)).astype("float32")
        params = {'x': x_in}
        graph, lib, params = relay.build(func, target="llvm", params=params)

<<<<<<< HEAD
        if not tvm.module.enabled("llvm"):
=======
        if not tvm.runtime.enabled("llvm"):
>>>>>>> c4c61cb7
            print("Skip because llvm is not enabled")
            return
        mod_shared = graph_runtime.create(graph, lib, tvm.cpu(0))
        mod_shared.load_params(relay.save_param_dict(params))
        num_mods = 10
        mods = [graph_runtime.create(graph, lib, tvm.cpu(0))
                for _ in range(num_mods)]

        for mod in mods:
            mod.share_params(mod_shared, relay.save_param_dict(params))

        a = np.random.uniform(size=(1, 10)).astype("float32")
        for mod in mods:
            mod.run(y=a)
            out = mod.get_output(0, tvm.nd.empty((1, 10)))
            np.testing.assert_equal(out.asnumpy(), x_in + a)

        # Explicitly delete the shared module and verify correctness.
        del mod_shared
        for mod in mods:
            mod.run(y=a)
            out = mod.get_output(0, tvm.nd.empty((1, 10)))
            np.testing.assert_equal(out.asnumpy(), x_in + a)
            del mod

    check_verify()
    check_remote()
    check_sharing()

if __name__ == "__main__":
    test_graph_simple()<|MERGE_RESOLUTION|>--- conflicted
+++ resolved
@@ -92,11 +92,7 @@
         params = {'x': x_in}
         graph, lib, params = relay.build(func, target="llvm", params=params)
 
-<<<<<<< HEAD
-        if not tvm.module.enabled("llvm"):
-=======
         if not tvm.runtime.enabled("llvm"):
->>>>>>> c4c61cb7
             print("Skip because llvm is not enabled")
             return
         mod_shared = graph_runtime.create(graph, lib, tvm.cpu(0))
