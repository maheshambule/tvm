--- conflicted
+++ resolved
@@ -88,8 +88,6 @@
     fcode = tvm.build(func, None, "llvm")
 
 
-<<<<<<< HEAD
-=======
 def test_llvm_large_uintimm():
     value =  (1 << 63) + 123
     other = tvm.const(3, "uint64")
@@ -109,7 +107,6 @@
     check_llvm()
 
 
->>>>>>> c4c61cb7
 def test_llvm_add_pipeline():
     nn = 1024
     n = tvm.convert(nn)
@@ -391,11 +388,7 @@
 
 def test_rank_zero_bound_checkers():
     def check_llvm(n):
-<<<<<<< HEAD
-        if not tvm.module.enabled("llvm"):
-=======
-        if not tvm.runtime.enabled("llvm"):
->>>>>>> c4c61cb7
+        if not tvm.runtime.enabled("llvm"):
             return
         with tvm.build_config(instrument_bound_checkers=True):
             A = tvm.placeholder((n, ), name='A')
@@ -575,19 +568,11 @@
     s[C].parallel(xo)
     s[C].vectorize(xi)
     def check_llvm_object():
-<<<<<<< HEAD
-        if not tvm.module.enabled("llvm"):
-            return
-        if tvm.codegen.llvm_version_major() < 5:
-            return
-        if tvm.codegen.llvm_version_major() > 6:
-=======
         if not tvm.runtime.enabled("llvm"):
             return
         if tvm.target.codegen.llvm_version_major() < 5:
             return
         if tvm.target.codegen.llvm_version_major() > 6:
->>>>>>> c4c61cb7
             return
         # build two functions
         f2 = tvm.lower(s, [A, B, C], name="fadd1")
@@ -620,19 +605,11 @@
             assert re.search(r"""DW_AT_name.*fadd2""", str(output))
 
     def check_llvm_ir():
-<<<<<<< HEAD
-        if not tvm.module.enabled("llvm"):
-            return
-        if tvm.codegen.llvm_version_major() < 5:
-            return
-        if tvm.codegen.llvm_version_major() > 6:
-=======
         if not tvm.runtime.enabled("llvm"):
             return
         if tvm.target.codegen.llvm_version_major() < 5:
             return
         if tvm.target.codegen.llvm_version_major() > 6:
->>>>>>> c4c61cb7
             return
         # build two functions
         f2 = tvm.lower(s, [A, B, C], name="fadd1")
@@ -666,16 +643,6 @@
 
         def vectorizer(op):
             store = op.body
-<<<<<<< HEAD
-            idx = tvm.make.Ramp(tvm.const(0, 'int32'), tvm.const(1, 'int32'), 8)
-            all_ones = tvm.const(1, 'int32x8')
-            value = store.value
-            b_idx = tvm.make.Shuffle([idx], [tvm.const(i, 'int32') for i in range(7, -1, -1)])
-            new_a = tvm.make.Load('int32x8', value.a.buffer_var, idx, all_ones)
-            new_b = tvm.make.Load('int32x8', value.b.buffer_var, b_idx, all_ones)
-            value = new_a + new_b
-            return tvm.make.Store(store.buffer_var, new_a + new_b, idx, all_ones)
-=======
             idx = tvm.tir.Ramp(tvm.const(0, 'int32'), tvm.const(1, 'int32'), 8)
             all_ones = tvm.const(1, 'int32x8')
             value = store.value
@@ -684,22 +651,15 @@
             new_b = tvm.tir.Load('int32x8', value.b.buffer_var, b_idx, all_ones)
             value = new_a + new_b
             return tvm.tir.Store(store.buffer_var, new_a + new_b, idx, all_ones)
->>>>>>> c4c61cb7
 
         return tvm.ir_pass.IRTransform(stmt, None, vectorizer, ['For'])
 
     with tvm.build_config(add_lower_pass=[(1, my_vectorize)]):
         ir = tvm.lower(sch, [a, b, c], simple_mode=True)
         module = tvm.build(sch, [a, b, c])
-<<<<<<< HEAD
-        a_ = tvm.ndarray.array(np.arange(1, 9, dtype='int32'))
-        b_ = tvm.ndarray.array(np.arange(8, 0, -1, dtype='int32'))
-        c_ = tvm.ndarray.array(np.zeros((8, ), dtype='int32'))
-=======
         a_ = tvm.nd.array(np.arange(1, 9, dtype='int32'))
         b_ = tvm.nd.array(np.arange(8, 0, -1, dtype='int32'))
         c_ = tvm.nd.array(np.zeros((8, ), dtype='int32'))
->>>>>>> c4c61cb7
         module(a_, b_, c_)
         tvm.testing.assert_allclose(c_.asnumpy(), (a_.asnumpy() * 2).astype('int32'))
 
