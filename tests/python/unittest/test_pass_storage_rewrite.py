# Licensed to the Apache Software Foundation (ASF) under one
# or more contributor license agreements.  See the NOTICE file
# distributed with this work for additional information
# regarding copyright ownership.  The ASF licenses this file
# to you under the Apache License, Version 2.0 (the
# "License"); you may not use this file except in compliance
# with the License.  You may obtain a copy of the License at
#
#   http://www.apache.org/licenses/LICENSE-2.0
#
# Unless required by applicable law or agreed to in writing,
# software distributed under the License is distributed on an
# "AS IS" BASIS, WITHOUT WARRANTIES OR CONDITIONS OF ANY
# KIND, either express or implied.  See the License for the
# specific language governing permissions and limitations
# under the License.
import tvm

def test_storage_share():
    m = tvm.var('m')
    l = tvm.var('l')
    A = tvm.placeholder((m, l), name='A')
    num_stage = 5
    B = A
    for t in range(num_stage):
        B = tvm.compute((m, l), lambda i, j: B[i, j] + (t+1), name='A%d' % t)

    s = tvm.create_schedule(B.op)
    bounds = tvm.schedule.InferBound(s)
    assert isinstance(bounds, tvm.container.Map)
    stmt = tvm.schedule.ScheduleOps(s, bounds)
    Ab = tvm.decl_buffer(A.shape, A.dtype, name='A')
    Bb = tvm.decl_buffer(B.shape, B.dtype, name='B')
    stmt = tvm.ir_pass.StorageFlatten(stmt, {A: Ab, B: Bb}, 64)
    stmt = tvm.ir_pass.CanonicalSimplify(stmt)
    stmt = tvm.ir_pass.Simplify(stmt)
    stmt = tvm.ir_pass.StorageRewrite(stmt)
    # verify only have one allocations.
    # verify inplace folding works
    num_alloc = [0]
    def verify(n):
        if isinstance(n, tvm.tir.Allocate):
            num_alloc[0] += 1
    tvm.ir_pass.PostOrderVisit(stmt, verify)
    assert num_alloc[0] == 1

def register_mem(scope_tb, max_bits):
    #Register mem
    @tvm.register_func("tvm.info.mem.%s" % scope_tb)
    def mem_info_inp_buffer():
        return tvm.ir.make_node("MemoryInfo",
                        unit_bits= 16,
                        max_simd_bits=32,
                        max_num_bits=max_bits,
                        head_address=None)

def test_alloc_seq():
    scope_tb = "local.L0A"
    max_bits = 1024 * 1024 * 1024

    register_mem(scope_tb, max_bits)

    ib = tvm.ir_builder.create()
    n = tvm.var("n")
    with ib.for_range(0, n, name="i") as i:
        with ib.for_range(0, 10, name="j") as j:
            A = ib.allocate("float32", 200, name="A", scope=scope_tb)
            A[j] = 1.2
        with ib.for_range(0, 10, name="j") as j:
            A = ib.allocate("float32", 200, name="B", scope=scope_tb)
            A[j] = 1.3

    body = ib.get()
    body = tvm.ir_pass.StorageRewrite(body)
    num_alloc = [0]
    def verify(n):
        if isinstance(n, tvm.tir.Allocate):
            num_alloc[0] += 1
            assert n.extents[0].value == 200
    tvm.ir_pass.PostOrderVisit(body, verify)
    assert num_alloc[0] == 1

def test_alloc_different_dtypes():
    def stmt_generater(dtype_list, length):
        ib = tvm.ir_builder.create()
        base_dtype = dtype_list[0]
        global_a = tvm.placeholder((length,), name = "global_a", dtype = base_dtype)
        assert len(dtype_list) == 4
        with ib.for_range(0, length, name="j") as j:
            dtype = dtype_list[0]
            A = ib.allocate(dtype, length, name="A", scope="local.L0A")
            A[j] = tvm.const(1, dtype = dtype)
        with ib.for_range(0, length, name="j") as j:
            dtype = dtype_list[1]
            B = ib.allocate(dtype, length, name="B", scope="local.L0A")
            B[j] = tvm.const(1, dtype = dtype)
        with ib.for_range(0, length, name="j") as j:
            dtype = dtype_list[2]
            C = ib.allocate(dtype, length, name="C", scope="local.L0A")
            C[j] = tvm.const(1, dtype = dtype)
        with ib.for_range(0, length, name="j") as j:
            dtype = dtype_list[3]
            D = ib.allocate(dtype, length, name="D", scope="local.L0A")
            D[j] = tvm.const(1, dtype = dtype)
        with ib.for_range(0, length, name="j") as j:
            dtype = "int8"
            E = ib.allocate(dtype, length, name="E", scope="local.L0A")
            E[j] = A[j].astype(dtype) + B[j].astype(dtype) + C[j].astype(dtype) + D[j].astype(dtype)
        return ib.get()

    def dtype_bit_len(dtype):
        index = 0
        for i in dtype:
            if i.isdigit():
                break
            index += 1
        return int(dtype[index:])

    def offset_generater(dtype_list, length):
        dtype_len_list = [dtype_bit_len(i) for i in dtype_list]
        base_len = dtype_len_list[0]
        return sum([i * length / base_len for i in dtype_len_list])

    def dtype_test(dtype_list, length):
        def verify(n):
            if isinstance(n, tvm.tir.Allocate):
                assert n.extents[0].value == offset

        body = stmt_generater(dtype_list, length)
        offset = offset_generater(dtype_list, length)
        body = tvm.ir_pass.StorageRewrite(body)
        tvm.ir_pass.PostOrderVisit(body, verify)

    length = 1024
    dtype_list = ["float16", "int32", "uint16", "int8"]
    dtype_test(dtype_list, length)

    dtype_list = ["float32", "int32", "uint16", "int8"]
    dtype_test(dtype_list, length)

    dtype_list = ["float64", "int32", "uint16", "int8"]
    dtype_test(dtype_list, length)

    dtype_list = ["int8", "int32", "uint16", "uint8"]
    dtype_test(dtype_list, length)


def test_inplace_rule():
    m = 10
    A = tvm.placeholder((m,), name='A')
    A0 = tvm.compute((m,), lambda i: A[i], name='A0')
    A1 = tvm.compute((m,), lambda i: A[i] + 1, name='A1')
    AA =  tvm.compute((m,), lambda i: A0[i] + A1[i] + A1[0], name='AA')
    B = tvm.compute((m,), lambda i: AA[i] + 1, name='B')
    s = tvm.create_schedule(B.op)
    bounds = tvm.schedule.InferBound(s)
    assert isinstance(bounds, tvm.container.Map)
    stmt = tvm.schedule.ScheduleOps(s, bounds)
    Ab = tvm.decl_buffer(A.shape, A.dtype, name='A')
    Bb = tvm.decl_buffer(B.shape, B.dtype, name='B')
    stmt = tvm.ir_pass.StorageFlatten(stmt, {A: Ab, B: Bb}, 64)
    stmt = tvm.ir_pass.CanonicalSimplify(stmt)
    stmt = tvm.ir_pass.Simplify(stmt)
    stmt = tvm.ir_pass.StorageRewrite(stmt)
    # verify only have one allocations.
    # verify inplace folding works
    num_alloc = [0]
    def verify(n):
        if isinstance(n, tvm.tir.Allocate):
            num_alloc[0] += 1
    tvm.ir_pass.PostOrderVisit(stmt, verify)
    assert num_alloc[0] == 2


def test_storage_combine():
    n = 8
    A = tvm.placeholder((4,), name='A')
    num_stage = 5
    B = A
    stages = []
    for t in range(num_stage):
        B = tvm.compute((n, ), lambda i: B[i] + B[0] + (t+1), name='A%d' % t)
        stages.append(B)

    s = tvm.create_schedule(B.op)
    for S in stages[:-1]:
        s[S].set_scope("global:tag")
    bounds = tvm.schedule.InferBound(s)
    assert isinstance(bounds, tvm.container.Map)
    stmt = tvm.schedule.ScheduleOps(s, bounds)
    Ab = tvm.decl_buffer(A.shape, A.dtype, name='A')
    Bb = tvm.decl_buffer(B.shape, B.dtype, name='B')
    stmt = tvm.ir_pass.StorageFlatten(stmt, {A: Ab, B: Bb}, 64)
    stmt = tvm.ir_pass.CanonicalSimplify(stmt)
    stmt = tvm.ir_pass.Simplify(stmt)
    stmt = tvm.ir_pass.StorageRewrite(stmt)
    num_alloc = [0]
    def verify(n):
        if isinstance(n, tvm.tir.Allocate):
            num_alloc[0] += 1
            assert (n.extents[0].value == 16)
    tvm.ir_pass.PostOrderVisit(stmt, verify)
    assert num_alloc[0] == 1


def test_storage_share_gpu():
    m = tvm.var('m')
    A = [tvm.placeholder((m), name='A')]
    num_stage = 5
    for t in range(num_stage):
        A.append(tvm.compute((m,), lambda i: A[-1][i] + (t+1), name='A%d_s' % t))
        A.append(tvm.compute((m,), lambda i: A[-1][i], name='A%d' % t))
    s = tvm.create_schedule(A[-1].op)
    for t in range(num_stage):
        x = A[2*t+2].op.axis[0]
        bx, tx = s[A[2*t+2]].split(x, factor=32)
        s[A[2*t+2]].bind(bx, tvm.thread_axis("blockIdx.x"))
        s[A[2*t+2]].bind(tx, tvm.thread_axis("threadIdx.x"))
        s[A[2*t+1]].compute_at(s[A[2*t+2]], tx)
        s[A[2*t+1]].set_scope("shared")

    bounds = tvm.schedule.InferBound(s)
    assert isinstance(bounds, tvm.container.Map)
    stmt = tvm.schedule.ScheduleOps(s, bounds)
    Ab = tvm.decl_buffer(A[0].shape, A[0].dtype, name='A')
    Bb = tvm.decl_buffer(A[0].shape, A[0].dtype, name='B')
    stmt = tvm.ir_pass.StorageFlatten(stmt, {A[0]: Ab, A[-1]: Bb}, 64)
    stmt = tvm.ir_pass.CanonicalSimplify(stmt)
    stmt = tvm.ir_pass.Simplify(stmt)
    stmt = tvm.ir_pass.StorageRewrite(stmt)
    alloc_stats = {"global": 0, "shared": 0}

    def verify(n):
        if isinstance(n, tvm.tir.AttrStmt):
            if n.attr_key == "storage_scope":
                alloc_stats[n.value.value] += 1
    tvm.ir_pass.PostOrderVisit(stmt, verify)
    assert alloc_stats["global"] == 2
    assert alloc_stats["shared"] == num_stage

def test_parallel_alloc():
    ib = tvm.ir_builder.create()
    n = tvm.var("n")
    with ib.for_range(0, n, name="i", for_type="parallel") as i:
        with ib.for_range(0, 10, name="j") as j:
            A = ib.allocate("float32", n, name="A", scope="global")
            A[j] = A[j] + 2

    body = ib.get()
    body = tvm.ir_pass.StorageRewrite(body)
    assert (isinstance(body.body.body, tvm.tir.Allocate))

    ib = tvm.ir_builder.create()
    n = tvm.var("n")
    with ib.for_range(0, n, name="t") as i:
        ib.scope_attr(
            tvm.const(1, "int32") , "pragma_scope",
<<<<<<< HEAD
            tvm.make.StringImm("parallel_launch_point"))
=======
            tvm.tir.StringImm("parallel_launch_point"))
>>>>>>> c4c61cb7
        with ib.for_range(0, n, name="i", for_type="parallel") as i:
            with ib.for_range(0, 10, name="j") as j:
                A = ib.allocate("float32", n, name="A", scope="global")
                A[j] = A[j] + 2
    body = ib.get()
    body = tvm.ir_pass.StorageRewrite(body)

    assert(isinstance(body.body.body.body.body, tvm.tir.Allocate))

def test_inplace_rule2(scope_tb = "local_TB2", max_bits = 1024 * 1024 * 1024):
    #Test Buffer
    register_mem(scope_tb, max_bits)
    m = 10
    A = tvm.placeholder((m,), name='A')
    C = tvm.placeholder((m,), name='C')
    D = tvm.placeholder((m,), name='D')
    A0 = tvm.compute((m,), lambda i: A[i] + C[i], name='A0')
    A1 = tvm.compute((m,), lambda i: D[i] * D[i], name='A1')
    A2 = tvm.compute((m,), lambda i: A0[i] + A1[i], name='A2')
    B = tvm.compute((m,), lambda i: A2[i], name='B')
    s = tvm.create_schedule(B.op)
    A0L = s.cache_read(A0, scope_tb, [A2])
    A1L = s.cache_read(A1, scope_tb, [A2])
    A2L = s.cache_read(A2, scope_tb, [B])
    bounds = tvm.schedule.InferBound(s)
    assert isinstance(bounds, tvm.container.Map)
    stmt = tvm.schedule.ScheduleOps(s, bounds)
    Ab = tvm.decl_buffer(A.shape, A.dtype, name='A')
    Bb = tvm.decl_buffer(B.shape, B.dtype, name='B')
    Cc = tvm.decl_buffer(C.shape, B.dtype, name='C')
    Dd = tvm.decl_buffer(D.shape, B.dtype, name='D')
    stmt = tvm.ir_pass.StorageFlatten(stmt, {A: Ab, B: Bb, C: Cc, D:Dd}, 64)
    stmt = tvm.ir_pass.CanonicalSimplify(stmt)
    stmt = tvm.ir_pass.Simplify(stmt)
    stmt = tvm.ir_pass.StorageRewrite(stmt)
    # verify only have one allocations.
    # verify inplace folding works
    num_alloc = [0]
    def verify(n):
        if isinstance(n, tvm.tir.Allocate):
            num_alloc[0] += 1
    tvm.ir_pass.PostOrderVisit(stmt, verify)
    assert num_alloc[0] == 2

def test_exceed_mem():
    max_bits = 639
    # The critical max_num_bits is between 639 and 640
    loc = -1
    try:
        test_inplace_rule2("local_TEM", max_bits)
    except Exception as e:
        estr = str(e)
        loc = estr.find('Allocation exceed bound of memory')
        assert loc != -1

def test_inplace_rule3():
    #Test Buffer
    scope_tb = "local_TB3"
    max_bits=1024 * 1024 * 1024

    register_mem(scope_tb, max_bits)
    m = 10
    B0 = tvm.placeholder((m,), name='B0')
    B1 = tvm.placeholder((m,), name='B1')
    B2 = tvm.placeholder((m,), name='B2')
    B3 = tvm.placeholder((m,), name='B3')
    B4 = tvm.placeholder((m,), name='B4')
    B5 = tvm.placeholder((m,), name='B5')

    B6 = tvm.compute((m,), lambda i: B1[i] * B5[i], name='B6')
    B7 = tvm.compute((m,), lambda i: B2[i] * B4[i], name='B7')
    B8 = tvm.compute((m,), lambda i: B6[i] - B7[i], name='B8')

    B9 = tvm.compute((m,), lambda i: B2[i] * B3[i], name='B9')
    B10 = tvm.compute((m,), lambda i: B0[i] * B5[i], name='B10')
    B11 = tvm.compute((m,), lambda i: B9[i] - B10[i], name='B11')

    B12 = tvm.compute((m,), lambda i: B0[i] * B4[i], name='B12')
    B13 = tvm.compute((m,), lambda i: B1[i] * B3[i], name='B13')
    B14 = tvm.compute((m,), lambda i: B12[i] - B13[i], name='B14')

    B = tvm.compute((m,), lambda i: B8[i] * B11[i] + B14[i], name='B')
    s = tvm.create_schedule(B.op)

    B1L = s.cache_read(B1, scope_tb, [B6, B13])
    B5L = s.cache_read(B5, scope_tb, [B6, B10])
    B2L = s.cache_read(B2, scope_tb, [B7, B9])
    B4L = s.cache_read(B4, scope_tb, [B7, B12])
    B3L = s.cache_read(B3, scope_tb, [B9, B13])
    B0L = s.cache_read(B0, scope_tb, [B10, B12])

    B8L = s.cache_write(B8, scope_tb)
    B11L = s.cache_write(B11, scope_tb)
    B14L = s.cache_write(B14, scope_tb)
    B6L = s.cache_write(B6, scope_tb)
    B7L = s.cache_write(B7, scope_tb)
    B9L = s.cache_write(B9, scope_tb)
    B10L = s.cache_write(B10, scope_tb)
    B12L = s.cache_write(B12, scope_tb)
    B13L = s.cache_write(B13, scope_tb)

    s[B12].compute_inline()
    s[B13].compute_inline()
    s[B8].compute_inline()
    s[B11].compute_inline()
    s[B14].compute_inline()
    s[B6].compute_inline()
    s[B7].compute_inline()
    s[B9].compute_inline()
    s[B10].compute_inline()

    s = s.normalize()
    bounds = tvm.schedule.InferBound(s)
    assert isinstance(bounds, tvm.container.Map)
    stmt = tvm.schedule.ScheduleOps(s, bounds)

    B0a = tvm.decl_buffer(B0.shape, B0.dtype, name='B0')
    B1a = tvm.decl_buffer(B1.shape, B1.dtype, name='B1')
    B2a = tvm.decl_buffer(B2.shape, B2.dtype, name='B2')
    B3a = tvm.decl_buffer(B3.shape, B3.dtype, name='B3')
    B4a = tvm.decl_buffer(B4.shape, B4.dtype, name='B4')
    B5a = tvm.decl_buffer(B5.shape, B5.dtype, name='B5')

    Bb = tvm.decl_buffer(B.shape, B.dtype, name='B')
    stmt = tvm.ir_pass.StorageFlatten(stmt, {B0: B0a, B1: B1a, B2: B2a, B3: B2a, B4: B4a, B5: B5a, B: Bb}, 64)
    stmt = tvm.ir_pass.CanonicalSimplify(stmt)
    stmt = tvm.ir_pass.Simplify(stmt)
    stmt = tvm.ir_pass.StorageRewrite(stmt)
    # verify only have one allocations.
    # verify inplace folding works
    def verify(n):
        if isinstance(n, tvm.tir.Allocate):
            assert n.extents[0].value == 70
    tvm.ir_pass.PostOrderVisit(stmt, verify)

def test_alloc_seq_type():
    ib = tvm.ir_builder.create()
    n = tvm.var("n")
    with ib.for_range(0, n, name="i") as i:
        with ib.for_range(0, 10, name="j") as j:
            A = ib.allocate("float32", 200, name="A", scope="local.L0A")
            A1 = ib.allocate("float32", 200, name="A1", scope="local.L0A")
            A[j] = 1.2
            A1[j] = 1.3
            B = ib.allocate("int16", 200, name="B", scope="local.L0A")
            B[j] = tvm.const(1, "int16")
            C = ib.allocate("int16", 200, name="C", scope="local.L0A")
            C[j] = tvm.const(1, "int16")
            D = ib.allocate("int16", 200, name="D", scope="local.L0A")
            D[j] = B[j] + C[j]
            A2 = ib.allocate("float32", 200, name="A2", scope="local.L0A")
            A2[j] = A[j]

    body = ib.get()
    body = tvm.ir_pass.StorageRewrite(body)
    num_alloc = [0]
    def verify(n):
        if isinstance(n, tvm.tir.Allocate):
            num_alloc[0] += 1
            assert n.extents[0].value == 500
    tvm.ir_pass.PostOrderVisit(body, verify)
    assert num_alloc[0] == 1

def test_alloc_seq_type2():
    scope_tb = "local.L0A2"
    max_bits=1024 * 1024 * 1024

    register_mem(scope_tb, max_bits)

    ib = tvm.ir_builder.create()
    n = tvm.var("n")
    with ib.for_range(0, n, name="i") as i:
        with ib.for_range(0, 10, name="j") as j:
            A = ib.allocate("float32", 200, name="A", scope=scope_tb)
            A[j] = 1.2
        with ib.for_range(0, 20, name="j") as j:
            B = ib.allocate("int16", 400, name="B", scope=scope_tb)
            B[j] = tvm.const(1, "int16")
        with ib.for_range(0, 10, name="j") as j:
            C = ib.allocate("float32", 200, name="C", scope=scope_tb)
            C[j] = 1.2

    body = ib.get()
    body = tvm.ir_pass.StorageRewrite(body)
    num_alloc = [0]
    def verify(n):
        if isinstance(n, tvm.tir.Allocate):
            num_alloc[0] += 1
            assert n.extents[0].value == 200
    tvm.ir_pass.PostOrderVisit(body, verify)
    assert num_alloc[0] == 1


def test_reuse_small_buffer():
    ib = tvm.ir_builder.create()
    n = tvm.var("n")
    with ib.for_range(0, n, name="i") as i:
        with ib.for_range(0, 10, name="j") as j:
            A = ib.allocate("int16", 200, name="A", scope="local.L0A")
            A[j] = tvm.const(1, "int16")
            B = ib.allocate("int16", 200, name="B", scope="local.L0A")
            B[j] = tvm.const(1, "int16")
            B1 = ib.allocate("int16", 200, name="B1", scope="local.L0A")
            B1[j] = A[j] + B[j]
            C = ib.allocate("int16", 400, name="C", scope="local.L0A")
            C[j] = tvm.const(1, "int16")
            D = ib.allocate("int16", 400, name="D", scope="local.L0A")
            D[j] = tvm.const(1, "int16")
            E = ib.allocate("int16", 400, name="E", scope="local.L0A")
            E[j] = C[j]

    body = ib.get()
    body = tvm.ir_pass.StorageRewrite(body)

    num_alloc = [0]

    def verify(n):
        if isinstance(n, tvm.tir.Allocate):
            num_alloc[0] += 1
            assert n.extents[0].value == 800
    tvm.ir_pass.PostOrderVisit(body, verify)
    assert num_alloc[0] == 1

def test_replace_dataflow():
    shape = (255,)
    A = tvm.placeholder(shape, name = "A")
    B = tvm.compute(shape, lambda i: A[i] + A[i], name = "B")
    C = tvm.compute(shape, lambda i: A[i] + B[i], name = "C")
    D = tvm.compute(shape, lambda i: A[i] + C[i], name = "D")
    E = tvm.compute(shape, lambda i: A[i] + D[i], name = "E")

    s = tvm.create_schedule(E.op)
    s.cache_read(A, "local", [B, C, D, E])
    bounds = tvm.schedule.InferBound(s)
    assert isinstance(bounds, tvm.container.Map)


def test_large_input():
    @tvm.hybrid.script
    def compute(a, b):
        n = 16384
        c = output_tensor((n, n), 'int32')
        for i in range(n):
            for j in range(n):
                c[i, j] = a[i, j] - b[i, j]
        return c

    n = 16384
    shape = (n, n)
    a = tvm.placeholder(shape, name='a', dtype='int32')
    b = tvm.placeholder(shape, name='b', dtype='int32')
    c = tvm.compute(shape, lambda i, j: compute(a, b)[i, j])
    c = tvm.compute(shape, lambda i, j: 1 + c[i, j])
    s = tvm.create_schedule(c.op)
    stmt = tvm.lower(s, [a, b, c], simple_mode=True)
    def verify(n):
<<<<<<< HEAD
        if isinstance(n, tvm.stmt.Allocate):
=======
        if isinstance(n, tvm.tir.Allocate):
>>>>>>> c4c61cb7
            assert n.extents[0].value == 268435456
    tvm.ir_pass.PostOrderVisit(stmt, verify)


if __name__ == "__main__":
    test_alloc_seq()
    test_alloc_different_dtypes()
    test_inplace_rule()
    test_storage_share()
    test_parallel_alloc()
    test_storage_combine()
    test_storage_share_gpu()
    test_inplace_rule2()
    test_exceed_mem()
    test_inplace_rule3()
    test_alloc_seq_type()
    test_alloc_seq_type2()
    test_reuse_small_buffer()
    test_replace_dataflow()
    test_large_input()<|MERGE_RESOLUTION|>--- conflicted
+++ resolved
@@ -255,11 +255,7 @@
     with ib.for_range(0, n, name="t") as i:
         ib.scope_attr(
             tvm.const(1, "int32") , "pragma_scope",
-<<<<<<< HEAD
-            tvm.make.StringImm("parallel_launch_point"))
-=======
             tvm.tir.StringImm("parallel_launch_point"))
->>>>>>> c4c61cb7
         with ib.for_range(0, n, name="i", for_type="parallel") as i:
             with ib.for_range(0, 10, name="j") as j:
                 A = ib.allocate("float32", n, name="A", scope="global")
@@ -516,11 +512,7 @@
     s = tvm.create_schedule(c.op)
     stmt = tvm.lower(s, [a, b, c], simple_mode=True)
     def verify(n):
-<<<<<<< HEAD
-        if isinstance(n, tvm.stmt.Allocate):
-=======
-        if isinstance(n, tvm.tir.Allocate):
->>>>>>> c4c61cb7
+        if isinstance(n, tvm.tir.Allocate):
             assert n.extents[0].value == 268435456
     tvm.ir_pass.PostOrderVisit(stmt, verify)
 
