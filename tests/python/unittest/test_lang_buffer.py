# Licensed to the Apache Software Foundation (ASF) under one
# or more contributor license agreements.  See the NOTICE file
# distributed with this work for additional information
# regarding copyright ownership.  The ASF licenses this file
# to you under the Apache License, Version 2.0 (the
# "License"); you may not use this file except in compliance
# with the License.  You may obtain a copy of the License at
#
#   http://www.apache.org/licenses/LICENSE-2.0
#
# Unless required by applicable law or agreed to in writing,
# software distributed under the License is distributed on an
# "AS IS" BASIS, WITHOUT WARRANTIES OR CONDITIONS OF ANY
# KIND, either express or implied.  See the License for the
# specific language governing permissions and limitations
# under the License.
import tvm
<<<<<<< HEAD
from tvm.schedule import Buffer
=======
from tvm.tir import Buffer
>>>>>>> c4c61cb7
import numpy as np

def test_buffer():
    m = tvm.size_var('m')
    n = tvm.size_var('n')
    l = tvm.size_var('l')
    Ab = tvm.decl_buffer((m, n), tvm.float32)
    Bb = tvm.decl_buffer((n, l), tvm.float32)

    assert isinstance(Ab, tvm.tir.Buffer)
    assert Ab.dtype == tvm.float32
    assert tuple(Ab.shape) == (m, n)


def test_buffer_access_ptr():
    m = tvm.size_var('m')
    n = tvm.size_var('n')
    Ab = tvm.decl_buffer((m, n), tvm.float32, strides=[n + 1 , 1])
    aptr = Ab.access_ptr("rw")
    assert tvm.ir_pass.Equal(aptr.args[3], Ab.strides[0] * m)
    assert aptr.args[0].dtype == Ab.dtype
    assert aptr.args[4].value == Buffer.READ | Buffer.WRITE
    aptr = Ab.access_ptr("w")
    assert aptr.args[4].value == Buffer.WRITE


def test_buffer_access_ptr_offset():
    m = tvm.size_var('m')
    n = tvm.size_var('n')
    Ab = tvm.decl_buffer((m, n), tvm.float32)
    aptr = Ab.access_ptr("rw", offset=100)
    offset = tvm.ir_pass.Simplify(aptr.args[2])
    assert tvm.ir_pass.Equal(offset, 100)
    assert aptr.args[4].value == Buffer.READ | Buffer.WRITE
    v = tvm.size_var('int32')
    aptr = Ab.access_ptr("rw", offset=100 + 100 + v)
    offset = tvm.ir_pass.Simplify(aptr.args[2])
    assert tvm.ir_pass.Equal(offset, 200 + v)
    assert aptr.args[4].value == Buffer.READ | Buffer.WRITE
    aptr = Ab.access_ptr("rw", offset=tvm.call_extern('int32', "test_call", 100 + 100 + v))
    offset = tvm.ir_pass.Simplify(aptr.args[2])
    assert tvm.ir_pass.Equal(offset, tvm.call_extern('int32', "test_call", 200 + v))
    assert aptr.args[4].value == Buffer.READ | Buffer.WRITE


def test_buffer_access_ptr_extent():
<<<<<<< HEAD
    m = tvm.var('m')
    n = tvm.var('n')
=======
    m = tvm.size_var('m')
    n = tvm.size_var('n')
>>>>>>> c4c61cb7
    Ab = tvm.decl_buffer((m, n), tvm.float32)
    aptr = Ab.access_ptr("rw")
    assert tvm.ir_pass.Equal(aptr.args[3], m * n)
    aptr = Ab.access_ptr("rw", offset=100)
    assert tvm.ir_pass.Equal(aptr.args[3], m * n - 100)
    Ab = tvm.decl_buffer((m, n), tvm.float32, strides=[n + 1 , 1])
    aptr = Ab.access_ptr("rw", offset=100)
    assert tvm.ir_pass.Equal(aptr.args[3], Ab.strides[0] * m - 100)


def test_buffer_vload():
    m = tvm.size_var('m')
    n = tvm.size_var('n')
    Ab = tvm.decl_buffer((m, n), tvm.float32, elem_offset=100)
    load = Ab.vload([2, 3])
    offset = tvm.ir_pass.Simplify(load.index)
    assert tvm.ir_pass.Equal(offset, n * 2 + 103)


def test_buffer_index_merge_mult_mod():
    m = tvm.size_var('m')
    n = tvm.size_var('n')
    s = tvm.size_var('s')
    k0 = tvm.size_var('k0')
    k1 = tvm.size_var('k1')
    A = tvm.decl_buffer((m, n), tvm.float32)
    A_stride = tvm.decl_buffer((m, n), tvm.float32, strides=(s, 1))
    def assert_simplified_equal(index_simplified, index_direct):
        assert tvm.ir_pass.Equal(index_simplified, index_direct),\
        "index_simplified=%s, index_direct=%s" %(index_simplified, index_direct)
    idxd = tvm.indexdiv
    idxm = tvm.indexmod
    # Test Case1
    index_simplified = A_stride.vload(
        (idxd(idxm(k0, k1), s), idxm(idxm(k0, k1), s) + idxd(k0, k1) * k1))
    index_direct = A_stride.vload((0, k0))
    assert_simplified_equal(index_simplified, index_direct)

    # Test Case2
    index_simplified = A.vload((idxd(idxm(k0, idxd(k1, s)), n),
                                idxm(idxm(k0, idxd(k1, s)), n) + idxm(k0, k1)))
    index_direct = A.vload((0, idxm(k0, k1) + idxm(k0, idxd(k1, s))))
    assert_simplified_equal(index_simplified, index_direct)
    # Test Case3
    index_simplified = A.vload((idxd((idxd(k0, idxd(k1, s)) * idxd(k1, s)), n) +
                                idxd(idxm(k0, idxd(k1, s)), n),
                                idxm((idxd(k0, idxd(k1, s)) * idxd(k1, s)), n) +
                                idxm(idxm(k0, idxd(k1, s)), n)))
    index_direct = A.vload((0, k0))
    assert_simplified_equal(index_simplified, index_direct)
    # Test Case4 (not able to simplify)
    index_simplified = A.vload((idxd(idxm(k0, idxd(k1, s)), n),
                                idxm(idxm(k0, idxd(k1, n)), n) + idxm(k0, k1)))
    index_direct = A.vload((0, idxd(idxm(k0, idxd(k1, s)), n) * n +
                            (idxm(idxm(k0, idxd(k1, n)), n) + idxm(k0, k1))))
    assert_simplified_equal(index_simplified, index_direct)


def test_buffer_broadcast():
<<<<<<< HEAD
    m0, m1, m2 = tvm.var("m0"), tvm.var("m1"), tvm.var("m2")
    n0, n1, n2 = tvm.var("n0"), tvm.var("n1"), tvm.var("n2")
    o0, o1, o2 = tvm.var("o0"), tvm.var("o1"), tvm.var("o2")
=======
    m0, m1, m2 = tvm.size_var("m0"), tvm.size_var("m1"), tvm.size_var("m2")
    n0, n1, n2 = tvm.size_var("n0"), tvm.size_var("n1"), tvm.size_var("n2")
    o0, o1, o2 = tvm.size_var("o0"), tvm.size_var("o1"), tvm.size_var("o2")
>>>>>>> c4c61cb7

    A = tvm.placeholder((m0, m1, m2), name='A')
    B = tvm.placeholder((n0, n1, n2), name='B')

    C = tvm.compute((o0, o1, o2), lambda i, j, k: A[i, j, k] + B[i, j, k], name='C')

    Ab = tvm.decl_buffer(A.shape, A.dtype, name="Ab", buffer_type="auto_broadcast")
    Bb = tvm.decl_buffer(B.shape, B.dtype, name="Bb", buffer_type="auto_broadcast")
    s = tvm.create_schedule(C.op)

    def check():
<<<<<<< HEAD
        if not tvm.module.enabled("llvm"):
=======
        if not tvm.runtime.enabled("llvm"):
>>>>>>> c4c61cb7
            return
        fadd = tvm.build(s, [A, B, C], target='llvm', name='bcast_add', binds={A:Ab, B:Bb})
        ctx = tvm.cpu(0)
        a = tvm.nd.array(np.random.uniform(size=(2, 4, 3)).astype(A.dtype), ctx)
        b = tvm.nd.array(np.random.uniform(size=(2, 1, 1)).astype(B.dtype), ctx)
        c = tvm.nd.array(np.zeros((2, 4, 3), dtype=C.dtype), ctx)
        fadd(a, b, c)
        tvm.testing.assert_allclose(c.asnumpy(), a.asnumpy() + b.asnumpy())

    check()


def test_buffer_broadcast_expr():
<<<<<<< HEAD
    n0, m0, x = tvm.var('n0'), tvm.var('m0'), tvm.var('x')
    n1, m1 = tvm.var('n1'), tvm.var('m1')
    o0, o1 = tvm.var('o0'), tvm.var('o1')
=======
    n0, m0, x = tvm.size_var('n0'), tvm.size_var('m0'), tvm.size_var('x')
    n1, m1 = tvm.size_var('n1'), tvm.size_var('m1')
    o0, o1 = tvm.size_var('o0'), tvm.size_var('o1')
>>>>>>> c4c61cb7

    A = tvm.placeholder((m0, n0), name='A')
    B = tvm.placeholder((m1, n1), name='B')
    C = tvm.compute((o0, o1//x), lambda i, j: A[i, j] + B[i, j], name='C')

    Ab = tvm.decl_buffer(A.shape, A.dtype, name="Ab", buffer_type="auto_broadcast")
    Bb = tvm.decl_buffer(B.shape, B.dtype, name="Bb", buffer_type="auto_broadcast")
    Cc = tvm.decl_buffer(C.shape, C.dtype, name="Cc", buffer_type="auto_broadcast")
    s = tvm.create_schedule(C.op)

    def check_stride():
<<<<<<< HEAD
        if not tvm.module.enabled("llvm"):
=======
        if not tvm.runtime.enabled("llvm"):
>>>>>>> c4c61cb7
            return
        fadd = tvm.build(s, [A, B, C, o1, x], target='llvm', name='bcast_add',
                         binds={A:Ab, B:Bb, C:Cc})
        ctx = tvm.cpu(0)
        a = tvm.nd.array(np.random.uniform(size=(2, 4)).astype(A.dtype), ctx)
        b = tvm.nd.array(np.random.uniform(size=(2, 4)).astype(B.dtype), ctx)
        c = tvm.nd.array(np.zeros((2, 4), dtype=C.dtype), ctx)
        fadd(a, b, c, 4, 1)
        tvm.testing.assert_allclose(c.asnumpy(), a.asnumpy() + b.asnumpy())

    def check_no_stride():
<<<<<<< HEAD
        if not tvm.module.enabled("llvm"):
=======
        if not tvm.runtime.enabled("llvm"):
>>>>>>> c4c61cb7
            return
        fadd = tvm.build(s, [A, B, C, o1, x], target='llvm', name='bcast_add',
                         binds={A: Ab, B: Bb, C: Cc})
        ctx = tvm.cpu(0)
        a = tvm.nd.array(np.random.uniform(size=(1, 4)).astype(A.dtype), ctx)
        b = tvm.nd.array(np.random.uniform(size=(2, 4)).astype(B.dtype), ctx)
        c = tvm.nd.array(np.zeros((2, 4), dtype=C.dtype), ctx)
        fadd(a, b, c, 4, 1)
        tvm.testing.assert_allclose(c.asnumpy(), a.asnumpy() + b.asnumpy())

    def check_auto_bind():
<<<<<<< HEAD
        if not tvm.module.enabled("llvm"):
=======
        if not tvm.runtime.enabled("llvm"):
>>>>>>> c4c61cb7
            return
        # Let build bind buffers
        fadd = tvm.build(s, [A, B, C, o1, x], target='llvm', name='bcast_add')
        ctx = tvm.cpu(0)
        a = tvm.nd.array(np.random.uniform(size=(1, 4)).astype(A.dtype), ctx)
        b = tvm.nd.array(np.random.uniform(size=(2, 4)).astype(B.dtype), ctx)
        c = tvm.nd.array(np.zeros((2, 4), dtype=C.dtype), ctx)
        fadd(a, b, c, 4, 1)
        tvm.testing.assert_allclose(c.asnumpy(), a.asnumpy() + b.asnumpy())

    check_stride()
    check_no_stride()
    check_auto_bind()


if __name__ == "__main__":
    test_buffer()
    test_buffer_access_ptr()
    test_buffer_access_ptr_offset()
    test_buffer_access_ptr_extent()
    test_buffer_vload()
    test_buffer_index_merge_mult_mod()
    test_buffer_broadcast()
    test_buffer_broadcast_expr()<|MERGE_RESOLUTION|>--- conflicted
+++ resolved
@@ -15,11 +15,7 @@
 # specific language governing permissions and limitations
 # under the License.
 import tvm
-<<<<<<< HEAD
-from tvm.schedule import Buffer
-=======
 from tvm.tir import Buffer
->>>>>>> c4c61cb7
 import numpy as np
 
 def test_buffer():
@@ -66,13 +62,8 @@
 
 
 def test_buffer_access_ptr_extent():
-<<<<<<< HEAD
-    m = tvm.var('m')
-    n = tvm.var('n')
-=======
-    m = tvm.size_var('m')
-    n = tvm.size_var('n')
->>>>>>> c4c61cb7
+    m = tvm.size_var('m')
+    n = tvm.size_var('n')
     Ab = tvm.decl_buffer((m, n), tvm.float32)
     aptr = Ab.access_ptr("rw")
     assert tvm.ir_pass.Equal(aptr.args[3], m * n)
@@ -132,15 +123,9 @@
 
 
 def test_buffer_broadcast():
-<<<<<<< HEAD
-    m0, m1, m2 = tvm.var("m0"), tvm.var("m1"), tvm.var("m2")
-    n0, n1, n2 = tvm.var("n0"), tvm.var("n1"), tvm.var("n2")
-    o0, o1, o2 = tvm.var("o0"), tvm.var("o1"), tvm.var("o2")
-=======
     m0, m1, m2 = tvm.size_var("m0"), tvm.size_var("m1"), tvm.size_var("m2")
     n0, n1, n2 = tvm.size_var("n0"), tvm.size_var("n1"), tvm.size_var("n2")
     o0, o1, o2 = tvm.size_var("o0"), tvm.size_var("o1"), tvm.size_var("o2")
->>>>>>> c4c61cb7
 
     A = tvm.placeholder((m0, m1, m2), name='A')
     B = tvm.placeholder((n0, n1, n2), name='B')
@@ -152,11 +137,7 @@
     s = tvm.create_schedule(C.op)
 
     def check():
-<<<<<<< HEAD
-        if not tvm.module.enabled("llvm"):
-=======
-        if not tvm.runtime.enabled("llvm"):
->>>>>>> c4c61cb7
+        if not tvm.runtime.enabled("llvm"):
             return
         fadd = tvm.build(s, [A, B, C], target='llvm', name='bcast_add', binds={A:Ab, B:Bb})
         ctx = tvm.cpu(0)
@@ -170,15 +151,9 @@
 
 
 def test_buffer_broadcast_expr():
-<<<<<<< HEAD
-    n0, m0, x = tvm.var('n0'), tvm.var('m0'), tvm.var('x')
-    n1, m1 = tvm.var('n1'), tvm.var('m1')
-    o0, o1 = tvm.var('o0'), tvm.var('o1')
-=======
     n0, m0, x = tvm.size_var('n0'), tvm.size_var('m0'), tvm.size_var('x')
     n1, m1 = tvm.size_var('n1'), tvm.size_var('m1')
     o0, o1 = tvm.size_var('o0'), tvm.size_var('o1')
->>>>>>> c4c61cb7
 
     A = tvm.placeholder((m0, n0), name='A')
     B = tvm.placeholder((m1, n1), name='B')
@@ -190,11 +165,7 @@
     s = tvm.create_schedule(C.op)
 
     def check_stride():
-<<<<<<< HEAD
-        if not tvm.module.enabled("llvm"):
-=======
-        if not tvm.runtime.enabled("llvm"):
->>>>>>> c4c61cb7
+        if not tvm.runtime.enabled("llvm"):
             return
         fadd = tvm.build(s, [A, B, C, o1, x], target='llvm', name='bcast_add',
                          binds={A:Ab, B:Bb, C:Cc})
@@ -206,11 +177,7 @@
         tvm.testing.assert_allclose(c.asnumpy(), a.asnumpy() + b.asnumpy())
 
     def check_no_stride():
-<<<<<<< HEAD
-        if not tvm.module.enabled("llvm"):
-=======
-        if not tvm.runtime.enabled("llvm"):
->>>>>>> c4c61cb7
+        if not tvm.runtime.enabled("llvm"):
             return
         fadd = tvm.build(s, [A, B, C, o1, x], target='llvm', name='bcast_add',
                          binds={A: Ab, B: Bb, C: Cc})
@@ -222,11 +189,7 @@
         tvm.testing.assert_allclose(c.asnumpy(), a.asnumpy() + b.asnumpy())
 
     def check_auto_bind():
-<<<<<<< HEAD
-        if not tvm.module.enabled("llvm"):
-=======
-        if not tvm.runtime.enabled("llvm"):
->>>>>>> c4c61cb7
+        if not tvm.runtime.enabled("llvm"):
             return
         # Let build bind buffers
         fadd = tvm.build(s, [A, B, C, o1, x], target='llvm', name='bcast_add')
