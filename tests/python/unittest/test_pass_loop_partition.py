--- conflicted
+++ resolved
@@ -24,11 +24,7 @@
 
 def find_top_produce(stmt):
     def f(x, ret):
-<<<<<<< HEAD
-        if isinstance(x, tvm.stmt.ProducerConsumer):
-=======
         if isinstance(x, tvm.tir.ProducerConsumer):
->>>>>>> c4c61cb7
             ret.append(x)
     ret = []
     tvm.ir_pass.PostOrderVisit(stmt, lambda x : f(x, ret))
@@ -165,13 +161,8 @@
 
 def test_condition():
     ib = tvm.ir_builder.create()
-<<<<<<< HEAD
-    m = tvm.var('m')
-    n = tvm.var('n')
-=======
-    m = tvm.size_var('m')
-    n = tvm.size_var('n')
->>>>>>> c4c61cb7
+    m = tvm.size_var('m')
+    n = tvm.size_var('n')
     with ib.for_range(0, tvm.truncdiv(n+3,4), 'i') as i:
       with ib.for_range(0, 4, 'j') as j:
         ib.emit(tvm.tir.Evaluate(
@@ -192,18 +183,6 @@
     stmt = tvm.ir_pass.LoopPartition(stmt, True)
     stmt = tvm.ir_pass.Simplify(stmt)
     assert(not any(collect_visit(stmt[0], lambda x: isinstance(x, tvm.tir.Select))))
-
-def test_condition_EQ():
-    ib = tvm.ir_builder.create()
-    m = tvm.var('m')
-    n = tvm.var('n')
-    with ib.for_range(0, 10, 'i') as i:
-            ib.emit(tvm.make.Evaluate(
-                tvm.make.Select(ib.likely(tvm.expr.EQ(i, 5)), m, n)))
-    stmt = ib.get()
-    stmt = tvm.ir_pass.LoopPartition(stmt, True)
-    stmt = tvm.ir_pass.Simplify(stmt)
-    assert(not any(collect_visit(stmt.first, lambda x: isinstance(x, tvm.expr.Select))))
 
 def test_thread_axis2():
     n = tvm.convert(4096)
@@ -429,237 +408,6 @@
     # and make sure it doesn't have an if statements left
     top_produce = find_top_produce(f.body)
     assert(not any(collect_visit(top_produce, lambda x: isinstance(x, tvm.tir.IfThenElse))))
-
-    # check functional correctness of generated code
-    ctx = tvm.context(target, 0)
-    a = tvm.nd.array(numpy.ones(m,).astype(dtype), ctx)
-    c = tvm.nd.array(numpy.zeros(m,).astype(dtype), ctx)
-    d = tvm.nd.array(numpy.zeros(m,).astype(dtype), ctx)
-    func(a, c, d)
-    tvm.testing.assert_allclose(c.asnumpy(), a.asnumpy(), rtol=1e-5)
-    tvm.testing.assert_allclose(d.asnumpy(), a.asnumpy(), rtol=1e-5)
-
-def test_simple_rfactor():
-    K = 16*4+4
-    k = tvm.reduce_axis((0, K), 'k')
-
-    A = tvm.placeholder((1, K), name='A')
-
-    B = tvm.compute( (1,), lambda b:
-            tvm.sum(A[b, k], axis=k),
-            name='B'
-    )
-
-    s = tvm.create_schedule(B.op)
-    ko, _ = s[B].split(s[B].op.reduce_axis[0], 16)
-    BF = s.rfactor(B, ko, 0)
-
-    s.normalize()
-    bounds = tvm.schedule.InferBound(s)
-
-    stmt1 = tvm.schedule.ScheduleOps(s, bounds)
-    stmt1 = tvm.ir_pass.Simplify(stmt1)
-
-    stmt2 = tvm.ir_pass.LoopPartition(stmt1, True)
-    stmt2 = tvm.ir_pass.Simplify(stmt2)
-
-    #make sure loop partition actually did something
-    assert not tvm.ir_pass.Equal(stmt1.body, stmt2.body)
-
-
-def test_single_likely():
-    n = 60
-    A = tvm.placeholder((n, ), name='A')
-    B = tvm.placeholder((n, ), name='B')
-
-    T = tvm.compute((n, ), lambda i: A[i]+B[i])
-    s = tvm.create_schedule(T.op)
-    x = T.op.axis[0]
-    xo, xi = s[T].split(x, factor=16)
-
-    bounds = tvm.schedule.InferBound(s)
-    stmt = tvm.schedule.ScheduleOps(s, bounds)
-    stmt = tvm.ir_pass.LoopPartition(stmt, True)
-    stmt = tvm.ir_pass.Simplify(stmt)
-    assert(not any(collect_visit(stmt, lambda x: isinstance(x, tvm.stmt.IfThenElse))))
-
-def test_multi_likely():
-    n = 94
-    m = 62
-    A = tvm.placeholder((n, m), name='A')
-    B = tvm.placeholder((n, m), name='B')
-
-    T = tvm.compute((n, m), lambda i, j: A[i, j]+B[i, j])
-    s = tvm.create_schedule(T.op)
-    bounds = tvm.schedule.InferBound(s)
-    stmt = tvm.schedule.ScheduleOps(s, bounds)
-    x, y = T.op.axis
-    xo, xi = s[T].split(x, factor=16)
-    yo, yi = s[T].split(y, factor=16)
-    s[T].reorder(xo, yo, xi, yi)
-
-    bounds = tvm.schedule.InferBound(s)
-    stmt = tvm.schedule.ScheduleOps(s, bounds)
-    stmt = tvm.ir_pass.LoopPartition(stmt, True)
-    stmt = tvm.ir_pass.Simplify(stmt)
-    assert(not any(collect_visit(stmt, lambda x: isinstance(x, tvm.stmt.IfThenElse))))
-
-def test_oneD_pool():
-    m = tvm.var('m')
-    ib = tvm.ir_builder.create()
-    #data = tvm.placeholder((16,), name = 'data')
-    data = ib.pointer("float32", name="A")
-    out = ib.pointer("float32", name="A")
-    with ib.for_range(0, 16, 'ow') as ow:
-        with ib.for_range(0, 3, 'kw') as kw:
-            with ib.if_scope(ib.likely(ow > 0)):
-                with ib.if_scope(ib.likely(ow < 15)):
-                    out[ow] = tvm.max(out[ow], data[ow + kw - 1])
-    with ib.for_range(0, 16, 'ow') as ow:
-        with ib.for_range(0, 3, 'kw') as kw:
-            with ib.if_scope(ib.likely(ow < 1)):
-                with ib.if_scope(ib.likely(kw > 0)):
-                    out[ow] = tvm.max(out[ow], data[ow + kw - 1])
-    with ib.for_range(0, 16, 'ow') as ow:
-        with ib.for_range(0, 3, 'kw') as kw:
-            with ib.if_scope(ib.likely(ow > 14)):
-                with ib.if_scope(ib.likely(kw < 2)):
-                    out[ow] = tvm.max(out[ow], data[ow + kw - 1])
-
-    stmt = ib.get()
-    stmt = tvm.ir_pass.LoopPartition(stmt, True)
-    stmt = tvm.ir_pass.Simplify(stmt)
-    assert(not any(collect_visit(stmt, lambda x: isinstance(x, tvm.stmt.IfThenElse))))
-
-def test_cce_loop_1():
-  ib = tvm.ir_builder.create()
-  dtype = 'float16'
-  n = 514
-  m = 514
-  _A = tvm.placeholder((n*m,), name = 'A')
-  Ab = tvm.decl_buffer((n*m,), dtype, name="A")
-  A = ib.buffer_ptr(Ab)
-  _B = tvm.placeholder((n*m,), name = 'B')
-  Bb = tvm.decl_buffer((n*m,), dtype, name="B")
-  B = ib.buffer_ptr(Bb)
-  #for i in 0 to n-1:
-  with ib.for_range(0, 11, name="i") as i:
-      with ib.for_range(0, 160, name="j") as j:
-          with ib.if_scope(ib.likely(((i*160) + j) < 1600)):
-               A[(i+1)*m+j+1] = B[(i)*m+j+1] + B[(i+1)*m+j+1] + B[(i+2)*m+j+1]
-  stmt = ib.get()
-  stmt = tvm.ir_pass.LoopPartition(stmt, True)
-  stmt = tvm.ir_pass.Simplify(stmt)
-  assert(not any(collect_visit(stmt, lambda x: isinstance(x, tvm.stmt.IfThenElse))))
-
-def test_cce_loop_2():
-  ib = tvm.ir_builder.create()
-  len = 112
-  tile = 32
-  loop = (len + tile - 1) // tile
-  with ib.for_range(0, loop, 'i') as i:
-    head = i * tile
-    with ib.if_scope(ib.likely(head + tile > len)):
-      tail = len
-      ib.emit(tvm.call_extern('float32', "cce_intrisic", head, tail))
-    with ib.else_scope():
-      tail = head + tile
-      ib.emit(tvm.call_extern('float32', "cce_intrisic", head, tail))
-
-  stmt = ib.get()
-  stmt = tvm.ir_pass.LoopPartition(stmt, True)
-  stmt = tvm.ir_pass.Simplify(stmt)
-  assert(not any(collect_visit(stmt, lambda x: isinstance(x, tvm.stmt.IfThenElse))))
-
-
-def test_cce_loop_3():
-    ib = tvm.ir_builder.create()
-    loop1 = 4
-    loop2 = 9998
-    tile = 39991
-    with ib.for_range(0,loop2,'i') as i:
-        with ib.for_range(0,loop1,'j') as j:
-            head1 = i
-            head2 = j
-            with ib.if_scope(ib.likely(head1*loop1 + head2 < tile)):
-                ib.emit(tvm.call_extern('float16',"cce_intrisic",head1))
-
-    stmt = ib.get()
-    stmt = tvm.ir_pass.LoopPartition(stmt,True)
-    stmt = tvm.ir_pass.Simplify(stmt)
-    assert(not any(collect_visit(stmt, lambda x: isinstance(x, tvm.stmt.IfThenElse))))
-
-def test_conv_tiling():
-    HSTR = WSTR = 1
-    in_channel = 128
-    kernel_height = kernel_width = 3
-    out_channel = 64
-    batch_size = 1
-    in_height = in_width = 64
-    out_height = out_width = in_height - kernel_height + 1
-    data = tvm.placeholder((batch_size, in_channel, in_height, in_width), name='data')
-    kernel = tvm.placeholder((kernel_height, kernel_width, in_channel,
-        out_channel), name='kernel')
-    ic = tvm.reduce_axis((0, in_channel), name='ic')
-    kh = tvm.reduce_axis((0, kernel_height), name='kh')
-    kw = tvm.reduce_axis((0, kernel_width), name='kw')
-    conv = tvm.compute((batch_size, out_channel, out_height, out_width),
-                       lambda n, oc, oh, ow: tvm.sum(data[n, ic, oh*HSTR + kh, ow*WSTR + kw] *
-                                                     kernel[kh, kw, ic, oc],
-                                                     axis=[ic, kh, kw]),
-                       name="conv2d")
-    s = tvm.create_schedule(conv.op)
-
-    n, oc, oh, ow = conv.op.axis
-    oho, owo, ohi, owi = s[conv].tile(oh, ow, 16, 16)
-    bounds = tvm.schedule.InferBound(s)
-    stmt = tvm.schedule.ScheduleOps(s, bounds)
-    stmt = tvm.ir_pass.LoopPartition(stmt, True)
-    stmt = tvm.ir_pass.Simplify(stmt)
-    assert(not any(collect_visit(stmt, lambda x: isinstance(x, tvm.stmt.IfThenElse))))
-
-
-def test_multilevel_splitting_with_indivisble_factors():
-    import topi
-    A = tvm.placeholder((130,), dtype="float32")
-    B = topi.nn.relu(A)
-    s = tvm.create_schedule(B.op)
-    (y,) = s[B].op.axis
-    (yo, yi) = s[B].split(y, factor=8)
-    (yoo, yoi) = s[B].split(yo, factor=16)
-    s[B].reorder(yoo, yoi, yi)
-    s[B].unroll(yi)
-
-    ## But this does the right thing.
-    with tvm.build_config(partition_const_loop=True):
-        lowered_body = tvm.lower(s, [A, B]).body
-        def visit_stmt(op):
-            return(isinstance(op, tvm.expr.Max))
-        num_max = collect_visit(lowered_body, visit_stmt)
-        assert num_max.count(True) == 10
-
-
-def test_double_splitting_with_indivisible_factors():
-    m = 48
-    dtype="float32"
-    A = tvm.placeholder((m,), name='A', dtype=dtype)
-    C = tvm.compute((m,), lambda i: A[i], name='C')
-    D = tvm.compute((m,), lambda i: C[i], name='D')
-
-    s = tvm.create_schedule(D.op)
-    co, ci = s[C].split(C.op.axis[0], factor=10)
-    do, di = s[D].split(D.op.axis[0], 32)
-    s[C].compute_at(s[D], do)
-
-    target = 'llvm'
-    with tvm.build_config(partition_const_loop=True):
-        f = tvm.lower(s, [A, C, D], name="fadd1", simple_mode=False)
-        func = tvm.build(f, target=target)
-
-    # Find the beginning of the Halide IR corresponding to kernel code
-    # and make sure it doesn't have an if statements left
-    top_produce = find_top_produce(f.body)
-    assert(not any(collect_visit(top_produce, lambda x: isinstance(x, tvm.stmt.IfThenElse))))
 
     # check functional correctness of generated code
     ctx = tvm.context(target, 0)
