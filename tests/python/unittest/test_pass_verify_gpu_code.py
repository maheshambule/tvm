# Licensed to the Apache Software Foundation (ASF) under one
# or more contributor license agreements.  See the NOTICE file
# distributed with this work for additional information
# regarding copyright ownership.  The ASF licenses this file
# to you under the Apache License, Version 2.0 (the
# "License"); you may not use this file except in compliance
# with the License.  You may obtain a copy of the License at
#
#   http://www.apache.org/licenses/LICENSE-2.0
#
# Unless required by applicable law or agreed to in writing,
# software distributed under the License is distributed on an
# "AS IS" BASIS, WITHOUT WARRANTIES OR CONDITIONS OF ANY
# KIND, either express or implied.  See the License for the
# specific language governing permissions and limitations
# under the License.
"""Test gpu code verifier"""
import tvm

def get_verify_pass(valid, **kwargs):
    def verify_pass(stmt):
        valid[0] = tvm.ir_pass.VerifyGPUCode(stmt, kwargs)
        return stmt
    return verify_pass

def test_shared_memory():
    def check_shared_memory(dtype):
        N = 1024
        M = 128

<<<<<<< HEAD
        tvm_type = tvm.datatype._TVMType(dtype)
=======
        tvm_type = tvm.runtime.DataType(dtype)
>>>>>>> c4c61cb7
        type_size = tvm_type.bits // 8 * tvm_type.lanes

        A = tvm.placeholder((N,), name='A', dtype=dtype)
        B = tvm.compute((N, ), lambda i: A[i], name='B')

        s = tvm.create_schedule([B.op])
        AA = s.cache_read(A, "shared", [B])
        o, i = s[B].split(s[B].op.axis[0], M)
        s[AA].compute_at(s[B], o)
        s[B].bind(o, tvm.thread_axis("blockIdx.x"))
        s[B].bind(i, tvm.thread_axis("threadIdx.x"))

        # shared memory usage: M * sizeof(dtype) Bytes
        # thread usage: M

        for target in ['opencl', 'cuda']:
            if not tvm.context(target).exist:
                continue
            valid = [None]
            with tvm.build_config(**{"add_lower_pass": [
                (2, get_verify_pass(valid,
                                    max_shared_memory_per_block=type_size * M - 1,
                                    max_threads_per_block=M))]}):
                tvm.build(s, [A, B], target)
            assert not valid[0]

            with tvm.build_config(**{"add_lower_pass": [
                (2, get_verify_pass(valid,
                                    max_shared_memory_per_block=type_size * M,
                                    max_threads_per_block=M))]}):
                tvm.build(s, [A, B], target)
            assert valid[0]
    check_shared_memory('float32')
    check_shared_memory('int8x4')

def test_local_memory():
    N = 1024
    M = 128

    A = tvm.placeholder((N,), name='A', dtype='float32')
    B = tvm.compute((N, ), lambda i: A[i], name='B')

    s = tvm.create_schedule([B.op])
    AA = s.cache_read(A, "local", [B])
    o, i = s[B].split(s[B].op.axis[0], M)
    s[AA].compute_at(s[B], o)
    s[B].bind(o, tvm.thread_axis("blockIdx.x"))

    # local memory usage: M * 4B
    # thread usage: M

    for target in ['opencl', 'cuda']:
        if not tvm.context(target).exist:
            continue

        valid = [None]
        with tvm.build_config(**{"add_lower_pass": [
            (2, get_verify_pass(valid,
                                max_local_memory_per_block=4 * M - 1,
                                max_threads_per_block=1))]}):
            tvm.build(s, [A, B], target)
        assert not valid[0]

        with tvm.build_config(**{"add_lower_pass": [
            (2, get_verify_pass(valid,
                                max_local_memory_per_block=4 * M,
                                max_threads_per_block=1))]}):
            tvm.build(s, [A, B], target)
        assert valid[0]

def test_num_thread():
    N = 1024
    M = 128

    A = tvm.placeholder((N,), name='A', dtype='float32')
    B = tvm.compute((N, ), lambda i: A[i], name='B')

    s = tvm.create_schedule([B.op])
    o, i = s[B].split(s[B].op.axis[0], M)

    s[B].bind(o, tvm.thread_axis('threadIdx.x'))
    s[B].bind(i, tvm.thread_axis("threadIdx.y"))

    # shared memory usage: 0
    # thread usage: N

    for target in ['opencl', 'cuda']:
        if not tvm.context(target).exist:
            continue

        valid = [None]
        with tvm.build_config(**{"add_lower_pass": [
            (2, get_verify_pass(valid,
                                max_shared_memory_per_block=0,
                                max_threads_per_block=N - 1))]}):
            tvm.build(s, [A, B], target)
        assert not valid[0]

        with tvm.build_config(**{"add_lower_pass": [
            (2, get_verify_pass(valid,
                                max_shared_memory_per_block=0,
                                max_threads_per_block=N))]}):
            tvm.build(s, [A, B], target)
        assert valid[0]

        with tvm.build_config(**{"add_lower_pass": [
            (2, get_verify_pass(valid,
                                max_shared_memory_per_block=0,
                                max_threads_per_block=N,
                                max_thread_y=M-1))]}):
            tvm.build(s, [A, B], target)
        assert not valid[0]

        with tvm.build_config(**{"add_lower_pass": [
            (2, get_verify_pass(valid,
                                max_shared_memory_per_block=0,
                                max_threads_per_block=N,
                                max_thread_y=M))]}):
            tvm.build(s, [A, B], target)
        assert valid[0]

def test_multiple_kernels():
    N = 1024

    A = tvm.placeholder((N, N), name='A')
    B = tvm.compute((N, N), lambda i, j: A[i, j])
    C = tvm.compute((N, N), lambda i, j: B[i, j])

    s = tvm.create_schedule([C.op])

    s[C].bind(s[C].op.axis[1], tvm.thread_axis("threadIdx.x"))
    s[B].bind(s[B].op.axis[1], tvm.thread_axis("threadIdx.x"))

    # shared memory usage: 0
    # thread usage: N

    for target in ['opencl', 'cuda']:
        if not tvm.context(target).exist:
            continue

        valid = [None]
        with tvm.build_config(**{"add_lower_pass": [
            (2, get_verify_pass(valid,
                                max_shared_memory_per_block=0,
                                max_threads_per_block=N - 1))]}):
            tvm.build(s, [A, C], target)
        assert not valid[0]

        with tvm.build_config(**{"add_lower_pass": [
            (2, get_verify_pass(valid,
                                max_shared_memory_per_block=0,
                                max_threads_per_block=N))]}):
            tvm.build(s, [A, C], target)
        assert valid[0]

def test_wrong_bind():
    N = 1024

    A = tvm.placeholder((N, N-1), name='A')
    B = tvm.compute((N, N-1), lambda i, j: A[i, j])

    s = tvm.create_schedule([B.op])

    # bind a thread axis to two loop axes with different lengths
    s[B].bind(s[B].op.axis[0], tvm.thread_axis("threadIdx.x"))
    s[B].bind(s[B].op.axis[1], tvm.thread_axis("threadIdx.x"))

    for target in ['opencl', 'cuda']:
        if not tvm.context(target).exist:
            continue

        valid = [None]
        with tvm.build_config(**{"add_lower_pass": [
                (2, get_verify_pass(valid, max_threads_per_block=N*N))]}):
            tvm.build(s, [A, B], target)
        assert not valid[0]


if __name__ == "__main__":
    test_local_memory()
    test_shared_memory()
    test_num_thread()
    test_multiple_kernels()
    test_wrong_bind()<|MERGE_RESOLUTION|>--- conflicted
+++ resolved
@@ -28,11 +28,7 @@
         N = 1024
         M = 128
 
-<<<<<<< HEAD
-        tvm_type = tvm.datatype._TVMType(dtype)
-=======
         tvm_type = tvm.runtime.DataType(dtype)
->>>>>>> c4c61cb7
         type_size = tvm_type.bits // 8 * tvm_type.lanes
 
         A = tvm.placeholder((N,), name='A', dtype=dtype)
