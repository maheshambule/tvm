# Licensed to the Apache Software Foundation (ASF) under one
# or more contributor license agreements.  See the NOTICE file
# distributed with this work for additional information
# regarding copyright ownership.  The ASF licenses this file
# to you under the Apache License, Version 2.0 (the
# "License"); you may not use this file except in compliance
# with the License.  You may obtain a copy of the License at
#
#   http://www.apache.org/licenses/LICENSE-2.0
#
# Unless required by applicable law or agreed to in writing,
# software distributed under the License is distributed on an
# "AS IS" BASIS, WITHOUT WARRANTIES OR CONDITIONS OF ANY
# KIND, either express or implied.  See the License for the
# specific language governing permissions and limitations
# under the License.
import tvm

def check_throws(f):
    try:
        f()
<<<<<<< HEAD
    except tvm.TVMError:
=======
    except tvm.error.TVMError:
>>>>>>> c4c61cb7
        pass
    else:
        raise AssertionError("Should have raised an exception but didn't.")


def test_const_fold():
    def check(f, *args):
        x = f(*[tvm.const(x, "int32") for x in args])
        y = f(*args)
        if not isinstance(x, (tvm.tir.IntImm,)) or x.value != int(y):
            raise ValueError("check error: %s vs %s " % (x, y))

    tmod = tvm.truncmod
    check(lambda x, y: x + y, 3, 4)
    check(lambda x, y: x * y, 3, 12)
    check(lambda x, y: x * y - 10, 3, 12)
    check(lambda x, y: x - tmod(y, 10), 3, 12)
    check(lambda x, y: x // y + 10, 100, 12)
    check(lambda x, y: x & y + 10, 112, 128)
    check(lambda x, y: x > y, 112, 128)
    check(lambda x, y: x < y, 112, 128)
    check(lambda x, y: x <= y, 112, 128)
    check(lambda x, y: x >= y, 112, 128)
    check(lambda x, y: (x | y) ^ 10, 112, 128)


def test_const_fold2():
    x = tvm.var("x")
    tmod = tvm.truncmod
    tdiv = tvm.truncdiv
    assert (x + 0).same_as(x)
    assert (0 + x).same_as(x)
    assert (x - 0).same_as(x)
    assert tmod(x, 1).value == 0
    assert (x * 1).same_as(x)
    assert (1 * x).same_as(x)
<<<<<<< HEAD
    assert isinstance(tdiv(1, x), tvm.expr.Div)
=======
    assert isinstance(tdiv(1, x), tvm.tir.Div)
>>>>>>> c4c61cb7

def test_const_fold3():
    # Test that using ints with logic operations is forbidden
    x = tvm.var("x")
    for val in [0, 1]:
        for func in [tvm.all, tvm.any]:
            check_throws(lambda: func(tvm.const(val, 'uint1'), x))
            check_throws(lambda: func(x, tvm.const(val, 'uint1')))

    # Test const folding when both arguments are const
    for tvm_func, py_func in [(tvm.all, lambda a, b: a and b), (tvm.any, lambda a, b: a or b)]:
        for v1 in [0, 1]:
            for v2 in [0, 1]:
                assert tvm.ir_pass.Equal(tvm_func(tvm.const(v1, 'uint1'), tvm.const(v2, 'uint1')),
                                         tvm.const(py_func(v1, v2), 'uint1'))

    x = tvm.var("x", 'uint1')
    true = tvm.const(1, 'uint1')
    false = tvm.const(0, 'uint1')

    assert tvm.all(x, true).same_as(x)
    assert tvm.all(true, x).same_as(x)
    assert tvm.any(x, false).same_as(x)
    assert tvm.any(false, x).same_as(x)

    assert tvm.all(x, false).same_as(false)
    assert tvm.all(false, x).same_as(false)
    assert tvm.any(x, true).same_as(true)
    assert tvm.any(true, x).same_as(true)


def test_const_fold4():
    x1 = tvm.const(4, "int32")
    x2 = x1 + 5
    tdiv = tvm.truncdiv
<<<<<<< HEAD
    assert isinstance(x2, tvm.expr.IntImm) and x2.value == 9
    x3 = tdiv(x2, 3)
    assert isinstance(x3, tvm.expr.IntImm) and x3.value == 3
    x4 = x3 + 0.55
    assert isinstance(x4, tvm.expr.FloatImm) and abs(x4.value - 3.55) < 1e-6
    x5 = tvm.ceil(x4)
    assert isinstance(x5, tvm.expr.FloatImm) and x5.value == 4
    x6 = x5.astype('int')
    assert isinstance(x6, tvm.expr.IntImm) and x6.value == 4, "x6={}".format(x6)
    y = (tvm.round((tvm.const(6.5, 'float32') - 1) / 1.5) + 2).astype('int')
    assert isinstance(y, tvm.expr.IntImm) and y.value == 6
=======
    assert isinstance(x2, tvm.tir.IntImm) and x2.value == 9
    x3 = tdiv(x2, 3)
    assert isinstance(x3, tvm.tir.IntImm) and x3.value == 3
    x4 = x3 + 0.55
    assert isinstance(x4, tvm.tir.FloatImm) and abs(x4.value - 3.55) < 1e-6
    x5 = tvm.ceil(x4)
    assert isinstance(x5, tvm.tir.FloatImm) and x5.value == 4
    x6 = x5.astype('int')
    assert isinstance(x6, tvm.tir.IntImm) and x6.value == 4, "x6={}".format(x6)
    y = (tvm.round((tvm.const(6.5, 'float32') - 1) / 1.5) + 2).astype('int')
    assert isinstance(y, tvm.tir.IntImm) and y.value == 6
>>>>>>> c4c61cb7


def test_binary_dtype_match():
    def verify_general_dtype_support(f, is_conditional=False):
        rules = [[('bool', 'int32'), 'int32'],
                 [('int32', 'float32'), 'float32'],
                 [('int32', 'int64'), 'int64'],
                 [('uint32', 'int32'), 'int32']]
        for (lhs_dtype, rhs_dtype), out_dtype in rules:
            lhs = tvm.var('lhs', dtype=lhs_dtype)
            rhs = tvm.var('rhs', dtype=rhs_dtype)
            out = f(lhs, rhs)
            if not is_conditional:
                assert out.dtype == out_dtype
            else:
                assert out.dtype == 'bool'
            if hasattr(out, 'a'):
                assert out.a.dtype == out_dtype
                assert out.b.dtype == out_dtype
            elif hasattr(out, 'args'):
                # CallOp
                assert out.args[0].dtype == out_dtype
                assert out.args[1].dtype == out_dtype
            else:
                raise ValueError('Unknown binary op format!')

    def verify_callop_float_only(f):
        for lhs_dtype in ['int32', 'float32', 'float64']:
            for rhs_dtype in ['int32', 'float32', 'float64']:
                lhs = tvm.var('lhs', dtype=lhs_dtype)
                rhs = tvm.var('rhs', dtype=rhs_dtype)
                if 'float' not in lhs_dtype and 'float' not in rhs_dtype:
                    check_throws(lambda: f(lhs, rhs))
                elif 'float' in lhs_dtype and 'float' in rhs_dtype and lhs_dtype != rhs_dtype:
                    check_throws(lambda: f(lhs, rhs))
                elif 'float' in lhs_dtype:
                    out = f(lhs, rhs)
                    assert out.dtype == lhs_dtype
                    assert out.args[0].dtype == lhs_dtype
                    assert out.args[1].dtype == lhs_dtype
                else:
                    out = f(lhs, rhs)
                    assert out.dtype == rhs_dtype
                    assert out.args[0].dtype == rhs_dtype
                    assert out.args[1].dtype == rhs_dtype

    verify_general_dtype_support(lambda a, b: a + b)
    verify_general_dtype_support(lambda a, b: a * b)
    verify_general_dtype_support(lambda a, b: a >= b, is_conditional=True)
    verify_general_dtype_support(lambda a, b: a <= b, is_conditional=True)
    verify_callop_float_only(lambda a, b: tvm.power(a, b))


def test_if_then_else():
    cases = [[(tvm.var('cond', dtype='bool'), 'bool', 'int32'), 'int32'],
             [(True, 'int32', 'float32'), 'float32'],
             [(False, 'int32', 'int64'), 'int64'],
             [(tvm.var('cond', dtype='bool'), 'uint32', 'int32'), 'int32'],
             [(tvm.var('cond', dtype='int32'), 'uint32', 'int32'), 'int32']]
    for (cond, lhs_dtype, rhs_dtype), out_dtype in cases:
        lhs = tvm.var('lhs', dtype=lhs_dtype)
        rhs = tvm.var('rhs', dtype=rhs_dtype)
        if cond is True or cond is False:
            out = tvm.if_then_else(cond, lhs, rhs)
            out2 = tvm.if_then_else(not cond, rhs, lhs)
            out3 = tvm.if_then_else(not cond, lhs, rhs)
            assert tvm.ir_pass.Equal(out, out2) == 1
            if cond:
                assert tvm.ir_pass.Equal(out, lhs.astype(out_dtype)) == 1
                assert tvm.ir_pass.Equal(out3, rhs.astype(out_dtype)) == 1
            else:
                assert tvm.ir_pass.Equal(out, rhs.astype(out_dtype)) == 1
                assert tvm.ir_pass.Equal(out3, lhs.astype(out_dtype)) == 1
        elif cond.dtype == 'bool':
            out = tvm.if_then_else(cond, lhs, rhs)
            assert out.dtype == out_dtype
            assert out.args[1].dtype == out_dtype
            assert out.args[2].dtype == out_dtype
        elif cond.dtype != 'bool':
            check_throws(lambda: tvm.if_then_else(cond, lhs, rhs))
        else:
            raise ValueError('Unknown combinations')


if __name__ == "__main__":
    test_const_fold()
    test_const_fold2()
    test_const_fold3()
    test_const_fold4()
    test_binary_dtype_match()
    test_if_then_else()<|MERGE_RESOLUTION|>--- conflicted
+++ resolved
@@ -19,11 +19,7 @@
 def check_throws(f):
     try:
         f()
-<<<<<<< HEAD
-    except tvm.TVMError:
-=======
     except tvm.error.TVMError:
->>>>>>> c4c61cb7
         pass
     else:
         raise AssertionError("Should have raised an exception but didn't.")
@@ -60,11 +56,7 @@
     assert tmod(x, 1).value == 0
     assert (x * 1).same_as(x)
     assert (1 * x).same_as(x)
-<<<<<<< HEAD
-    assert isinstance(tdiv(1, x), tvm.expr.Div)
-=======
     assert isinstance(tdiv(1, x), tvm.tir.Div)
->>>>>>> c4c61cb7
 
 def test_const_fold3():
     # Test that using ints with logic operations is forbidden
@@ -100,19 +92,6 @@
     x1 = tvm.const(4, "int32")
     x2 = x1 + 5
     tdiv = tvm.truncdiv
-<<<<<<< HEAD
-    assert isinstance(x2, tvm.expr.IntImm) and x2.value == 9
-    x3 = tdiv(x2, 3)
-    assert isinstance(x3, tvm.expr.IntImm) and x3.value == 3
-    x4 = x3 + 0.55
-    assert isinstance(x4, tvm.expr.FloatImm) and abs(x4.value - 3.55) < 1e-6
-    x5 = tvm.ceil(x4)
-    assert isinstance(x5, tvm.expr.FloatImm) and x5.value == 4
-    x6 = x5.astype('int')
-    assert isinstance(x6, tvm.expr.IntImm) and x6.value == 4, "x6={}".format(x6)
-    y = (tvm.round((tvm.const(6.5, 'float32') - 1) / 1.5) + 2).astype('int')
-    assert isinstance(y, tvm.expr.IntImm) and y.value == 6
-=======
     assert isinstance(x2, tvm.tir.IntImm) and x2.value == 9
     x3 = tdiv(x2, 3)
     assert isinstance(x3, tvm.tir.IntImm) and x3.value == 3
@@ -124,7 +103,6 @@
     assert isinstance(x6, tvm.tir.IntImm) and x6.value == 4, "x6={}".format(x6)
     y = (tvm.round((tvm.const(6.5, 'float32') - 1) / 1.5) + 2).astype('int')
     assert isinstance(y, tvm.tir.IntImm) and y.value == 6
->>>>>>> c4c61cb7
 
 
 def test_binary_dtype_match():
