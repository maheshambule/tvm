# Licensed to the Apache Software Foundation (ASF) under one
# or more contributor license agreements.  See the NOTICE file
# distributed with this work for additional information
# regarding copyright ownership.  The ASF licenses this file
# to you under the Apache License, Version 2.0 (the
# "License"); you may not use this file except in compliance
# with the License.  You may obtain a copy of the License at
#
#   http://www.apache.org/licenses/LICENSE-2.0
#
# Unless required by applicable law or agreed to in writing,
# software distributed under the License is distributed on an
# "AS IS" BASIS, WITHOUT WARRANTIES OR CONDITIONS OF ANY
# KIND, either express or implied.  See the License for the
# specific language governing permissions and limitations
# under the License.
"""Test builder and runner"""
import logging
import time

import numpy as np

import tvm
from test_autotvm_common import DummyRunner, bad_matmul, get_sample_task
from tvm import autotvm
from tvm.autotvm.measure.measure import MeasureErrorNo, MeasureResult


def test_task_tuner_without_measurement():
    """test task and tuner without measurement"""
    task, _ = get_sample_task()

    measure_option = autotvm.measure_option(
        builder=autotvm.LocalBuilder(),
        runner=DummyRunner()
    )

    logging.info("%s", task.config_space)

    for tuner_class in [autotvm.tuner.RandomTuner,
                        autotvm.tuner.GridSearchTuner,
                        autotvm.tuner.GATuner,
                        autotvm.tuner.XGBTuner]:
        tuner = tuner_class(task)
        tuner.tune(n_trial=10, measure_option=measure_option)
        assert tuner.best_flops > 1

def test_check_correctness():
    task, target = get_sample_task()

    measure_option = autotvm.measure_option(
        builder=autotvm.LocalBuilder(),
        runner=autotvm.LocalRunner(check_correctness=True)
    )

    def _callback_correct(tuner, measure_inputs, measure_results):
        for _, res in zip(measure_inputs, measure_results):
            assert res.error_no == 0

    tuner = autotvm.tuner.RandomTuner(task)
    tuner.tune(n_trial=2, measure_option=measure_option,
               callbacks=[_callback_correct])

    # a bad template
    n = 128
    target = tvm.target.create("llvm -device=bad_device")
    task = autotvm.task.create(bad_matmul, args=(n, n, n, 'float32'), target=target)

    def _callback_wrong(tuner, measure_inputs, measure_results):
        for _, res in zip(measure_inputs, measure_results):
            assert res.error_no == MeasureErrorNo.WRONG_ANSWER

    tuner = autotvm.tuner.RandomTuner(task)
    tuner.tune(n_trial=2, measure_option=measure_option,
               callbacks=[_callback_wrong])


if __name__ == '__main__':
    logging.basicConfig(level=logging.INFO)

    test_task_tuner_without_measurement()
<<<<<<< HEAD
    test_check_correctness()
=======
    test_check_correctness()
>>>>>>> c4c61cb7
<|MERGE_RESOLUTION|>--- conflicted
+++ resolved
@@ -79,8 +79,4 @@
     logging.basicConfig(level=logging.INFO)
 
     test_task_tuner_without_measurement()
-<<<<<<< HEAD
-    test_check_correctness()
-=======
-    test_check_correctness()
->>>>>>> c4c61cb7
+    test_check_correctness()