# Licensed to the Apache Software Foundation (ASF) under one
# or more contributor license agreements.  See the NOTICE file
# distributed with this work for additional information
# regarding copyright ownership.  The ASF licenses this file
# to you under the Apache License, Version 2.0 (the
# "License"); you may not use this file except in compliance
# with the License.  You may obtain a copy of the License at
#
#   http://www.apache.org/licenses/LICENSE-2.0
#
# Unless required by applicable law or agreed to in writing,
# software distributed under the License is distributed on an
# "AS IS" BASIS, WITHOUT WARRANTIES OR CONDITIONS OF ANY
# KIND, either express or implied.  See the License for the
# specific language governing permissions and limitations
# under the License.
import tvm
import numpy as np

def test_schedule0():
    m = tvm.var('m')
    l = tvm.var('l')
    A = tvm.placeholder((m, l), name='A')
    A1 = tvm.compute((m, l), lambda i, j: A[i, j], name='A1')
    s = tvm.create_schedule(A1.op)

    bounds = tvm.schedule.InferBound(s)
    assert isinstance(bounds, tvm.container.Map)
    stmt = tvm.schedule.ScheduleOps(s, bounds)


def test_schedule1():
    m = tvm.var('m')
    l = tvm.var('l')
    A = tvm.placeholder((m, l), name='A')
    A1 = tvm.compute((m, l), lambda i, j: A[i, j], name='A1')

    s = tvm.create_schedule(A1.op)
    xo, xi = s[A1].split(A1.op.axis[0], 8)
    s[A1].pragma(xo, "auto_unroll_max_step", 10)
    bounds = tvm.schedule.InferBound(s)
    assert isinstance(bounds, tvm.container.Map)
    stmt = tvm.schedule.ScheduleOps(s, bounds)


def test_schedule2():
    m = tvm.var('m')
    l = tvm.var('l')
    A = tvm.placeholder((m, l), name='A')
    A1 = tvm.compute((m, l), lambda i, j: A[i, j], name='A1')
    A2 = tvm.compute((m, l), lambda i, j: A1[i, j] + 3, name='A2')

    s = tvm.create_schedule(A2.op)
    xo, xi = s[A2].split(A2.op.axis[0], 8)
    s[A1].compute_at(s[A2], xo)
    bounds = tvm.schedule.InferBound(s)
    assert isinstance(bounds, tvm.container.Map)
    stmt = tvm.schedule.ScheduleOps(s, bounds)


def test_schedule_scan():
    m = tvm.var("m")
    n = tvm.var("n")
    x = tvm.compute((m, n), lambda i, j: tvm.const(1, "float32"), name="x")
    s_state = tvm.placeholder((m, n))
    s_init = tvm.compute((1, n), lambda _, i: x[0, i])
    s_update = tvm.compute((m, n), lambda t, i: s_state[t-1, i] + x[t, i])
    res = tvm.scan(s_init, s_update, s_state)

    assert tuple(res.shape) == (m, n)
    s = tvm.create_schedule(res.op)
    s = s.normalize()
    ir = tvm.lower(s, [s_state], simple_mode=True)
<<<<<<< HEAD
    assert not hasattr(ir.body.body.body.body.rest.body.body.rest.body, "condition")
=======
    assert not hasattr(ir.body.body.body.body[1].body.body[1].body, "condition")
>>>>>>> c4c61cb7
    bounds = tvm.schedule.InferBound(s)
    assert(bounds[res.op.scan_axis].min.value == 1)
    stmt = tvm.schedule.ScheduleOps(s, bounds)


def test_inline_multi_reduce():
    def argmax_comp(x, y):
<<<<<<< HEAD
        idx = tvm.expr.Select((x[1] >= y[1]), x[0], y[0])
        val = tvm.expr.Select((x[1] >= y[1]), x[1], y[1])
=======
        idx = tvm.tir.Select((x[1] >= y[1]), x[0], y[0])
        val = tvm.tir.Select((x[1] >= y[1]), x[1], y[1])
>>>>>>> c4c61cb7
        return idx, val
    def argmax_init(idx_typ, val_typ):
        return tvm.const(-1, idx_typ), tvm.min_value(val_typ)

    argmax = tvm.comm_reducer(argmax_comp, argmax_init, name='argmax')
    m = tvm.var('m')
    n = tvm.var('n')
    val = tvm.placeholder((m, n), name='val', dtype='float32')
    val1 = tvm.compute((m, n), lambda i, j: val[i, j]+1, name='val1')
    val2 = tvm.compute((m, n), lambda i, j: tvm.exp(val1[i, j]), name='val2')
    k = tvm.reduce_axis((0, n), 'k')
    T_idx, T_val = tvm.compute((m, ), lambda i: argmax((k.var, val2[i, k]), axis=k), name='T')
    s = tvm.create_schedule(T_idx.op)
    s[val1].compute_inline()
    s = s.normalize()
    bounds = tvm.schedule.InferBound(s)
    stmt = tvm.schedule.ScheduleOps(s, bounds)


def test_auto_inline():
    m = tvm.var('m')
    n = tvm.var('n')
    A = tvm.placeholder((m, n), name='A')
    B = tvm.placeholder((m, n), name='B')
    C = tvm.placeholder((m, n), name='C')
    T1 = tvm.compute((m, n), lambda i, j:  A(i, j) * B(i, j), name='T1')
    T2 = tvm.compute((m, n), lambda i, j: T1(i, j) + C(i, j), name='T2')

    s = tvm.create_schedule(T2.op)
    tvm.schedule.AutoInlineElemWise(s)
    s = s.normalize()
    bounds = tvm.schedule.InferBound(s)
    stmt = tvm.schedule.ScheduleOps(s, bounds)


def test_schedule_const_bound():
    n = 128
    A = tvm.placeholder((n,), name='A')
    A1 = tvm.compute((n,), lambda i: A[i] + 1, name='A1')
    s = tvm.create_schedule(A1.op)
    xo, xi = s[A1].split(A1.op.axis[0], 8)
    bounds = tvm.schedule.InferBound(s)
    assert isinstance(bounds, tvm.container.Map)
    stmt = tvm.schedule.ScheduleOps(s, bounds)


def test_inline_mixed():
    n = tvm.var('n')
    A = tvm.placeholder((n, ), name='A')
    A1 = tvm.compute(A.shape, lambda *i: A(*i) + 1, name='A1')
    A2 = tvm.compute(A.shape, lambda *i: A1(*i) + 2, name='A2')
    C = tvm.compute((n,), lambda i: A2[i] + A1[i], name='C')

    s = tvm.create_schedule(C.op)
    xo, xi = s[C].split(C.op.axis[0], factor=8)
    s[A1].compute_at(s[C], xo)
    s[A2].compute_inline()
    s = s.normalize()
    bounds = tvm.schedule.InferBound(s)
    stmt = tvm.schedule.ScheduleOps(s, bounds)
    def check(x):
        if isinstance(x, tvm.tir.Call):
            assert x.func != A2
    tvm.ir_pass.PostOrderVisit(s[C].op.body[0], check)


def test_scan_inline1():
    m = tvm.var("m")
    n = tvm.var("n")
    x = tvm.compute((m, n), lambda i, j: tvm.const(1, "float32"), name="x")
    s_state1 = tvm.placeholder((m, n))
    s_state2 = tvm.placeholder((m, n))
    s_init1 = tvm.compute((1, n), lambda _, i: x[0, i])
    s_init2 = tvm.compute((1, n), lambda _, i: x[0, i])
    s_x1 = tvm.compute((m, n), lambda t, i: s_state1[t-1, i] + x[t, i], name="x1")
    s_x2 = tvm.compute((m, n), lambda t, i: s_state2[t-1, i] + 1 , name="x2")
    s_update1 = tvm.compute((m, n), lambda t, i: s_x1[t, i], "u1")
    s_update2 = tvm.compute((m, n), lambda t, i: s_x2[t, i], "u2")
    res1, res2 = tvm.scan([s_init1, s_init2],
                          [s_update1, s_update2],
                          [s_state1, s_state2])
    s = tvm.create_schedule(res1.op)
    s[s_x1].compute_inline()
    stmt = tvm.lower(s, [x, res1, res2])


def test_scan_inline2():
    m = tvm.var("m")
    n = tvm.var("n")
    x = tvm.compute((m, n), lambda i, j: tvm.const(1, "float32"), name="x")
    s_state1 = tvm.placeholder((m, n))
    s_state2 = tvm.placeholder((m, n))
    s_init1 = tvm.compute((1, n), lambda _, i: x[0, i])
    s_init2 = tvm.compute((1, n), lambda _, i: x[0, i])
    s_xx = tvm.compute((m, n), lambda t, i: s_state1[t-1, i] + x[t, i], name="xx")
    s_x1 = tvm.compute((m, n), lambda t, i: s_xx[t, i] + 1, name="x1")
    s_x2 = tvm.compute((m, n), lambda t, i: s_xx[t, i] + s_state2[t-1, 2], name="x2")
    s_update1 = tvm.compute((m, n), lambda t, i: s_x1[t, i], "u1")
    s_update2 = tvm.compute((m, n), lambda t, i: s_x2[t, i], "u2")
    res1, res2 = tvm.scan([s_init1, s_init2],
                          [s_update1, s_update2],
                          [s_state1, s_state2])
    s = tvm.create_schedule(res1.op)
    s[s_xx].compute_inline()
    s[s_x1].compute_inline()
    s[s_x2].compute_inline()
    stmt = tvm.lower(s, [x, res1, res2])


def test_schedule_cache():
    m = tvm.var('m')
    n = tvm.var('n')
    A = tvm.placeholder((m, n), name='A')
    B = tvm.placeholder((m, n), name='B')
    C = tvm.compute((m, n), lambda i, j:  A(i, j) * B(i, j), name='C')

    s = tvm.create_schedule(C.op)
    AA = s.cache_read(A, "shared", readers=[C])
    CC = s.cache_write(C, "shared")
    s[AA].compute_at(s[CC], CC.op.axis[0])
    bounds = tvm.schedule.InferBound(s)
    stmt = tvm.schedule.ScheduleOps(s, bounds)


def test_schedule_middle_cache():
    m = tvm.var('m')
    n = tvm.var('n')
    A = tvm.placeholder((m, n), name='A')
    B = tvm.placeholder((m, n), name='B')

    C = tvm.compute((m, n), lambda i, j:  A(i, j) * B(i, j), name='C')
    D = tvm.compute((m, n), lambda i, j:  C(i , j) , name='D')

    s = tvm.create_schedule(D.op)
    AA = s.cache_read(A, "local", readers=[C])
    BB = s.cache_read(B, "local", readers=[C])
    CC = s.cache_read(C, "local", readers=[D])
    DD = s.cache_write(D, "local")
    #s[AA].compute_at(s[CC], CC.op.axis[0])
    bounds = tvm.schedule.InferBound(s)
    stmt = tvm.schedule.ScheduleOps(s, bounds)


def test_schedule_cache_relayout1():
    m = tvm.var('m')
    n = tvm.var('n')
    A = tvm.placeholder((m, n), name='A')
    B = tvm.placeholder((m, n), name='B')
    C = tvm.compute((m, n), lambda i, j:  A(i, j) * B(i, j), name='C')

    s = tvm.create_schedule(C.op)
    s[C].reorder(C.op.axis[1], C.op.axis[0])
    CC = s.cache_write(C, "global")
    bounds = tvm.schedule.InferBound(s)
    stmt = tvm.schedule.ScheduleOps(s, bounds)


def test_schedule_cache_relayout2():
    m = tvm.var('m')
    n = tvm.var('n')
    A = tvm.placeholder((m*4, n), name='A')
    B = tvm.placeholder((m*4, n), name='B')
    C = tvm.compute(A.shape, lambda i, j:  A(i, j) * B(i, j), name='C')
    s = tvm.create_schedule(C.op)
    x, y = C.op.axis
    xo, xi = s[C].split(x, factor=4)
    s[C].reorder(xo, y, xi)
    CC = s.cache_write(C, "global")
    s = s.normalize()
    bounds = tvm.schedule.InferBound(s)
    stmt = tvm.schedule.ScheduleOps(s, bounds)


def test_schedule_cache_relayout3():
    m = tvm.var('m')
    n = tvm.var('n')
    A = tvm.placeholder((m*4, n), name='A')
    B = tvm.placeholder((m*4, n), name='B')
    k = tvm.reduce_axis((0, n), "k")
    C = tvm.compute((A.shape[0],),
                    lambda i: tvm.sum(A(i, k) * B(i, k), axis=k), name='C')
    s = tvm.create_schedule(C.op)
    x = C.op.axis[0]
    xo, xi = s[C].split(x, factor=4)
    CC = s.cache_write(C, "global")
    s = s.normalize()
    bounds = tvm.schedule.InferBound(s)
    stmt = tvm.schedule.ScheduleOps(s, bounds)


def test_schedule_cache_relayout4():
    def _compute(*indice):
        return A(*indice) + 1, B(*indice) / 2
    m = tvm.var('m')
    n = tvm.var('n')
    A = tvm.placeholder((m*4, n), name='A')
    B = tvm.placeholder((m*4, n), name='B')
    C1, C2 = tvm.compute(A.shape, _compute, name='C')
    s = tvm.create_schedule([C1.op, C2.op])
    C1_cache, C2_cache = s.cache_write([C1, C2], "local")
    s = s.normalize()
    bounds = tvm.schedule.InferBound(s)
    stmt = tvm.schedule.ScheduleOps(s, bounds)


def intrin_gemv(m, n):
    w = tvm.placeholder((m, n), name='w')
    x = tvm.placeholder((n,), name='x')
    k = tvm.reduce_axis((0, n), name='k')
    z = tvm.compute((m,), lambda i:
                    tvm.sum(w[i, k] * x[k], axis=k), name='z')
    Wb = tvm.decl_buffer(w.shape, w.dtype,
                         name="W",
                         offset_factor=16,
                         strides=[tvm.var('ldw'), 1])
    def intrin_func(ins, outs):
        ww, xx = ins
        zz = outs[0]
        ww_ptr = ww.access_ptr("r")
        xx_ptr = xx.access_ptr("r")
        zz_ptr = zz.access_ptr("w")
        body = tvm.call_packed(
            "gemm", ww_ptr, xx_ptr, zz_ptr, n, ww.strides[0])
        reset = tvm.call_packed(
            "fill_zero", zz_ptr, n)
        update = tvm.call_packed(
            "gemv_add", ww_ptr, xx_ptr, zz_ptr, n, ww.strides[0])
        return body, reset, update

    with tvm.build_config(data_alignment=16,
                          offset_factor=16):
        return tvm.decl_tensor_intrin(z.op, intrin_func,
                                      binds={w: Wb})


def test_schedule_tensor_compute1():
    # basic: split, reorder, tile
    M, N, L = 2048, 1024, 512
    factor, rfactor = 16, 16
    A = tvm.placeholder((N//factor, L//rfactor, factor, rfactor), name='A')
    B = tvm.placeholder((M, L//rfactor, rfactor), name='B')
    k = tvm.reduce_axis((0, L//rfactor), name='k')

    gemv = intrin_gemv(factor, rfactor)
    C = tvm.compute((N, M//factor, factor),
        lambda i, j: gemv(A[i, k, 0:factor, 0:factor], B[j, k, 0:rfactor], reduce_axis=k),
        name='C')

    s = tvm.create_schedule(C.op)
    ai, aj, ax = s[C].op.axis
    aio, aii = s[C].split(ai, 16)
    s[C].reorder(aio, aj, aii)
    aioo, ajo, aioi, aji = s[C].tile(aio, aj, 16, 4)

    s = s.normalize()
    bounds = tvm.schedule.InferBound(s)
    stmt = tvm.schedule.ScheduleOps(s, bounds)


def intrin_vadd(n, cache_read=False, cache_write=False):
    scope_ubuf = 'local'
    dtype = 'float32'
    x = tvm.placeholder((n,), dtype=dtype, name='vx')
    y = tvm.placeholder((n,), dtype=dtype, name='vy')
    z = tvm.compute(x.shape, lambda i: x[i] + y[i], name='z')
    s = tvm.create_schedule(z.op)

    def create_buffer(t):
        return tvm.decl_buffer(t.shape, t.dtype,
                               name='W'+t.name,
                               scope=scope_ubuf,
                               offset_factor=16)

    binds = {}
    if cache_read:
        binds[x] = create_buffer(x)
        binds[y] = create_buffer(y)
    if cache_write:
        binds[z] = create_buffer(z)

    def intrin_func(ins, outs):
        ib = tvm.ir_builder.create()
        ib.emit(tvm.call_extern(outs[0].dtype, 'vadd', ins[0].access_ptr("r"), ins[1].access_ptr('r'), outs[0].access_ptr('wr')))
        return ib.get()

    with tvm.build_config(offset_factor=16):
        return tvm.decl_tensor_intrin(z.op, intrin_func, binds=binds)


def test_schedule_tensor_compute2():
    # cache_read, cache_write
    M = 1024
    factor = 16
    dtype = 'float32'
    scope_ubuf = 'local'

    A = tvm.placeholder((M//factor, factor), name="A", dtype=dtype)
    B = tvm.placeholder((M//factor, factor), name="B", dtype=dtype)

    vadd = intrin_vadd(factor, True, True)
    C = tvm.compute((M//factor, factor),
        lambda i: vadd(A[i, 0:factor], B[i, 0:factor]), name='C')

    s = tvm.create_schedule(C.op)
    AL = s.cache_read(A, scope_ubuf, C)
    BL = s.cache_read(B, scope_ubuf, C)
    CL = s.cache_write(C, scope_ubuf)
    s = s.normalize()
    bounds = tvm.schedule.InferBound(s)
    stmt = tvm.schedule.ScheduleOps(s, bounds)


def test_schedule_tensor_compute3():
    # compute_at
    M = 1024
    factor = 16
    dtype = 'float32'
    A = tvm.placeholder((M//factor, factor), name="A", dtype=dtype)
    B = tvm.placeholder((M//factor, factor), name="B", dtype=dtype)
    Bi = tvm.compute((M//factor, factor), lambda i, j: B[i, j] + 5, name="Bi")

    vadd = intrin_vadd(factor)
    C = tvm.compute((M//factor, factor),
        lambda i: vadd(A[i, 0:factor], Bi[i, 0:factor]), name='C')
    s = tvm.create_schedule(C.op)
    s[Bi].compute_at(s[C], C.op.axis[0])
    s = s.normalize()
    bounds = tvm.schedule.InferBound(s)
    stmt = tvm.schedule.ScheduleOps(s, bounds)


def test_loop_dep_reduce():
    X = tvm.placeholder(shape=(10,), name="x")
    def f(n):
        rv = tvm.reduce_axis((0, n))
        return tvm.sum(X[rv], axis=rv)
    Y = tvm.compute(X.shape, f, name="y")
    s = tvm.create_schedule([Y.op])
    f = tvm.build(s, [X, Y])


def test_loop_dep_reduce_cache_write():
    X = tvm.placeholder(shape=(10,), name="x")
    def f(n):
        rv = tvm.reduce_axis((0, n))
<<<<<<< HEAD
        init = lambda dtype: tvm.expr.Select(n > 1, tvm.const(0, dtype), n.astype(dtype))
=======
        init = lambda dtype: tvm.tir.Select(n > 1, tvm.const(0, dtype), n.astype(dtype))
>>>>>>> c4c61cb7
        sum = tvm.comm_reducer(lambda x, y: tvm.max(x + y, n.astype('float32')), init, name='sum')
        return sum(X[rv], axis=rv)
    Y = tvm.compute(X.shape, f, name="y")
    s = tvm.create_schedule([Y.op])
    s.cache_write(Y, 'local')
    f = tvm.build(s, [X, Y])

def test_reduction_and_dummy_fuse_split():
    n = 10
    X = tvm.placeholder(shape=(n,), dtype='int32', name="X")
    k = tvm.reduce_axis((0, n))
    Y = tvm.compute((), lambda: tvm.sum(X[k], k), name="Y")
    s = tvm.create_schedule([Y.op])
    ax = s[Y.op].fuse(*Y.op.axis)
    axo, axi = s[Y.op].split(ax, nparts=20)
    f = tvm.build(s, [Y, X])

<<<<<<< HEAD
    args = [tvm.nd.empty((), 'int32')] + [tvm.ndarray.array(np.ones((n,), dtype='int32'))]
=======
    args = [tvm.nd.empty((), 'int32')] + [tvm.nd.array(np.ones((n,), dtype='int32'))]
>>>>>>> c4c61cb7
    f(*args)
    assert args[0].asnumpy() == n

    n = 10
    X = tvm.placeholder(shape=(n,), dtype='int32', name="X")
    k = tvm.reduce_axis((0, n))
    Y = tvm.compute((n,), lambda i: tvm.sum(X[k], k), name="Y")
    s = tvm.create_schedule([Y.op])
    ax = s[Y.op].fuse(*(list(Y.op.axis) + list(Y.op.reduce_axis)))
    f = tvm.build(s, [Y, X])

<<<<<<< HEAD
    args = [tvm.ndarray.array(np.ones((n,), dtype='int32'))] + \
        [tvm.ndarray.array(np.ones((n,), dtype='int32'))]
=======
    args = [tvm.nd.array(np.ones((n,), dtype='int32'))] + \
        [tvm.nd.array(np.ones((n,), dtype='int32'))]
>>>>>>> c4c61cb7
    f(*args)
    assert np.all(args[0].asnumpy() == n)

def test_schedule_compute_inline():
    shape = [10, 1024]
    A = tvm.placeholder(shape, name="A")
    B = tvm.placeholder(shape, name="B")
    C = tvm.compute(shape, lambda *index:A(*index)+ B(*index), name = "C")
    def _compute(*index) :
        return C(*index) , C(*index) * B(*index)
    F,E = tvm.compute(shape, _compute, name = "F")

    s = tvm.create_schedule([F.op, E.op])
    AL = s.cache_read(A, "local", [C])
    BL = s.cache_read(B, "local", [C,E])
    CL = s.cache_write(C, "local")
    FL, EL = s.cache_write([F, E], "local")
    s[C].compute_inline()

    s = s.normalize()
    bounds = tvm.schedule.InferBound(s)
    stmt = tvm.schedule.ScheduleOps(s, bounds)

if __name__ == "__main__":
    test_loop_dep_reduce()
    test_loop_dep_reduce_cache_write()
    test_schedule_middle_cache()
    test_inline_multi_reduce()
    test_schedule_cache_relayout4()
    test_schedule_cache_relayout3()
    test_schedule_cache_relayout2()
    test_schedule_cache_relayout1()
    test_schedule_const_bound()
    test_scan_inline1()
    test_scan_inline2()
    test_inline_mixed()
    test_auto_inline()
    test_schedule_scan()
    test_schedule0()
    test_schedule1()
    test_schedule2()
    test_schedule_cache()
    test_schedule_tensor_compute1()
    test_schedule_tensor_compute2()
    test_schedule_tensor_compute3()
    test_reduction_and_dummy_fuse_split()
    test_schedule_compute_inline()<|MERGE_RESOLUTION|>--- conflicted
+++ resolved
@@ -71,11 +71,7 @@
     s = tvm.create_schedule(res.op)
     s = s.normalize()
     ir = tvm.lower(s, [s_state], simple_mode=True)
-<<<<<<< HEAD
-    assert not hasattr(ir.body.body.body.body.rest.body.body.rest.body, "condition")
-=======
     assert not hasattr(ir.body.body.body.body[1].body.body[1].body, "condition")
->>>>>>> c4c61cb7
     bounds = tvm.schedule.InferBound(s)
     assert(bounds[res.op.scan_axis].min.value == 1)
     stmt = tvm.schedule.ScheduleOps(s, bounds)
@@ -83,13 +79,8 @@
 
 def test_inline_multi_reduce():
     def argmax_comp(x, y):
-<<<<<<< HEAD
-        idx = tvm.expr.Select((x[1] >= y[1]), x[0], y[0])
-        val = tvm.expr.Select((x[1] >= y[1]), x[1], y[1])
-=======
         idx = tvm.tir.Select((x[1] >= y[1]), x[0], y[0])
         val = tvm.tir.Select((x[1] >= y[1]), x[1], y[1])
->>>>>>> c4c61cb7
         return idx, val
     def argmax_init(idx_typ, val_typ):
         return tvm.const(-1, idx_typ), tvm.min_value(val_typ)
@@ -435,11 +426,7 @@
     X = tvm.placeholder(shape=(10,), name="x")
     def f(n):
         rv = tvm.reduce_axis((0, n))
-<<<<<<< HEAD
-        init = lambda dtype: tvm.expr.Select(n > 1, tvm.const(0, dtype), n.astype(dtype))
-=======
         init = lambda dtype: tvm.tir.Select(n > 1, tvm.const(0, dtype), n.astype(dtype))
->>>>>>> c4c61cb7
         sum = tvm.comm_reducer(lambda x, y: tvm.max(x + y, n.astype('float32')), init, name='sum')
         return sum(X[rv], axis=rv)
     Y = tvm.compute(X.shape, f, name="y")
@@ -457,11 +444,7 @@
     axo, axi = s[Y.op].split(ax, nparts=20)
     f = tvm.build(s, [Y, X])
 
-<<<<<<< HEAD
-    args = [tvm.nd.empty((), 'int32')] + [tvm.ndarray.array(np.ones((n,), dtype='int32'))]
-=======
     args = [tvm.nd.empty((), 'int32')] + [tvm.nd.array(np.ones((n,), dtype='int32'))]
->>>>>>> c4c61cb7
     f(*args)
     assert args[0].asnumpy() == n
 
@@ -473,13 +456,8 @@
     ax = s[Y.op].fuse(*(list(Y.op.axis) + list(Y.op.reduce_axis)))
     f = tvm.build(s, [Y, X])
 
-<<<<<<< HEAD
-    args = [tvm.ndarray.array(np.ones((n,), dtype='int32'))] + \
-        [tvm.ndarray.array(np.ones((n,), dtype='int32'))]
-=======
     args = [tvm.nd.array(np.ones((n,), dtype='int32'))] + \
         [tvm.nd.array(np.ones((n,), dtype='int32'))]
->>>>>>> c4c61cb7
     f(*args)
     assert np.all(args[0].asnumpy() == n)
 
