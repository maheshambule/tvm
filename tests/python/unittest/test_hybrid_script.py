# Licensed to the Apache Software Foundation (ASF) under one
# or more contributor license agreements.  See the NOTICE file
# distributed with this work for additional information
# regarding copyright ownership.  The ASF licenses this file
# to you under the Apache License, Version 2.0 (the
# "License"); you may not use this file except in compliance
# with the License.  You may obtain a copy of the License at
#
#   http://www.apache.org/licenses/LICENSE-2.0
#
# Unless required by applicable law or agreed to in writing,
# software distributed under the License is distributed on an
# "AS IS" BASIS, WITHOUT WARRANTIES OR CONDITIONS OF ANY
# KIND, either express or implied.  See the License for the
# specific language governing permissions and limitations
# under the License.
import tvm, inspect, sys, traceback, numpy, pytest, types, os
from tvm.contrib import util
from tvm.hybrid import script
from tvm.hybrid.runtime import HYBRID_GLOBALS

@pytest.mark.skip
def run_and_check(func, args, var_dict={}, target='llvm', sch=None, outs=None):
    def tvm_val_2_py_val(val):
        val = tvm.ir_pass.Substitute(val, var_dict)
        val = tvm.ir_pass.Simplify(val)
        assert isinstance(val, (tvm.tir.IntImm,))
        return val.value

    ctx = tvm.context(target, 0)
    op = None

    if sch is None:
        outs = func(*tuple(tvm.convert(i) if isinstance(i, list) else i for i in args))
        op = outs[0].op if isinstance(outs, list) else outs.op
        sch = tvm.create_schedule(op)
    else:
        assert outs is not None
        assert isinstance(outs, list)
        op = outs[0].op

    emu_args = []
    nd_args = []
    for i in args:
        if isinstance(i, tvm.tensor.Tensor):
            shape = [tvm_val_2_py_val(j) for j in i.shape]
            emu_args.append(numpy.random.randn(*shape).astype(i.dtype))
            nd_args.append(tvm.nd.array(emu_args[-1], ctx))
<<<<<<< HEAD
        elif isinstance(i, tvm.expr.Var):
=======
        elif isinstance(i, tvm.tir.Var):
>>>>>>> c4c61cb7
            emu_args.append(tvm_val_2_py_val(i))
            nd_args.append(emu_args[-1])
        else:
            assert isinstance(i, list)
            emu_args.append(numpy.array(i))

<<<<<<< HEAD
    compile_args = [i for i in args if isinstance(i, (tvm.tensor.Tensor, tvm.expr.Var))] + \
=======
    compile_args = [i for i in args if isinstance(i, (tvm.tensor.Tensor, tvm.tir.Var))] + \
>>>>>>> c4c61cb7
                   (outs if isinstance(outs, list) else [outs])
    module = tvm.build(sch,
                       compile_args,
                       target=target)
    assert module

    out_tensors = []
    for i in range(op.num_outputs):
        output = op.output(i)
        shape = [tvm_val_2_py_val(j) for j in output.shape]
        nd_args.append(tvm.nd.array(numpy.zeros(shape).astype(output.dtype), ctx))
        out_tensors.append(nd_args[-1])

    ref_data = func(*emu_args)
    if isinstance(ref_data, numpy.ndarray):
        ref_data = [ref_data]

    module(*nd_args)

    for nd, np in zip(out_tensors, ref_data):
        tvm.testing.assert_allclose(nd.asnumpy(), np, rtol=1e-5, atol=1e-5)

<<<<<<< HEAD
    module_args = [i for i in args if isinstance(i, (tvm.tensor.Tensor, tvm.expr.Var))]
=======
    module_args = [i for i in args if isinstance(i, (tvm.tensor.Tensor, tvm.tir.Var))]
>>>>>>> c4c61cb7
    module_outs = [outs] if isinstance(outs, tvm.tensor.Tensor) else outs
    h_module = tvm.hybrid.build(sch, module_args, module_outs)

    return h_module, module_args, module_outs

@script
def outer_product(n, m, a, b):
    """This is a simple outer product.
    Actually this function is not required to be documented.
    I write this docstring to test skipping docstring functionality.
    """
    c = output_tensor((n, m), a.dtype)
    for i in range(n):
        for j in range(m):
            assert i < n and j < m, "index out of range!"
            c[i, j] = a[i] * b[j]
    return c

#Test global function
#Test bridge between frontend and backend
def test_outer_product():
    n = tvm.size_var('n')
    m = tvm.size_var('m')
    a = tvm.placeholder((n, ), name='a')
    b = tvm.placeholder((m, ), name='b')

    try:
        c = outer_product(n, m, a, b)
        ir = c.op.body
    except IOError as err:
        assert sys.version_info[0] == 2 and str(err) == 'could not get source code'
        return

    #Check for i in (0, n)
    assert isinstance(ir, tvm.tir.For)
    assert ir.loop_var.name == 'i'
    assert ir.min.value == 0
    assert ir.extent.name == 'n'
    ibody = ir.body
    assert isinstance(ibody, tvm.tir.For)
    #Check for j in (0, m)
    assert ibody.loop_var.name == 'j'
    assert ibody.min.value == 0
    assert ibody.extent.name == 'm'
    #Check loop body
    jblock = ibody.body
<<<<<<< HEAD
    assert isinstance(jblock, tvm.stmt.Block)
    jbody = jblock.first
    assert isinstance(jbody, tvm.stmt.AssertStmt)
    assert isinstance(jbody.message, tvm.expr.StringImm)
    assert jbody.message.value == "index out of range!"
    jbody = jblock.rest
    assert isinstance(jbody, tvm.stmt.Provide)
=======
    assert isinstance(jblock, tvm.tir.SeqStmt)
    jbody = jblock[0]
    assert isinstance(jbody, tvm.tir.AssertStmt)
    assert isinstance(jbody.message, tvm.tir.StringImm)
    assert jbody.message.value == "index out of range!"
    jbody = jblock[1]
    assert isinstance(jbody, tvm.tir.Provide)
>>>>>>> c4c61cb7
    assert jbody.func.name == 'c'
    assert len(jbody.args) == 2
    assert jbody.args[0].name == 'i'
    assert jbody.args[1].name == 'j'
    assert isinstance(jbody.value, tvm.tir.Mul)
    mul = jbody.value
    assert isinstance(mul.a, tvm.tir.Call)
    assert mul.a.name == 'a'
    assert mul.b.name == 'b'

    func, ins, outs = run_and_check(outer_product, [n, m, a, b], {n: 99, m: 101})
    temp = util.tempdir()
    path = temp.relpath('%s.py' % func.name)
    func.save(path)
    func_ = tvm.hybrid.HybridModule()
    func_.load(path)
    run_and_check(func_, ins, {n: 99, m: 101}, outs=outs)

    for key, _ in HYBRID_GLOBALS.items():
        assert key not in globals().keys()
        assert key not in outer_product.__globals__.keys()

#Test local function
#Test allocation of local variable
def test_fanout():
    @script
    def fanout(n, a):
        three = 3.0
        b = output_tensor((a.shape[0] - 3, ), a.dtype)
        for i in range(a.shape[0] - 3):
            sigma = 0.0
            for j in range(3):
                sigma += a[i + j]
            sigma = sigma / three
            b[i] = sigma
        return b

    n = tvm.size_var('n')
    a = tvm.placeholder((n, ), 'float32', name='a')
    try:
        b = fanout(n, a)
        ir = b.op.body
    except IOError as err:
        assert sys.version_info[0] == 2 and str(err) == 'could not get source code'
        return

    #Check for i in (0, n-3)
    assert isinstance(ir, tvm.tir.For)
    assert ir.loop_var.name == 'i'
    assert ir.min.value == 0
    assert tvm.ir_pass.Equal(ir.extent, n - 3)
    #Check loopbody
    ibody = ir.body
    assert isinstance(ibody, tvm.tir.AttrStmt)
    abody = ibody.body
    assert isinstance(abody, tvm.tir.Realize)
    assert abody.bounds[0].min.value == 0
    assert abody.bounds[0].extent.value == 1
    assert abody.func.name == 'sigma'
    #Check i loop body
    rbody = abody.body
    assert isinstance(rbody[0], tvm.tir.Provide)
    assert rbody[0].func.name == 'sigma'
    assert len(rbody[0].args) == 1
    assert rbody[0].args[0].value == 0
    #Check fanout loop
    jloop = rbody[1]
    assert jloop.loop_var.name == 'j'
    assert jloop.min.value == 0
    assert jloop.extent.value == 3
    jbody = jloop.body
    assert isinstance(jbody, tvm.tir.Provide)
    assert len(jbody.args) == 1
    assert jbody.args[0].value == 0
    assert jbody.func.name == 'sigma'
    assert isinstance(jbody.value, tvm.tir.Add)
    value = jbody.value
    assert isinstance(value.a, tvm.tir.Call)
    assert value.a.name == 'sigma'
    assert len(value.a.args) == 1
    assert value.a.args[0].value == 0
    assert value.b.name == 'a'
    assert len(value.b.args) == 1
    assert tvm.ir_pass.Equal(value.b.args[0], ir.loop_var + jloop.loop_var)
    divide= rbody[2]
    assert isinstance(divide, tvm.tir.Provide)
    assert len(divide.args) == 1
    assert divide.args[0].value == 0
    value = divide.value
    assert isinstance(value, tvm.tir.Mul)
    assert value.a.name == 'sigma'
    assert len(value.a.args) == 1
    assert value.a.args[0].value == 0
    assert abs(value.b.value - (1 / 3.0)) < 1e-5
    write = rbody[3]
    assert isinstance(write, tvm.tir.Provide)
    assert write.func.name == 'b'
    assert write.value.name == 'sigma'
    assert len(write.value.args) == 1
    assert write.value.args[0].value == 0

    func, ins, outs = run_and_check(fanout, [n, a], {n: 10})
    run_and_check(func, ins, {n: 10}, outs=outs)


def test_looptype():
    @script
    def looptype(a, b, c):
        d = output_tensor((16, ), 'int32')
        e = output_tensor((16, ), 'int32')
        f = output_tensor((16, ), 'int32')
        for i in parallel(16):
            d[i] = a[i]
        for j in vectorize(16):
            e[j] = b[j]
        for k in unroll(16):
            f[k] = c[k]
        return d, e, f

    a = tvm.placeholder((16, ), name='a', dtype='int32')
    b = tvm.placeholder((16, ), name='b', dtype='int32')
    c = tvm.placeholder((16, ), name='c', dtype='int32')
    try:
        d, e, f = looptype(a, b, c)
        ir = d.op.body
    except:
        return
<<<<<<< HEAD
    iloop = ir.first
    jloop = ir.rest.first
    kloop = ir.rest.rest
    assert iloop.for_type == tvm.stmt.For.Parallel
    assert jloop.for_type == tvm.stmt.For.Vectorized
    assert kloop.for_type == tvm.stmt.For.Unrolled
=======
    iloop = ir[0]
    jloop = ir[1]
    kloop = ir[2]
    assert iloop.for_type == tvm.tir.For.Parallel
    assert jloop.for_type == tvm.tir.For.Vectorized
    assert kloop.for_type == tvm.tir.For.Unrolled
>>>>>>> c4c61cb7

    func, ins, outs = run_and_check(looptype, [a, b, c])
    run_and_check(func, ins, outs=outs)


def test_if():
    @script
    def if_then_else(a):
        b = output_tensor((10, ), 'int32')
        c = output_tensor((10, ), 'int32')
        for i in range(10):
            if i % 2 == 0:
                c[i] = a[i]
            else:
                c[i] = b[i]
        for i in unroll(10):
            b[i] = -1 if i % 2 == 0 else 1
        return b, c

    a = tvm.placeholder((10, ), dtype='int32', name='a')

    func, ins, outs = run_and_check(if_then_else, [a])
    run_and_check(func, ins, outs=outs)

    @script
    def if_triple_condition(a):
        b = output_tensor((10, ), 'int32')
        for i in range(10):
            if 0 <= i < 5:
                b[i] = a[i]
            else:
                b[i] = a[i] + 1
        return b

    func, ins, outs = run_and_check(if_triple_condition, [a])
    run_and_check(func, ins, outs=outs)

    @script
    def if_and(a):
        b = output_tensor((10, ), 'int32')
        for i in range(10):
            if i >= 0 and i < 5:
                b[i] = a[i]
            else:
                b[i] = a[i] + 1
        return b

    func, ins, outs = run_and_check(if_and, [a])
    run_and_check(func, ins, outs=outs)


def test_bind():
    if not tvm.gpu(0).exist:
        print('[Warning] No GPU found! Skip bind test!')
        return

    @script
    def vec_add(a, b):
        c = output_tensor((1000, ), 'float32')
        for tx in bind('threadIdx.x', 1000):
            c[tx] = a[tx] + b[tx]
        return c

    a = tvm.placeholder((1000, ), dtype='float32', name='a')
    b = tvm.placeholder((1000, ), dtype='float32', name='b')
    func, ins, outs = run_and_check(vec_add, [a, b], target='cuda')
    run_and_check(func, ins, outs=outs, target='cuda')

    @script
    def raw(a, b):
        c = output_tensor((1000, ), 'float32')
        for i in range(1000):
            c[i] = a[i] + b[i]
        return c

    c = raw(a, b)
    sch = tvm.create_schedule(c.op)
    x = tvm.thread_axis('threadIdx.x')
    sch[c].bind(c.op.axis[0], x)
    func, ins, outs = run_and_check(raw, [a, b], sch=sch, outs=[c], target='cuda')
    run_and_check(func, ins, outs=outs, target='cuda')


    @tvm.hybrid.script
    def foo(a):
        c = output_tensor((a.shape[0],), a.dtype)
        total = allocate((1,), a.dtype, 'local')
        len_i = a.shape[0]
        len_j = a.shape[1]
        for i in bind('threadIdx.x', len_i):
            total[0] = 0.
            for k in const_range(len_j):
                total[0] += a[i, k]
            c[i] = total[0]

        return c

    a = tvm.placeholder((8, 4), 'float32')
    c = foo(a)
    s = tvm.create_schedule(c.op)
    ir = tvm.lower(s, [a, c], simple_mode=True)
<<<<<<< HEAD
    assert not isinstance(ir, tvm.stmt.AttrStmt)
=======
    assert not isinstance(ir, tvm.tir.AttrStmt)
>>>>>>> c4c61cb7
    func, ins, outs = run_and_check(foo, [a], target='cuda')
    run_and_check(func, ins, outs=outs, target='cuda')

    @tvm.hybrid.script
    def max_threads(a):
        b = output_tensor(a.shape, a.dtype)
        n = a.shape[0]
        m = max_num_threads(True)
        for i in bind('threadIdx.x', m):
            for j in bind('blockIdx.x', ceil_div(n, m)):
                if i * m + j < n:
                    b[i * m + j] = a[i * m + j] + a[i * m + j]
        return b

    a = tvm.placeholder((10000, ), 'float32')
    with tvm.target.create('cuda'):
        func, ins, outs = run_and_check(max_threads, [a], target='cuda')
        run_and_check(func, ins, outs=outs, target='cuda')


def test_math_intrin():
    @script
    def intrin_real(a):
        b = output_tensor((8, ), 'float32')
        b[0] = sqrt(a[0])
        b[1] = log(a[1])
        b[2] = exp(a[2])
        b[3] = sigmoid(a[3])
        b[4] = power(a[4], a[5])
        b[5] = tanh(a[5])
        b[6] = min(a[4], a[5])
        b[7] = max(a[5], a[6])
        return b

    a8 = tvm.placeholder((8, ), dtype='float32', name='a')
    b8 = intrin_real(a8)
    sch = tvm.create_schedule(b8.op)
    func = tvm.build(sch, [a8, b8])
    assert func
    a = numpy.arange(2, 10).astype('float32')
<<<<<<< HEAD
    tvm_a = tvm.ndarray.array(a)
    tvm_b = tvm.ndarray.array(numpy.zeros((8, ), dtype='float32'))
=======
    tvm_a = tvm.nd.array(a)
    tvm_b = tvm.nd.array(numpy.zeros((8, ), dtype='float32'))
>>>>>>> c4c61cb7
    b = intrin_real(a)
    func(tvm_a, tvm_b)
    tvm.testing.assert_allclose(b, tvm_b.asnumpy(), rtol=1e-5)

    @script
    def intrin_int(a):
        b = output_tensor((1, ), 'int32')
        b[0] = popcount(a[0])
        return b

    a1 = tvm.placeholder((1, ), dtype='int32')
    b1 = intrin_int(a1)
    sch = tvm.create_schedule(b1.op)
    func = tvm.build(sch, [a1, b1])
    assert func
    a = numpy.array([114514]).astype('int32')
<<<<<<< HEAD
    tvm_a = tvm.ndarray.array(a)
    tvm_b = tvm.ndarray.array(numpy.array([0]).astype('int32'))
=======
    tvm_a = tvm.nd.array(a)
    tvm_b = tvm.nd.array(numpy.array([0]).astype('int32'))
>>>>>>> c4c61cb7
    b = intrin_int(a)
    func(tvm_a, tvm_b)
    assert tvm_b.asnumpy()[0] == b[0]

# test non caconical loops
def test_non_zero():
    @tvm.hybrid.script
    def blur(a):
        b = output_tensor((30, 30), 'float32')
        for i in range(2, 32):
            for j in range(2, 32):
                s = 0.0
                for di in range(3):
                    for dj in range(3):
                        s += a[i-di, j-dj]
                b[i-2, j-2] = s / 9.0
        return b

    a = tvm.placeholder((32, 32), 'float32', 'a')
    func, ins, outs = run_and_check(blur, [a])
    run_and_check(func, ins, outs=outs)

    @tvm.hybrid.script
    def triangle(a, b):
        c = output_tensor((10, 10), dtype='float32')
        for i in range(10):
            for j in range(i, 10):
                c[i, j] = a[i] * b[j]
        return c

    a = tvm.placeholder((10, ), dtype='float32', name='a')
    b = tvm.placeholder((10, ), dtype='float32', name='b')

    func, ins, outs = run_and_check(triangle, [a, b])
    run_and_check(func, ins, outs=outs)

def test_allocate():
    @tvm.hybrid.script
    def blur2d(a):
        b = output_tensor((30, 30), 'float32')
        for i in range(30):
            ha = allocate((3, 30), 'float32')
            for j in range(3):
                for k in range(30):
                    ha[j, k] = a[i+j, k] + a[i+j, k+1] + a[i+j, k+2]
            for j in range(30):
                b[i, j] = (ha[0, j] + ha[1, j] + ha[2, j]) / 9.0
        return b

    a = tvm.placeholder((32, 32), 'float32', 'a')
    b = blur2d(a)
    sch = tvm.create_schedule(b.op)
    func, ins, outs = run_and_check(blur2d, [a])
    run_and_check(func, ins, outs=outs)

    if tvm.gpu().exist:
        @tvm.hybrid.script
        def share_vec_add(a, b):
            c = output_tensor((256, ), 'float32')
            shared = allocate((256, ), 'float32', 'shared')
            for i in bind("threadIdx.x", 256):
                shared[i] = a[i]
            local = allocate((256, ), 'float32', 'local')
            for i in bind("threadIdx.x", 256):
                local[i] = b[i]
            for i in bind("threadIdx.x", 256):
                c[i] = shared[i] + local[i]
            return c

        a = tvm.placeholder((256, ), dtype='float32', name='a')
        b = tvm.placeholder((256, ), dtype='float32', name='b')
        c = share_vec_add(a, b)
        func, ins, outs = run_and_check(share_vec_add, [a, b], target='cuda')
        run_and_check(func, ins, outs=outs, target='cuda')
    else:
        print('[Warning] No GPU found! Skip shared mem test!')

def test_upstream():
    @tvm.hybrid.script
    def upstream(a):
        b = output_tensor((20, ), 'float32')
        for i in range(20):
            b[i] = a[i] * i
        return b

    a = tvm.placeholder((20, ), 'float32')
    b = tvm.placeholder((20, ), 'float32')
    c = tvm.compute((20, ), lambda x: a[x] + b[x])
    d = upstream(c)
    sch = tvm.create_schedule([c.op, d.op])
    ir = tvm.lower(sch, [a, b, d], simple_mode=True)
    func = tvm.build(sch, [a, b, d])
    assert(func)

    a = numpy.random.randn(20).astype('float32')
    b = numpy.random.randn(20).astype('float32')
    ref = numpy.zeros((20, ), 'float32')
    for i in range(20):
        ref[i] = (a[i] + b[i]) * i

    tvm_a = tvm.nd.array(a)
    tvm_b = tvm.nd.array(b)
    tvm_d = tvm.nd.array(numpy.zeros((20, )).astype('float32'))

    func(tvm_a, tvm_b, tvm_d)
    tvm.testing.assert_allclose(tvm_d.asnumpy(), ref, 1e-5, 1e-5)

def test_downstream():
    @tvm.hybrid.script
    def downstream(a):
        b = output_tensor((20, ), 'float32')
        for i in range(20):
            b[i] = a[i] * i
        return b


    a = tvm.placeholder((20, ), 'float32')
    b = downstream(a)
    c = tvm.compute((20, ), lambda x: b[x] + 1.0)

    sch = tvm.create_schedule(c.op)
    module = tvm.build(sch, [a, c])
    assert module

    a = numpy.random.randn(20).astype('float32')
    ref = numpy.zeros((20, )).astype('float32')
    for i in range(20):
        ref[i] = (a[i] * i) + 1.0

    tvm_a = tvm.nd.array(a)
    tvm_c = tvm.nd.array(numpy.zeros((20, )).astype('float32'))
    module(tvm_a, tvm_c)
    tvm.testing.assert_allclose(tvm_c.asnumpy(), ref, 1e-5, 1e-5)

def test_const_param():
    @tvm.hybrid.script
    def add_something(a, b):
        c = output_tensor((11, ), 'int32')
        for i in range(11):
            c[i] = a[i] + b
        return c

    a = tvm.placeholder((11, ), dtype='int32', name='a')
    b = tvm.const(11, 'int32')
    c = add_something(a, b)
    sch = tvm.create_schedule(c.op)
    module = tvm.build(sch, [a, c], 'llvm')
    assert(module)

    np_a = numpy.arange(11).astype('int32')
    np_b = 11
    np_c = numpy.zeros((11, )).astype('int32')

<<<<<<< HEAD
    nd_a = tvm.ndarray.array(np_a)
    nd_c = tvm.ndarray.array(numpy.zeros((11, )).astype('int32'))
=======
    nd_a = tvm.nd.array(np_a)
    nd_c = tvm.nd.array(numpy.zeros((11, )).astype('int32'))
>>>>>>> c4c61cb7
    module(nd_a, nd_c)
    ref = add_something(np_a, 11)

    tvm.testing.assert_allclose(nd_c.asnumpy(), ref, 1e-5, 1e-5)

def test_value_index():
    @tvm.hybrid.script
    def kernel_a(a):
        b = output_tensor((16, ), 'int32')
        c = output_tensor((4, 4), 'int32')
        for i in range(16):
            b[i] = a[i] + 2
            c[i // 4, i % 4] = a[i] + 1
        return b, c

    @tvm.hybrid.script
    def kernel_b(b, a):
        c = output_tensor((4, 4), 'int32')
        for i in range(4):
            for j in range(4):
                c[i, j] = a[i * 4 + j] * b[i, j]
        return c

    a = tvm.placeholder((16, ), 'int32')
    b, c = kernel_a(a)
    d = kernel_b(c, b)
    sch = tvm.create_schedule(d.op)
    module = tvm.build(sch, [a, d])
    assert module

    np_a = numpy.arange(16).astype('int32')
    np_b, np_c = kernel_a(np_a)
    ref = kernel_b(np_c, np_b)

<<<<<<< HEAD
    res = tvm.ndarray.array(numpy.zeros((4, 4)).astype('int32'))
    module(tvm.ndarray.array(np_a), res)
=======
    res = tvm.nd.array(numpy.zeros((4, 4)).astype('int32'))
    module(tvm.nd.array(np_a), res)
>>>>>>> c4c61cb7
    tvm.testing.assert_allclose(res.asnumpy(), ref)

def test_func_call():
    @tvm.hybrid.script
    def foo(a, b):
        for i in range(len(a)):
            a[i] = i + 1.0
        for i in range(len(a)):
            b[i] = i + 1.0
        c = outer_product(10, 10, a, b)
        d = output_tensor(c.shape, c.dtype)
        for i in range(10):
            for j in range(10):
                d[i, j] = c[i, j] + i * j
        return d

    a = tvm.placeholder((10, ), name='a')
    b = tvm.placeholder((10, ), name='b')
    func, ins, outs = run_and_check(foo, [a, b])
    run_and_check(func, ins, outs=outs)

def test_bool():
    @tvm.hybrid.script
    def foo(a):
        b = output_tensor(a.shape, a.dtype)
        b[0] = 1.2
        for i in range(1, a.shape[0] - 1):
            if a[i] * a[i - 1] < a[i] or a[i] * a[i - 1] < a[i - 1] or i * a[i] == a[i]:
                b[i] = a[i]
            else:
                b[i] = 0.0
        return b
    a = tvm.placeholder((10, ), name='a')
    func, ins, outs = run_and_check(foo, [a])
    run_and_check(func, ins, outs=outs)

def test_const_range():
    @tvm.hybrid.script
    def foo(a, b):
        c = output_tensor(a.shape, a.dtype)
        d = output_tensor(a.shape, 'int32')

        for i in const_range(2):
            for j in const_range(5):
                c[i, j] = float32(int32(a[i, j]) + b[i, j])

        for i in const_range(len(b)):
            for j in const_range(len(b[0])):
                d[i, j] = int32(a[i, j] + b[i, j])

        return c, d

    a = tvm.placeholder((2, 5), name='a', dtype='float32')
    b = [[1, 2, 3, 4, 5], [5, 4, 3, 2, 1]]
    func, ins, outs = run_and_check(foo, [a, b])
    run_and_check(func, ins, outs=outs)

    @tvm.hybrid.script
    def goo(a, b):
        c = output_tensor(a.shape, a.dtype)
        len_b = len(b)
        for i in const_range(len_b * 2):
            if i < len_b:
                c[i] = a[i] + b[i]
            else:
                c[i - len_b] = a[i - len_b] + b[i - len_b]
        return c
    a = tvm.placeholder((5, ), name='a', dtype='int32')
    b = [1, 2, 3, 4, 5]
    c = goo(a, tvm.convert(b))
    sch = tvm.create_schedule(c.op)
    func, ins, outs = run_and_check(goo, [a, b])
    run_and_check(func, ins, outs=outs)

    @tvm.hybrid.script
    def hoo(a, b):
        c = output_tensor(a.shape, a.dtype)
        len_b = len(b)
        for i in range(a.shape[0]):
            for j in const_range(len(b)):
                d = a[i] * b[j]
                d += a[i] + b[j]
                c[i] = d
        return c
    a = tvm.placeholder((5, ), name='a', dtype='int32')
    b = [1, 2, 3, 4, 5]
    func, ins, outs = run_and_check(hoo, [a, b])
    run_and_check(func, ins, outs=outs)

def test_schedule():
    @script
    def outer_product(a, b):
        c = output_tensor((64, 64), a.dtype)
        for i in range(64):
            for j in range(64):
                c[i, j] = a[i] * b[j]
        return c
    a = tvm.placeholder((64,), name='a', dtype='float32')
    b = tvm.placeholder((64,), name='b', dtype='float32')
    c = outer_product(a, b)

    # Test perfect loop split
    # Test loop reorder
    # Test loop annotation
    sch = tvm.create_schedule(c.op)
    i, j = c.op.axis
    io, ii = sch[c].split(i, 4)
    sch[c].parallel(ii)
    jo, ji = sch[c].split(j, 4)
    joo, joi = sch[c].split(jo, 4)
    sch[c].vectorize(ji)
    sch[c].reorder(ii, io, joo, joi, ji)
    ir = tvm.lower(sch, [a, b, c], simple_mode=True)
<<<<<<< HEAD
    assert isinstance(ir, tvm.stmt.ProducerConsumer)
    ir = ir.body
    assert isinstance(ir, tvm.stmt.AttrStmt)
    ir = ir.body
    assert isinstance(ir, tvm.stmt.For)
    assert ir.loop_var.name == 'i.inner'
    ir = ir.body
    assert isinstance(ir, tvm.stmt.For)
    assert ir.loop_var.name == 'i.outer'
    ir = ir.body
    assert isinstance(ir, tvm.stmt.For)
    assert ir.loop_var.name == 'j.outer.outer'
    ir = ir.body
    assert isinstance(ir, tvm.stmt.For)
=======
    assert isinstance(ir, tvm.tir.ProducerConsumer)
    ir = ir.body
    assert isinstance(ir, tvm.tir.AttrStmt)
    ir = ir.body
    assert isinstance(ir, tvm.tir.For)
    assert ir.loop_var.name == 'i.inner'
    ir = ir.body
    assert isinstance(ir, tvm.tir.For)
    assert ir.loop_var.name == 'i.outer'
    ir = ir.body
    assert isinstance(ir, tvm.tir.For)
    assert ir.loop_var.name == 'j.outer.outer'
    ir = ir.body
    assert isinstance(ir, tvm.tir.For)
>>>>>>> c4c61cb7
    assert ir.loop_var.name == 'j.outer.inner'
    ir = ir.body
    func, ins, outs = run_and_check(outer_product, [a, b], sch=sch, outs=[c])
    run_and_check(func, ins, outs=outs)

    # Test fuse
    sch = tvm.create_schedule(c.op)
    sch[c].fuse(c.op.axis[0], c.op.axis[1])
    ir = tvm.lower(sch, [a, b, c], simple_mode=True)
<<<<<<< HEAD
    assert isinstance(ir, tvm.stmt.ProducerConsumer)
    ir = ir.body
    assert isinstance(ir, tvm.stmt.AttrStmt)
    ir = ir.body
    assert isinstance(ir, tvm.stmt.For)
=======
    assert isinstance(ir, tvm.tir.ProducerConsumer)
    ir = ir.body
    assert isinstance(ir, tvm.tir.AttrStmt)
    ir = ir.body
    assert isinstance(ir, tvm.tir.For)
>>>>>>> c4c61cb7
    assert ir.loop_var.name == 'i.j.fused'
    func, ins, outs = run_and_check(outer_product, [a, b], sch=sch, outs=[c])
    run_and_check(func, ins, outs=outs)

    # Test imperfect loop split
    sch = tvm.create_schedule(c.op)
    sch[c].split(c.op.axis[0], 3)
    ir = tvm.lower(sch, [a, b, c], simple_mode=True)
    func, ins, outs = run_and_check(outer_product, [a, b], sch=sch, outs=[c])
    run_and_check(func, ins, outs=outs)

    # Test loop binds

def test_capture():
    n = 8

    constant_tuple = (10, n)
    constant_list = [[1, 2], [3, n]]
    const_value = 1

    @tvm.hybrid.script
    def add_something(a):
        c = output_tensor((constant_tuple[1],), 'int32')
        for i in range(constant_tuple[1]):
            c[i] = a[i] + constant_list[1][const_value]
        return c

    a = tvm.placeholder((n, ), dtype='int32', name='a')

    func, ins, outs = run_and_check(add_something, [a])
    run_and_check(func, ins, outs=outs)

def test_array_inputs():
    @script
    def sum_array(inputs):
        out = output_tensor((10,), inputs[0].dtype)
        n = len(inputs)
        for i in range(10):
            for j in const_range(n):
                out[i] += inputs[j][i]
        return out
    n = 5
    inputs = []
    for i in range(n):
        inputs.append(tvm.placeholder((10,), name='t%s' % i, dtype='float32'))
<<<<<<< HEAD
    
=======

>>>>>>> c4c61cb7
    out = sum_array(tvm.convert(inputs))
    assert len(out.op.inputs) == n

    sch = tvm.create_schedule(out.op)
    mod = tvm.build(sch, inputs + [out], target='llvm')
    assert mod

    input_nd = []
    out_ref = numpy.zeros((10,))
    for _ in range(n):
        arr = numpy.random.uniform(size=(10,)).astype('float32')
        input_nd.append(tvm.nd.array(arr))
        out_ref += arr
    out_nd = tvm.nd.array(numpy.zeros((10,), 'float32'))
    mod(*input_nd, out_nd)
    tvm.testing.assert_allclose(out_nd.asnumpy(), out_ref)

if __name__ == "__main__":
    test_outer_product()
    test_fanout()
    test_looptype()
    test_if()
    test_bind()
    test_math_intrin()
    test_non_zero()
    test_allocate()
    test_upstream()
    test_downstream()
    test_const_param()
    test_value_index()
    test_func_call()
    test_bool()
    test_const_range()
    test_schedule()
    test_capture()
    test_array_inputs()
    # TODO:
    # test_inplace()<|MERGE_RESOLUTION|>--- conflicted
+++ resolved
@@ -46,22 +46,14 @@
             shape = [tvm_val_2_py_val(j) for j in i.shape]
             emu_args.append(numpy.random.randn(*shape).astype(i.dtype))
             nd_args.append(tvm.nd.array(emu_args[-1], ctx))
-<<<<<<< HEAD
-        elif isinstance(i, tvm.expr.Var):
-=======
         elif isinstance(i, tvm.tir.Var):
->>>>>>> c4c61cb7
             emu_args.append(tvm_val_2_py_val(i))
             nd_args.append(emu_args[-1])
         else:
             assert isinstance(i, list)
             emu_args.append(numpy.array(i))
 
-<<<<<<< HEAD
-    compile_args = [i for i in args if isinstance(i, (tvm.tensor.Tensor, tvm.expr.Var))] + \
-=======
     compile_args = [i for i in args if isinstance(i, (tvm.tensor.Tensor, tvm.tir.Var))] + \
->>>>>>> c4c61cb7
                    (outs if isinstance(outs, list) else [outs])
     module = tvm.build(sch,
                        compile_args,
@@ -84,11 +76,7 @@
     for nd, np in zip(out_tensors, ref_data):
         tvm.testing.assert_allclose(nd.asnumpy(), np, rtol=1e-5, atol=1e-5)
 
-<<<<<<< HEAD
-    module_args = [i for i in args if isinstance(i, (tvm.tensor.Tensor, tvm.expr.Var))]
-=======
     module_args = [i for i in args if isinstance(i, (tvm.tensor.Tensor, tvm.tir.Var))]
->>>>>>> c4c61cb7
     module_outs = [outs] if isinstance(outs, tvm.tensor.Tensor) else outs
     h_module = tvm.hybrid.build(sch, module_args, module_outs)
 
@@ -135,15 +123,6 @@
     assert ibody.extent.name == 'm'
     #Check loop body
     jblock = ibody.body
-<<<<<<< HEAD
-    assert isinstance(jblock, tvm.stmt.Block)
-    jbody = jblock.first
-    assert isinstance(jbody, tvm.stmt.AssertStmt)
-    assert isinstance(jbody.message, tvm.expr.StringImm)
-    assert jbody.message.value == "index out of range!"
-    jbody = jblock.rest
-    assert isinstance(jbody, tvm.stmt.Provide)
-=======
     assert isinstance(jblock, tvm.tir.SeqStmt)
     jbody = jblock[0]
     assert isinstance(jbody, tvm.tir.AssertStmt)
@@ -151,7 +130,6 @@
     assert jbody.message.value == "index out of range!"
     jbody = jblock[1]
     assert isinstance(jbody, tvm.tir.Provide)
->>>>>>> c4c61cb7
     assert jbody.func.name == 'c'
     assert len(jbody.args) == 2
     assert jbody.args[0].name == 'i'
@@ -279,21 +257,12 @@
         ir = d.op.body
     except:
         return
-<<<<<<< HEAD
-    iloop = ir.first
-    jloop = ir.rest.first
-    kloop = ir.rest.rest
-    assert iloop.for_type == tvm.stmt.For.Parallel
-    assert jloop.for_type == tvm.stmt.For.Vectorized
-    assert kloop.for_type == tvm.stmt.For.Unrolled
-=======
     iloop = ir[0]
     jloop = ir[1]
     kloop = ir[2]
     assert iloop.for_type == tvm.tir.For.Parallel
     assert jloop.for_type == tvm.tir.For.Vectorized
     assert kloop.for_type == tvm.tir.For.Unrolled
->>>>>>> c4c61cb7
 
     func, ins, outs = run_and_check(looptype, [a, b, c])
     run_and_check(func, ins, outs=outs)
@@ -395,11 +364,7 @@
     c = foo(a)
     s = tvm.create_schedule(c.op)
     ir = tvm.lower(s, [a, c], simple_mode=True)
-<<<<<<< HEAD
-    assert not isinstance(ir, tvm.stmt.AttrStmt)
-=======
     assert not isinstance(ir, tvm.tir.AttrStmt)
->>>>>>> c4c61cb7
     func, ins, outs = run_and_check(foo, [a], target='cuda')
     run_and_check(func, ins, outs=outs, target='cuda')
 
@@ -440,13 +405,8 @@
     func = tvm.build(sch, [a8, b8])
     assert func
     a = numpy.arange(2, 10).astype('float32')
-<<<<<<< HEAD
-    tvm_a = tvm.ndarray.array(a)
-    tvm_b = tvm.ndarray.array(numpy.zeros((8, ), dtype='float32'))
-=======
     tvm_a = tvm.nd.array(a)
     tvm_b = tvm.nd.array(numpy.zeros((8, ), dtype='float32'))
->>>>>>> c4c61cb7
     b = intrin_real(a)
     func(tvm_a, tvm_b)
     tvm.testing.assert_allclose(b, tvm_b.asnumpy(), rtol=1e-5)
@@ -463,13 +423,8 @@
     func = tvm.build(sch, [a1, b1])
     assert func
     a = numpy.array([114514]).astype('int32')
-<<<<<<< HEAD
-    tvm_a = tvm.ndarray.array(a)
-    tvm_b = tvm.ndarray.array(numpy.array([0]).astype('int32'))
-=======
     tvm_a = tvm.nd.array(a)
     tvm_b = tvm.nd.array(numpy.array([0]).astype('int32'))
->>>>>>> c4c61cb7
     b = intrin_int(a)
     func(tvm_a, tvm_b)
     assert tvm_b.asnumpy()[0] == b[0]
@@ -623,13 +578,8 @@
     np_b = 11
     np_c = numpy.zeros((11, )).astype('int32')
 
-<<<<<<< HEAD
-    nd_a = tvm.ndarray.array(np_a)
-    nd_c = tvm.ndarray.array(numpy.zeros((11, )).astype('int32'))
-=======
     nd_a = tvm.nd.array(np_a)
     nd_c = tvm.nd.array(numpy.zeros((11, )).astype('int32'))
->>>>>>> c4c61cb7
     module(nd_a, nd_c)
     ref = add_something(np_a, 11)
 
@@ -664,13 +614,8 @@
     np_b, np_c = kernel_a(np_a)
     ref = kernel_b(np_c, np_b)
 
-<<<<<<< HEAD
-    res = tvm.ndarray.array(numpy.zeros((4, 4)).astype('int32'))
-    module(tvm.ndarray.array(np_a), res)
-=======
     res = tvm.nd.array(numpy.zeros((4, 4)).astype('int32'))
     module(tvm.nd.array(np_a), res)
->>>>>>> c4c61cb7
     tvm.testing.assert_allclose(res.asnumpy(), ref)
 
 def test_func_call():
@@ -784,22 +729,6 @@
     sch[c].vectorize(ji)
     sch[c].reorder(ii, io, joo, joi, ji)
     ir = tvm.lower(sch, [a, b, c], simple_mode=True)
-<<<<<<< HEAD
-    assert isinstance(ir, tvm.stmt.ProducerConsumer)
-    ir = ir.body
-    assert isinstance(ir, tvm.stmt.AttrStmt)
-    ir = ir.body
-    assert isinstance(ir, tvm.stmt.For)
-    assert ir.loop_var.name == 'i.inner'
-    ir = ir.body
-    assert isinstance(ir, tvm.stmt.For)
-    assert ir.loop_var.name == 'i.outer'
-    ir = ir.body
-    assert isinstance(ir, tvm.stmt.For)
-    assert ir.loop_var.name == 'j.outer.outer'
-    ir = ir.body
-    assert isinstance(ir, tvm.stmt.For)
-=======
     assert isinstance(ir, tvm.tir.ProducerConsumer)
     ir = ir.body
     assert isinstance(ir, tvm.tir.AttrStmt)
@@ -814,7 +743,6 @@
     assert ir.loop_var.name == 'j.outer.outer'
     ir = ir.body
     assert isinstance(ir, tvm.tir.For)
->>>>>>> c4c61cb7
     assert ir.loop_var.name == 'j.outer.inner'
     ir = ir.body
     func, ins, outs = run_and_check(outer_product, [a, b], sch=sch, outs=[c])
@@ -824,19 +752,11 @@
     sch = tvm.create_schedule(c.op)
     sch[c].fuse(c.op.axis[0], c.op.axis[1])
     ir = tvm.lower(sch, [a, b, c], simple_mode=True)
-<<<<<<< HEAD
-    assert isinstance(ir, tvm.stmt.ProducerConsumer)
-    ir = ir.body
-    assert isinstance(ir, tvm.stmt.AttrStmt)
-    ir = ir.body
-    assert isinstance(ir, tvm.stmt.For)
-=======
     assert isinstance(ir, tvm.tir.ProducerConsumer)
     ir = ir.body
     assert isinstance(ir, tvm.tir.AttrStmt)
     ir = ir.body
     assert isinstance(ir, tvm.tir.For)
->>>>>>> c4c61cb7
     assert ir.loop_var.name == 'i.j.fused'
     func, ins, outs = run_and_check(outer_product, [a, b], sch=sch, outs=[c])
     run_and_check(func, ins, outs=outs)
@@ -882,11 +802,7 @@
     inputs = []
     for i in range(n):
         inputs.append(tvm.placeholder((10,), name='t%s' % i, dtype='float32'))
-<<<<<<< HEAD
-    
-=======
-
->>>>>>> c4c61cb7
+
     out = sum_array(tvm.convert(inputs))
     assert len(out.op.inputs) == n
 
