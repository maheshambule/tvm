--- conflicted
+++ resolved
@@ -47,11 +47,7 @@
     target = 'llvm -target=armv7l-none-linux-gnueabihf -mcpu=cortex-a53 -mattr=+neon'
 
     def check_correct_assembly(N):
-<<<<<<< HEAD
-        K = tvm.var("K")
-=======
         K = tvm.size_var("K")
->>>>>>> c4c61cb7
         A = tvm.placeholder((K, N), dtype="int8", name='A')
         B = tvm.placeholder((K, N), dtype="int8", name='B')
         k = tvm.reduce_axis((0, K))
@@ -71,11 +67,7 @@
     check_correct_assembly(64)
 
     def check_broadcast_correct_assembly(N):
-<<<<<<< HEAD
-        K = tvm.var("K")
-=======
         K = tvm.size_var("K")
->>>>>>> c4c61cb7
         A = tvm.placeholder((K, N), dtype="int8", name='A')
         B = tvm.placeholder((K,), dtype="int8", name='B')
         k = tvm.reduce_axis((0, K))
