/*
 * Licensed to the Apache Software Foundation (ASF) under one
 * or more contributor license agreements.  See the NOTICE file
 * distributed with this work for additional information
 * regarding copyright ownership.  The ASF licenses this file
 * to you under the Apache License, Version 2.0 (the
 * "License"); you may not use this file except in compliance
 * with the License.  You may obtain a copy of the License at
 *
 *   http://www.apache.org/licenses/LICENSE-2.0
 *
 * Unless required by applicable law or agreed to in writing,
 * software distributed under the License is distributed on an
 * "AS IS" BASIS, WITHOUT WARRANTIES OR CONDITIONS OF ANY
 * KIND, either express or implied.  See the License for the
 * specific language governing permissions and limitations
 * under the License.
 */

#include <dmlc/logging.h>
#include <gtest/gtest.h>
#include <topi/cuda/injective.h>
<<<<<<< HEAD
#include <tvm/operation.h>
#include <tvm/runtime/registry.h>
#include <tvm/packed_func_ext.h>
#include <tvm/build_module.h>
=======
#include <tvm/te/operation.h>
#include <tvm/runtime/registry.h>
#include <tvm/driver/driver_api.h>

#include <string>
#include <cmath>
>>>>>>> c4c61cb7

#include <string>
#include <cmath>

TEST(BuildModule, Basic) {
  using namespace tvm;
  using namespace tvm::te;
  auto n = var("n");
  Array<PrimExpr> shape;
  shape.push_back(n);

  auto A = placeholder(shape, DataType::Float(32), "A");
  auto B = placeholder(shape, DataType::Float(32), "B");

  auto C = compute(A->shape, [&A, &B](PrimExpr i) {
    return A[i] + B[i];
  }, "C");

  auto s = create_schedule({ C->op });

  auto cAxis = C->op.as<ComputeOpNode>()->axis;

  IterVar bx, tx;
  s[C].split(cAxis[0], 64, &bx, &tx);

  auto args = Array<Tensor>({ A, B, C });
  std::unordered_map<Tensor, Buffer> binds;

  auto config = BuildConfig::Create();
  auto target = target::llvm();

  auto lowered = lower(s, args, "func", binds, config);
  auto module = build(lowered, target, Target(), config);

  auto mali_target = Target::Create("opencl -model=Mali-T860MP4@800Mhz -device=mali");
  CHECK_EQ(mali_target->str(), "opencl -model=Mali-T860MP4@800Mhz -device=mali");
}

TEST(BuildModule, Heterogeneous) {
  /* The testing network is like following, where the element-wise add and sub
   * ops are allocated to GPU and CPU, respectively:
   *
   *          A    B
   *           \  /
   *      elemwise_add  (gpu)
   *              \
   *              copy      C
   *                \      /
   *              elemwise_sub  (cpu)
   */

  using namespace tvm;
<<<<<<< HEAD
  const runtime::PackedFunc* pf = runtime::Registry::Get("module._Enabled");
  bool enabled = (*pf)("cuda");
=======
  using namespace tvm::te;
  bool enabled = tvm::runtime::RuntimeEnabled("cuda");
>>>>>>> c4c61cb7
  if (!enabled) {
    LOG(INFO) << "Skip heterogeneous test because cuda is not enabled."
              << "\n";
    return;
  }

  auto target_llvm = target::llvm();
  auto target_cuda = target::cuda();

  // The shape of input tensors.
  const int n = 4;
<<<<<<< HEAD
  Array<Expr> shape{n};
=======
  Array<PrimExpr> shape{n};
>>>>>>> c4c61cb7

  auto A = placeholder(shape, DataType::Float(32), "A");
  auto B = placeholder(shape, DataType::Float(32), "B");
  auto C = placeholder(shape, DataType::Float(32), "C");

<<<<<<< HEAD
  auto elemwise_add = compute(A->shape, [&A, &B](Expr i) {
=======
  auto elemwise_add = compute(A->shape, [&A, &B](PrimExpr i) {
>>>>>>> c4c61cb7
    return A[i] + B[i];
  }, "elemwise_add");

  auto copy = placeholder(shape, DataType::Float(32), "__copy");
<<<<<<< HEAD
  auto elemwise_sub = compute(C->shape, [&copy, &C](Expr i) {
    return copy[i] - C[i];
  }, "elemwise_sub");

  const runtime::PackedFunc* enter_target_scope_func = runtime::Registry::Get("_EnterTargetScope");
  (*enter_target_scope_func)(target_cuda);
  auto s1 = topi::cuda::schedule_injective(target_cuda, {elemwise_add});

  (*enter_target_scope_func)(target_llvm);
=======
  auto elemwise_sub = compute(C->shape, [&copy, &C](PrimExpr i) {
    return copy[i] - C[i];
  }, "elemwise_sub");

  With<Target> cuda_scope(target_cuda);
  auto s1 = topi::cuda::schedule_injective(target_cuda, {elemwise_add});


  With<Target> llvm_scope(target_llvm);
>>>>>>> c4c61cb7
  auto s2 = create_schedule({elemwise_sub->op});

  auto config = BuildConfig::Create();
  auto args1 = Array<Tensor>({A, B, elemwise_add});
  auto args2 = Array<Tensor>({copy, C, elemwise_sub});

  std::unordered_map<Tensor, Buffer> binds;
  auto lowered_s1 = lower(s1, args1, "elemwise_add", binds, config);
  auto lowered_s2 = lower(s2, args2, "elemwise_sub", binds, config);
  Map<tvm::Target, Array<LoweredFunc>> inputs = {{target_cuda, lowered_s1},
                                                 {target_llvm, lowered_s2}};
  auto module = build(inputs, Target(), config);

  // Assertion for build.
  CHECK_EQ(module->imports().size(), 1);

  // Execute the graph and check the correctness.
  // Setup graph json.
  std::string json =
      "{\"nodes\": [{\"op\": \"null\", \"name\": \"A\", \"inputs\": []}, "
      "{\"op\": \"null\", \"name\": \"B\", \"inputs\": []}, {\"op\": "
      "\"tvm_op\", \"name\": \"elemwise_add\", \"attrs\": {\"flatten_data\": "
      "\"1\", \"func_name\": \"elemwise_add\", \"num_inputs\": \"2\", "
      "\"num_outputs\": \"1\"}, \"inputs\": [[0, 0, 0], [1, 0, 0]]}, {\"op\": "
      "\"tvm_op\", \"name\": \"__copy_add_to_sub\", \"attrs\": "
      "{\"flatten_data\": \"0\", \"func_name\": \"__copy\", \"num_inputs\": "
      "\"1\", \"num_outputs\": \"1\"}, \"inputs\": [[2, 0, 0]]}, {\"op\": "
      "\"null\", \"name\": \"C\", \"inputs\": []}, {\"op\": \"tvm_op\", "
      "\"name\": \"elemwise_sub\", \"attrs\": {\"flatten_data\": \"0\", "
      "\"func_name\": \"elemwise_sub\", \"num_inputs\": \"2\", "
      "\"num_outputs\": \"1\"}, \"inputs\": [[3, 0, 0], [4, 0, 0]]}], "
      "\"arg_nodes\": [0, 1, 4], \"node_row_ptr\": [0, 1, 2, 3, 4, 5, 6], "
      "\"heads\": [[5, 0, 0]], \"attrs\": {\"storage_id\": [\"list_int\", [3, "
      "4, 0, 1, 5, 2]], \"shape\": [\"list_shape\", [[4], [4], [4], [4], [4], "
      "[4]]], \"device_index\": [\"list_int\", [2, 2, 2, 1, 1, 1]], \"dtype\": "
      "[\"list_int\", [0, 0, 0, 0, 0, 0]], \"dltype\": [\"list_str\", "
      "[\"float32\", \"float32\", \"float32\", \"float32\", \"float32\", "
      "\"float32\"]]}}";

  // Setup inputs.
  auto a_val =
      runtime::NDArray::Empty({n}, {kDLFloat, 32, 1}, {kDLCPU, 0});
  auto b_val =
      runtime::NDArray::Empty({n}, {kDLFloat, 32, 1}, {kDLCPU, 0});
  auto c_val =
      runtime::NDArray::Empty({n}, {kDLFloat, 32, 1}, {kDLCPU, 0});

  auto pa = (float*)a_val.ToDLPack()->dl_tensor.data;
  auto pb = (float*)b_val.ToDLPack()->dl_tensor.data;
  auto pc = (float*)c_val.ToDLPack()->dl_tensor.data;

  // Assign values.
  for (int i = 0; i < n; i++) {
    pa[i] = i;
    pb[i] = i + 1.0;
    pc[i] = i - 1.0;
  }

  // Initialize graph runtime.
  int cpu_dev_ty = static_cast<int>(kDLCPU);
  int cpu_dev_id = 0;
  int gpu_dev_ty = static_cast<int>(kDLGPU);
  int gpu_dev_id = 0;

  const runtime::PackedFunc* graph_runtime =
      tvm::runtime::Registry::Get("tvm.graph_runtime.create");
  runtime::Module mod = (*graph_runtime)(
      json, module, cpu_dev_ty, cpu_dev_id, gpu_dev_ty, gpu_dev_id);

  PackedFunc set_input = mod.GetFunction("set_input", false);
  PackedFunc run = mod.GetFunction("run", false);
  PackedFunc get_output = mod.GetFunction("get_output", false);
  set_input("A", a_val);
  set_input("B", b_val);
  set_input("C", c_val);

  run();
  tvm::runtime::NDArray out = get_output(0);
  float* p_out = (float*)out.ToDLPack()->dl_tensor.data;

  // Check correctness.
  for (int i = 0; i < n; ++i) {
    CHECK_LT(std::fabs(p_out[i] - (i + (i + 1.0) - (i - 1.0))), 1e-5);
  }
}

int main(int argc, char ** argv) {
  testing::InitGoogleTest(&argc, argv);
  testing::FLAGS_gtest_death_test_style = "threadsafe";
  return RUN_ALL_TESTS();
}<|MERGE_RESOLUTION|>--- conflicted
+++ resolved
@@ -20,19 +20,9 @@
 #include <dmlc/logging.h>
 #include <gtest/gtest.h>
 #include <topi/cuda/injective.h>
-<<<<<<< HEAD
-#include <tvm/operation.h>
-#include <tvm/runtime/registry.h>
-#include <tvm/packed_func_ext.h>
-#include <tvm/build_module.h>
-=======
 #include <tvm/te/operation.h>
 #include <tvm/runtime/registry.h>
 #include <tvm/driver/driver_api.h>
-
-#include <string>
-#include <cmath>
->>>>>>> c4c61cb7
 
 #include <string>
 #include <cmath>
@@ -85,13 +75,8 @@
    */
 
   using namespace tvm;
-<<<<<<< HEAD
-  const runtime::PackedFunc* pf = runtime::Registry::Get("module._Enabled");
-  bool enabled = (*pf)("cuda");
-=======
   using namespace tvm::te;
   bool enabled = tvm::runtime::RuntimeEnabled("cuda");
->>>>>>> c4c61cb7
   if (!enabled) {
     LOG(INFO) << "Skip heterogeneous test because cuda is not enabled."
               << "\n";
@@ -103,36 +88,17 @@
 
   // The shape of input tensors.
   const int n = 4;
-<<<<<<< HEAD
-  Array<Expr> shape{n};
-=======
   Array<PrimExpr> shape{n};
->>>>>>> c4c61cb7
 
   auto A = placeholder(shape, DataType::Float(32), "A");
   auto B = placeholder(shape, DataType::Float(32), "B");
   auto C = placeholder(shape, DataType::Float(32), "C");
 
-<<<<<<< HEAD
-  auto elemwise_add = compute(A->shape, [&A, &B](Expr i) {
-=======
   auto elemwise_add = compute(A->shape, [&A, &B](PrimExpr i) {
->>>>>>> c4c61cb7
     return A[i] + B[i];
   }, "elemwise_add");
 
   auto copy = placeholder(shape, DataType::Float(32), "__copy");
-<<<<<<< HEAD
-  auto elemwise_sub = compute(C->shape, [&copy, &C](Expr i) {
-    return copy[i] - C[i];
-  }, "elemwise_sub");
-
-  const runtime::PackedFunc* enter_target_scope_func = runtime::Registry::Get("_EnterTargetScope");
-  (*enter_target_scope_func)(target_cuda);
-  auto s1 = topi::cuda::schedule_injective(target_cuda, {elemwise_add});
-
-  (*enter_target_scope_func)(target_llvm);
-=======
   auto elemwise_sub = compute(C->shape, [&copy, &C](PrimExpr i) {
     return copy[i] - C[i];
   }, "elemwise_sub");
@@ -142,7 +108,6 @@
 
 
   With<Target> llvm_scope(target_llvm);
->>>>>>> c4c61cb7
   auto s2 = create_schedule({elemwise_sub->op});
 
   auto config = BuildConfig::Create();
