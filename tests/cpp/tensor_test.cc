/*
 * Licensed to the Apache Software Foundation (ASF) under one
 * or more contributor license agreements.  See the NOTICE file
 * distributed with this work for additional information
 * regarding copyright ownership.  The ASF licenses this file
 * to you under the Apache License, Version 2.0 (the
 * "License"); you may not use this file except in compliance
 * with the License.  You may obtain a copy of the License at
 *
 *   http://www.apache.org/licenses/LICENSE-2.0
 *
 * Unless required by applicable law or agreed to in writing,
 * software distributed under the License is distributed on an
 * "AS IS" BASIS, WITHOUT WARRANTIES OR CONDITIONS OF ANY
 * KIND, either express or implied.  See the License for the
 * specific language governing permissions and limitations
 * under the License.
 */

#include <dmlc/logging.h>
#include <gtest/gtest.h>
<<<<<<< HEAD
#include <tvm/operation.h>
=======
#include <tvm/te/operation.h>
>>>>>>> c4c61cb7

TEST(Tensor, Basic) {
  using namespace tvm;
  using namespace tvm::te;

  Var m("m"), n("n"), l("l");

  Tensor A = placeholder({m, l}, DataType::Float(32), "A");
  Tensor B = placeholder({n, l}, DataType::Float(32), "B");

  auto C = compute({m, n}, [&](Var i, Var j) {
      return A[i][j];
    }, "C");

  Tensor::Slice x = A[n];
}

TEST(Tensor, Reduce) {
  using namespace tvm;
  using namespace tvm::te;

  Var m("m"), n("n"), l("l");
<<<<<<< HEAD
  Tensor A = placeholder({m, l}, DataType::Float(32), "A");
  Tensor B = placeholder({n, l}, DataType::Float(32), "B");
=======
  te::Tensor A = te::placeholder({m, l}, DataType::Float(32), "A");
  te::Tensor B = te::placeholder({n, l}, DataType::Float(32), "B");
>>>>>>> c4c61cb7
  IterVar rv = reduce_axis(Range{0, l}, "k");

  auto C = te::compute({m, n}, [&](Var i, Var j) {
      return sum(max(1 + A[i][rv] + 1, B[j][rv]), {rv});
      }, "C");
  LOG(INFO) << C->op.as<te::ComputeOpNode>()->body;
}

int main(int argc, char ** argv) {
  testing::InitGoogleTest(&argc, argv);
  testing::FLAGS_gtest_death_test_style = "threadsafe";
  return RUN_ALL_TESTS();
}<|MERGE_RESOLUTION|>--- conflicted
+++ resolved
@@ -19,11 +19,7 @@
 
 #include <dmlc/logging.h>
 #include <gtest/gtest.h>
-<<<<<<< HEAD
-#include <tvm/operation.h>
-=======
 #include <tvm/te/operation.h>
->>>>>>> c4c61cb7
 
 TEST(Tensor, Basic) {
   using namespace tvm;
@@ -46,13 +42,8 @@
   using namespace tvm::te;
 
   Var m("m"), n("n"), l("l");
-<<<<<<< HEAD
-  Tensor A = placeholder({m, l}, DataType::Float(32), "A");
-  Tensor B = placeholder({n, l}, DataType::Float(32), "B");
-=======
   te::Tensor A = te::placeholder({m, l}, DataType::Float(32), "A");
   te::Tensor B = te::placeholder({n, l}, DataType::Float(32), "B");
->>>>>>> c4c61cb7
   IterVar rv = reduce_axis(Range{0, l}, "k");
 
   auto C = te::compute({m, n}, [&](Var i, Var j) {
