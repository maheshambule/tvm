--- conflicted
+++ resolved
@@ -19,24 +19,15 @@
 
 #include <dmlc/logging.h>
 #include <gtest/gtest.h>
-<<<<<<< HEAD
-#include <tvm/operation.h>
-=======
 #include <tvm/te/operation.h>
->>>>>>> c4c61cb7
 
 TEST(Expr, Basic) {
   using namespace tvm;
   using namespace tvm::tir;
   Var x("x");
   auto z = max(x + 1 + 2, 100);
-<<<<<<< HEAD
-  NodeRef tmp = z;
-  Expr zz = Downcast<Expr>(tmp);
-=======
   ObjectRef tmp = z;
   PrimExpr zz = Downcast<PrimExpr>(tmp);
->>>>>>> c4c61cb7
   std::ostringstream os;
   os << z;
   CHECK(zz.same_as(z));
@@ -48,15 +39,9 @@
   using namespace tvm;
   using namespace tvm::tir;
   Var x("x");
-<<<<<<< HEAD
-  Expr z = max(x + 1 + 2, 100);
-  const ir::Max* op = z.as<ir::Max>();
-  CHECK(GetRef<NodeRef>(op).same_as(z));
-=======
   PrimExpr z = max(x + 1 + 2, 100);
   const tir::MaxNode* op = z.as<tir::MaxNode>();
   CHECK(GetRef<ObjectRef>(op).same_as(z));
->>>>>>> c4c61cb7
 }
 
 
