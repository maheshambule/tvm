--- conflicted
+++ resolved
@@ -19,21 +19,14 @@
 
 #include <dmlc/logging.h>
 #include <gtest/gtest.h>
-<<<<<<< HEAD
-#include <tvm/packed_func_ext.h>
-=======
 #include <tvm/tir/op.h>
->>>>>>> c4c61cb7
 #include <tvm/runtime/container.h>
 #include <new>
 #include <unordered_map>
 #include <vector>
 
 using namespace tvm;
-<<<<<<< HEAD
-=======
 using namespace tvm::tir;
->>>>>>> c4c61cb7
 using namespace tvm::runtime;
 
 class TestErrorSwitch {
@@ -130,7 +123,6 @@
   };
   ASSERT_EXIT(wrong_init(), ::testing::ExitedWithCode(1), "");
 }
-<<<<<<< HEAD
 
 TEST(InplaceArrayBase, ExceptionSafety) {
   auto correct_init = []() {
@@ -152,29 +144,6 @@
   };
   ASSERT_EXIT(correct_init(), ::testing::ExitedWithCode(0), "");
 }
-=======
->>>>>>> c4c61cb7
-
-TEST(InplaceArrayBase, ExceptionSafety) {
-  auto correct_init = []() {
-    TestErrorSwitch f1{false};
-    // Init will fail at index 1, so destrucotr at index 1 should not be called
-    // since it's not initalized.
-    TestErrorSwitch f2{true};
-    std::vector<TestErrorSwitch> fields{f1, f2};
-    auto ptr =
-        make_inplace_array_object<TestArrayObj, TestErrorSwitch>(fields.size());
-    try {
-      ptr->Init(fields.begin(), fields.end());
-    } catch (...) {
-    }
-    // Call ~InplaceArrayBase
-    ptr.reset();
-    // Skip the destructors of f1, f2, and fields
-    exit(0);
-  };
-  ASSERT_EXIT(correct_init(), ::testing::ExitedWithCode(0), "");
-}
 
 TEST(Array, PrimExpr) {
   using namespace tvm;
@@ -199,15 +168,9 @@
 
 TEST(Array, Iterator) {
   using namespace tvm;
-<<<<<<< HEAD
-  Array<Expr> array{1, 2, 3};
-  std::vector<Expr> vector(array.begin(), array.end());
-  CHECK(vector[1].as<IntImm>()->value == 2);
-=======
   Array<PrimExpr> array{1, 2, 3};
   std::vector<PrimExpr> vector(array.begin(), array.end());
   CHECK(vector[1].as<IntImmNode>()->value == 2);
->>>>>>> c4c61cb7
 }
 
 TEST(Map, Expr) {
@@ -256,19 +219,11 @@
 
 TEST(Map, Iterator) {
   using namespace tvm;
-<<<<<<< HEAD
-  Expr a = 1, b = 2;
-  Map<Expr, Expr> map1{{a, b}};
-  std::unordered_map<Expr, Expr, NodeHash, NodeEqual> map2(map1.begin(),
-                                                           map1.end());
-  CHECK(map2[a].as<IntImm>()->value == 2);
-=======
   PrimExpr a = 1, b = 2;
   Map<PrimExpr, PrimExpr> map1{{a, b}};
   std::unordered_map<PrimExpr, PrimExpr, ObjectHash, ObjectEqual>
       map2(map1.begin(), map1.end());
   CHECK(map2[a].as<IntImmNode>()->value == 2);
->>>>>>> c4c61cb7
 }
 
 int main(int argc, char** argv) {
