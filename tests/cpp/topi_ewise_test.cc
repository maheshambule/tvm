--- conflicted
+++ resolved
@@ -17,11 +17,7 @@
  * under the License.
  */
 
-<<<<<<< HEAD
-#include <tvm/operation.h>
-=======
 #include <tvm/te/operation.h>
->>>>>>> c4c61cb7
 #include <topi/elemwise.h>
 #include <gtest/gtest.h>
 
